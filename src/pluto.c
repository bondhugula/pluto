/*
 * PLUTO: An automatic parallelizer and locality optimizer
 *
 * Copyright (C) 2007-2012 Uday Bondhugula
 *
 * This file is part of Pluto.
 *
 * Pluto is free software; you can redistribute it and/or modify
 * it under the terms of the GNU General Public License as published by
 * the Free Software Foundation; either version 3 of the License, or
 * (at your option) any later version.

 * This program is distributed in the hope that it will be useful,
 * but WITHOUT ANY WARRANTY; without even the implied warranty of
 * MERCHANTABILITY or FITNESS FOR A PARTICULAR PURPOSE.  See the
 * GNU General Public License for more details.
 *
 * A copy of the GNU General Public Licence can be found in the file
 * `LICENSE' in the top-level directory of this distribution.
 *
 */
#include <assert.h>
#include <math.h>
#include <stdbool.h>
#include <stdio.h>
#include <stdlib.h>
#include <string.h>
#include <strings.h>
#include <sys/time.h>

#include "constraints.h"
#include "ddg.h"
#include "math_support.h"
#include "pluto.h"
#include "post_transform.h"
#include "program.h"
#include "transforms.h"
#include "version.h"

void pluto_print_colours(int *colour, PlutoProg *prog);
bool *innermost_dep_satisfaction_dims(PlutoProg *prog,
                                      bool *tile_preventing_deps);
bool colour_scc(int scc_id, int *colour, int c, int stmt_pos, int pv,
                PlutoProg *prog);

bool dep_satisfaction_test(Dep *dep, PlutoProg *prog, unsigned level);

int get_num_unsatisfied_deps(Dep **deps, int ndeps);
int get_num_unsatisfied_inter_stmt_deps(Dep **deps, int ndeps);
int get_num_unsatisfied_inter_scc_deps(PlutoProg *prog);

bool pluto_diamond_tile(PlutoProg *prog);

static double rtclock() {
  struct timeval Tp;
  int stat;
  stat = gettimeofday(&Tp, NULL);
  if (stat != 0)
    printf("Error return from gettimeofday: %d", stat);
  return (Tp.tv_sec + Tp.tv_usec * 1.0e-6);
}

/*
 * Returns the number of (new) satisfied dependences at this level
 *
 * NOTE: for every unsatisfied dependence, this function tests if the entire
 * dependence has been satisfied at 'level'
 *
 */
int dep_satisfaction_update(PlutoProg *prog, int level) {
  int i;
  int num_new_carried;

  int ndeps = prog->ndeps;
  Dep **deps = prog->deps;

  num_new_carried = 0;

  IF_DEBUG(printf("[pluto] dep_satisfaction_update (level %d)\n", level););

  for (i = 0; i < ndeps; i++) {
    Dep *dep = deps[i];
    if (!dep_is_satisfied(dep)) {
      dep->satisfied = dep_satisfaction_test(dep, prog, level);
      if (dep->satisfied) {
        IF_MORE_DEBUG(
            printf("[pluto] dep_satisfaction_update: dep %d satisfied\n",
                   i + 1););
        if (!IS_RAR(dep->type))
          num_new_carried++;
        dep->satisfaction_level = level;
      }
    }
  }
  IF_DEBUG(printf("\t %d dep(s) satisfied\n", num_new_carried););

  return num_new_carried;
}

/* Check whether all deps are satisfied */
int deps_satisfaction_check(PlutoProg *prog) {
  int i;

  for (i = 0; i < prog->ndeps; i++) {
    if (IS_RAR(prog->deps[i]->type))
      continue;
    if (!dep_is_satisfied(prog->deps[i])) {
      return false;
    }
  }
  return true;
}

void pluto_dep_satisfaction_reset(PlutoProg *prog) {
  int i;

  IF_DEBUG(printf("[pluto] pluto_dep_satisfaction_reset\n"););

  for (i = 0; i < prog->ndeps; i++) {
    prog->deps[i]->satisfied = false;
    prog->deps[i]->satisfaction_level = -1;
  }
}

/*
 * Conservative but powerful enough: until a dependence has been completely
 * satisfied (a level at which it is completely satisifed), a non-zero
 * dependence component would set satvec for that level to one
 */
void pluto_compute_dep_satisfaction(PlutoProg *prog) {
  int i, level;

  IF_DEBUG(printf("[pluto] pluto_compute_dep_satisfaction\n"););

  pluto_dep_satisfaction_reset(prog);

  for (i = 0; i < prog->num_hyperplanes; i++) {
    dep_satisfaction_update(prog, i);
  }

  /* Create and set satisfaction vectors */
  for (i = 0; i < prog->ndeps; i++) {
    Dep *dep = prog->deps[i];
    if (IS_RAR(dep->type))
      continue;

    if (dep->satvec)
      free(dep->satvec);
    dep->satvec = (int *)malloc(prog->num_hyperplanes * sizeof(int));

    /* Direction vectors should be available */
    assert(dep->dirvec != NULL);

    for (level = 0; level < prog->num_hyperplanes; level++) {
      if (dep->dirvec[level] != DEP_ZERO &&
          (dep->satisfaction_level >= level || dep->satisfaction_level == -1)) {
        dep->satvec[level] = 1;
      } else {
        dep->satvec[level] = 0;
      }
    }
  }
}

bool dep_is_satisfied(Dep *dep) { return dep->satisfied; }

int num_satisfied_deps(Dep *deps, int ndeps) {
  int i;

  int num_satisfied = 0;
  for (i = 0; i < ndeps; i++) {
    if (IS_RAR(deps[i].type))
      continue;
    if (dep_is_satisfied(&deps[i]))
      num_satisfied++;
  }

  return num_satisfied;
}

int num_inter_stmt_deps(Dep *deps, int ndeps) {
  int i;
  int count;

  count = 0;
  for (i = 0; i < ndeps; i++) {
    if (IS_RAR(deps[i].type))
      continue;
    if (deps[i].src != deps[i].dest) {
      count++;
    }
  }
  return count;
}

int num_inter_scc_deps(Stmt *stmts, Dep *deps, int ndeps) {
  int i, count;

  count = 0;
  for (i = 0; i < ndeps; i++) {
    if (IS_RAR(deps[i].type))
      continue;
    if (dep_is_satisfied(&deps[i]))
      continue;
    if (stmts[deps[i].src].scc_id != stmts[deps[i].dest].scc_id)
      count++;
  }
  return count;
}

/**
 * Coefficient bounds when finding the cone complement; the cone complement
 * could have (and always has in the case of Pluto as opposed to Pluto+)
 * negative coefficients. So, we can't assume non-negative coefficients as in
 * the remaining Pluto hyperplanes
 */
static PlutoConstraints *
get_coeff_bounding_constraints_for_cone_complement(PlutoProg *prog) {
  int i, npar, nstmts, nvar;
  PlutoConstraints *cst;

  npar = prog->npar;
  nstmts = prog->nstmts;
  nvar = prog->nvar;

  cst = pluto_constraints_alloc(1, CST_WIDTH);

  /* Lower bound for bounding coefficients */
  for (i = 0; i < npar + 1; i++) {
    pluto_constraints_add_lb(cst, i, 0);
  }
  /* Lower bound for transformation coefficients */
  for (int s = 0; s < nstmts; s++) {
    for (i = 0; i < nvar; i++) {
      /* Set this to -4 (is enough) */
      IF_DEBUG2(printf("[pluto_get_coeff_bound_for_cone_complement] Adding "
                       "lower bound %d for stmt dim coefficients\n",
                       -4););
      pluto_constraints_add_lb(cst, npar + 1 + s * (nvar + 1) + i, -4);
    }
    /* Translation coefficients need not be negative */
    IF_DEBUG2(printf("[pluto_get_coeff_bound_for_cone_complement] Adding lower "
                     "bound %d for stmt translation coefficient\n",
                     0););
    pluto_constraints_add_lb(cst, npar + 1 + s * (nvar + 1) + nvar, 0);
  }
  return cst;
}

PlutoMatrix *construct_cplex_objective(const PlutoConstraints *cst,
                                       const PlutoProg *prog) {
  int npar = prog->npar;
  int nvar = prog->nvar;
  PlutoMatrix *obj = pluto_matrix_alloc(1, cst->ncols - 1);
  pluto_matrix_set(obj, 0);

  /* u */
  for (int j = 0; j < npar; j++) {
    obj->val[0][j] = 5 * 5 * nvar * prog->nstmts;
  }
  /* w */
  obj->val[0][npar] = 5 * nvar * prog->nstmts;

  for (int i = 0, j = npar + 1; i < prog->nstmts; i++) {
    unsigned k;
    for (k = j; k < j + prog->stmts[i]->dim_orig; k++) {
      obj->val[0][k] = (nvar + 2) * (prog->stmts[i]->dim_orig - (k - j));
    }
    /* constant shift */
    obj->val[0][k] = 1;
    j += prog->stmts[i]->dim_orig + 1;
  }
  return obj;
}

/*
 * This calls pluto_constraints_lexmin, but before doing that does some
 * preprocessing
 * - removes variables that we know will be assigned 0 - also do some
 *   permutation/substitution of variables
 */
int64_t *pluto_prog_constraints_lexmin(PlutoConstraints *cst, PlutoProg *prog) {
  Stmt **stmts;
  int i, j;
  int nstmts, nvar, npar, del_count;
  int64_t *sol, *fsol;
  PlutoConstraints *newcst;
  double t_start;

  stmts = prog->stmts;
  nstmts = prog->nstmts;
  nvar = prog->nvar;
  npar = prog->npar;
  sol = NULL;

  assert((int)cst->ncols - 1 == CST_WIDTH - 1);

  /* Remove redundant variables - that don't appear in your outer loops */
  int redun[npar + 1 + nstmts * (nvar + 1) + 1];
  for (i = 0; i < npar + 1; i++) {
    redun[i] = 0;
  }

  for (i = 0; i < nstmts; i++) {
    for (j = 0; j < nvar; j++) {
      redun[npar + 1 + i * (nvar + 1) + j] = !stmts[i]->is_orig_loop[j];
    }
    redun[npar + 1 + i * (nvar + 1) + nvar] = 0;
  }
  redun[npar + 1 + nstmts * (nvar + 1)] = 0;

  del_count = 0;
  newcst = pluto_constraints_dup(cst);
  for (j = 0; j < (int)cst->ncols - 1; j++) {
    if (redun[j]) {
      pluto_constraints_remove_dim(newcst, j - del_count);
      del_count++;
    }
  }

  /* Permute the constraints so that if all else is the same, the original
   * hyperplane order is preserved (no strong reason to do this) */
  /* We do not need to permute in case of pluto-lp-dfp */
  if (!options->dfp) {
    unsigned j = npar + 1;
    for (i = 0; i < nstmts; i++) {
      for (unsigned k = j; k < j + (stmts[i]->dim_orig) / 2; k++) {
        pluto_constraints_interchange_cols(
            newcst, k, j + (stmts[i]->dim_orig - 1 - (k - j)));
      }
      j += stmts[i]->dim_orig + 1;
    }
  }
  IF_DEBUG(printf("[pluto] pluto_prog_constraints_lexmin (%d variables, %d "
                  "constraints)\n",
                  cst->ncols - 1, cst->nrows););

  /* Solve the constraints using the chosen solver. */
  if (options->islsolve) {
    t_start = rtclock();
    sol = pluto_constraints_lexmin_isl(newcst, DO_NOT_ALLOW_NEGATIVE_COEFF);
    prog->mipTime += rtclock() - t_start;
  } else if (options->glpk || options->lp || options->dfp || options->gurobi) {
    double **val = NULL;
    int **index = NULL;
    int nrows;

    nrows = 0;

    PlutoMatrix *obj = construct_cplex_objective(newcst, prog);

#if defined(GLPK) || defined(GUROBI)
    int num_ccs;

    num_ccs = 0;
#endif

    if (options->lp) {
      nrows = newcst->ncols - 1 - npar - 1;
      populate_scaling_csr_matrices_for_pluto_program(&index, &val, nrows,
                                                      prog);
#if defined(GLPK) || defined(GUROBI)
      num_ccs = prog->ddg->num_ccs;
#endif
    }

    t_start = rtclock();
    if (options->glpk) {
#ifdef GLPK
      sol = pluto_prog_constraints_lexmin_glpk(newcst, obj, val, index, npar,
                                               num_ccs);
#endif
    } else if (options->gurobi) {
#ifdef GUROBI
      sol = pluto_prog_constraints_lexmin_gurobi(newcst, obj, val, index, npar,
                                                 num_ccs);
#endif
    }
    prog->mipTime += rtclock() - t_start;

    pluto_matrix_free(obj);
    if (options->lp) {
      for (i = 0; i < nrows; i++) {
        free(val[i]);
        free(index[i]);
      }
      free(val);
      free(index);
    }
  } else {
    /* Use PIP */
    t_start = rtclock();
    sol = pluto_constraints_lexmin_pip(newcst, DO_NOT_ALLOW_NEGATIVE_COEFF);
    prog->mipTime += rtclock() - t_start;
  }

  fsol = NULL;
  if (sol) {
    int k1, k2, q;
    int64_t tmp;
    /* Permute the solution in line with the permuted cst */
    if (!options->dfp) {
      unsigned j = npar + 1;
      for (i = 0; i < nstmts; i++) {
        for (unsigned k = j; k < j + (stmts[i]->dim_orig) / 2; k++) {
          k1 = k;
          k2 = j + (stmts[i]->dim_orig - 1 - (k - j));
          tmp = sol[k1];
          sol[k1] = sol[k2];
          sol[k2] = tmp;
        }
        j += stmts[i]->dim_orig + 1;
      }
    }

    fsol = (int64_t *)malloc((cst->ncols - 1) * sizeof(int64_t));

    /* Fill the soln with zeros for the redundant variables */
    q = 0;
    for (j = 0; j < (int)cst->ncols - 1; j++) {
      fsol[j] = redun[j] ? 0 : sol[q++];
    }
    free(sol);
  }

  pluto_constraints_free(newcst);

  return fsol;
}

/* Is there an edge between some vertex of SCC1 and some vertex of SCC2? */
int ddg_sccs_direct_connected(Graph *g, PlutoProg *prog, int scc1, int scc2) {
  int i, j;

  for (i = 0; i < prog->nstmts; i++) {
    if (prog->stmts[i]->scc_id == scc1) {
      for (j = 0; j < prog->nstmts; j++) {
        if (prog->stmts[j]->scc_id == scc2) {
          if (g->adj->val[i][j] > 0) {
            return 1;
          }
        }
      }
    }
  }

  return 0;
}

/* Cut dependences between two SCCs
 * Returns: number of dependences cut  */
int cut_between_sccs(PlutoProg *prog, Graph *ddg, int scc1, int scc2) {
  Stmt **stmts = prog->stmts;
  int nstmts = prog->nstmts;

  int nvar = prog->nvar;
  int npar = prog->npar;

  int i, j, num_satisfied;

  if (!ddg_sccs_direct_connected(ddg, prog, scc1, scc2)) {
    return 0;
  }

  IF_DEBUG(printf("[pluto] Cutting between SCC id %d and id %d\n", scc1, scc2));

  pluto_prog_add_hyperplane(prog, prog->num_hyperplanes, H_SCALAR);

  for (i = 0; i < nstmts; i++) {
    pluto_stmt_add_hyperplane(stmts[i], H_SCALAR, stmts[i]->trans->nrows);
    for (j = 0; j < nvar + npar; j++) {
      stmts[i]->trans->val[stmts[i]->trans->nrows - 1][j] = 0;
    }
    if (stmts[i]->scc_id < scc2) {
      stmts[i]->trans->val[stmts[i]->trans->nrows - 1][nvar + npar] = 0;
    } else {
      stmts[i]->trans->val[stmts[i]->trans->nrows - 1][nvar + npar] = 1;
    }
  }
  num_satisfied = dep_satisfaction_update(prog, stmts[0]->trans->nrows - 1);
  if (num_satisfied >= 1) {
    IF_DEBUG(
        pluto_transformation_print_level(prog, prog->num_hyperplanes - 1););
    ddg_update(ddg, prog);
  } else {
    for (i = 0; i < nstmts; i++) {
      stmts[i]->trans->nrows--;
    }
    prog->num_hyperplanes--;
  }

  return num_satisfied;
}

/*
 * Cut dependences between all SCCs
 */
int cut_all_sccs(PlutoProg *prog, Graph *ddg) {
  int i, j, num_satisfied;
  Stmt **stmts = prog->stmts;
  int nstmts = prog->nstmts;
  int nvar = prog->nvar;
  int npar = prog->npar;

  IF_DEBUG(printf("[pluto] Cutting between all SCCs\n"));

  if (ddg->num_sccs == 1) {
    IF_DEBUG(printf("\tonly one SCC\n"));
    return 0;
  }

  pluto_prog_add_hyperplane(prog, prog->num_hyperplanes, H_SCALAR);

  for (i = 0; i < nstmts; i++) {
    pluto_stmt_add_hyperplane(stmts[i], H_SCALAR, stmts[i]->trans->nrows);
    for (j = 0; j < nvar + npar; j++) {
      stmts[i]->trans->val[stmts[i]->trans->nrows - 1][j] = 0;
    }
    stmts[i]->trans->val[stmts[i]->trans->nrows - 1][nvar + npar] =
        stmts[i]->scc_id;
  }
  IF_DEBUG(pluto_transformation_print_level(prog, prog->num_hyperplanes - 1););
  num_satisfied = dep_satisfaction_update(prog, stmts[0]->trans->nrows - 1);
  ddg_update(ddg, prog);

  return num_satisfied;
}

/*
 * Cut based on dimensionalities of SCCs; if two SCCs are of different
 * dimensionalities; separate them
 * SCC1 -> SCC2 -> SCC3 ... ->SCCn
 * Two neighboring SCCs won't be cut if they are of the same
 * dimensionality
 *
 * (Due to the algorithm used for computing SCCs, there are no edges
 * between SCC<i> and SCC<j> where i > j)
 */
int cut_scc_dim_based(PlutoProg *prog, Graph *ddg) {
  int i, j, k, count;
  Stmt **stmts = prog->stmts;
  int nvar = prog->nvar;
  int npar = prog->npar;

  if (ddg->num_sccs == 1)
    return 0;

  IF_DEBUG(printf("Cutting based on SCC dimensionalities\n"));

  count = 0;

  int cur_max_dim = ddg->sccs[0].max_dim;

  pluto_prog_add_hyperplane(prog, prog->num_hyperplanes, H_SCALAR);

  for (k = 0; k < ddg->num_sccs; k++) {
    if (cur_max_dim != ddg->sccs[k].max_dim) {
      cur_max_dim = ddg->sccs[k].max_dim;
      count++;
    }

    for (i = 0; i < prog->nstmts; i++) {
      if (stmts[i]->scc_id == k) {
        pluto_stmt_add_hyperplane(stmts[i], H_SCALAR, stmts[i]->trans->nrows);
        for (j = 0; j < nvar; j++) {
          stmts[i]->trans->val[stmts[i]->trans->nrows - 1][j] = 0;
        }
        stmts[i]->trans->val[stmts[i]->trans->nrows - 1][nvar + npar] = count;
      }
    }
  }

  int num_new_carried =
      dep_satisfaction_update(prog, stmts[0]->trans->nrows - 1);

  if (num_new_carried >= 1) {
    IF_DEBUG(
        pluto_transformation_print_level(prog, prog->num_hyperplanes - 1););
    ddg_update(ddg, prog);
  } else {
    for (i = 0; i < prog->nstmts; i++) {
      stmts[i]->trans->nrows--;
    }
    prog->num_hyperplanes--;
  }

  return num_new_carried;
}

/* Heuristic cut */
void cut_smart(PlutoProg *prog, Graph *ddg) {
  if (ddg->num_sccs == 0)
    return;

  if (pluto_transformations_full_ranked(prog)) {
    /* Enough linearly independent solutions have been found */
    cut_all_sccs(prog, ddg);
    return;
  }

  int i, j;

  int num_new_carried = 0;

  /* First time, cut between SCCs of different dimensionalities */
  if (cut_scc_dim_based(prog, ddg)) {
    return;
  }

  /* Cut in the center */
  if (cut_between_sccs(prog, ddg, ceil(ddg->num_sccs / 2.0) - 1,
                       ceil(ddg->num_sccs / 2.0))) {
    return;
  }

  /* Cut between SCCs that are far away */
  for (i = 0; i < ddg->num_sccs - 1; i++) {
    for (j = ddg->num_sccs - 1; j >= i + 1; j--) {
      if ((int)prog->stmts[0]->trans->nrows <= 4 * prog->nvar + 2) {
        if (ddg_sccs_direct_connected(ddg, prog, i, j)) {
          // if (ddg->sccs[i].max_dim == ddg->sccs[j].max_dim) {
          num_new_carried += cut_between_sccs(prog, ddg, i, j);
          // }
        }
      } else {
        cut_all_sccs(prog, ddg);
        return;
      }
    }
  }
}

/* Distribute conservatively to maximize (rather random) fusion chance */
void cut_conservative(PlutoProg *prog, Graph *ddg) {
  int i, j;

  if (cut_scc_dim_based(prog, ddg)) {
    return;
  }

  /* Cut in the center */
  if (cut_between_sccs(prog, ddg, ceil(ddg->num_sccs / 2.0) - 1,
                       ceil(ddg->num_sccs / 2.0))) {
    return;
  }

  /* Cut between SCCs that are far away */
  for (i = 0; i < ddg->num_sccs - 1; i++) {
    for (j = ddg->num_sccs - 1; j >= i + 1; j--) {
      if ((int)prog->stmts[0]->trans->nrows <= 4 * prog->nvar + 2) {
        if (cut_between_sccs(prog, ddg, i, j)) {
          return;
        }
      } else {
        cut_all_sccs(prog, ddg);
        return;
      }
    }
  }
}

/*
 * Determine constraints to ensure linear independence of hyperplanes
 *
 * lin_ind_mode = EAGER: all statement hyperplanes have to be linearly
 *independent
 * w.r.t existing ones (ignoring stmts that already have enough lin ind solns)
 *              = LAZY: at least one statement that does not have enough
 * linearly independent solutions will get a new linearly independent
 * hyperplane (this is enough to make progress)
 */
PlutoConstraints *get_linear_ind_constraints(const PlutoProg *prog,
                                             const PlutoConstraints *cst,
                                             bool lin_ind_mode) {
  int npar, nvar, nstmts, i, j, k, orthosum;
  int orthonum[prog->nstmts];
  PlutoConstraints ***orthcst;
  Stmt **stmts;

  IF_DEBUG(printf("[pluto] get_linear_ind_constraints\n"););

  npar = prog->npar;
  nvar = prog->nvar;
  nstmts = prog->nstmts;
  stmts = prog->stmts;

  orthcst = (PlutoConstraints ***)malloc(nstmts * sizeof(PlutoConstraints **));

  orthosum = 0;

  /* Get orthogonality constraints for each statement */
  for (j = 0; j < nstmts; j++) {
    orthcst[j] = get_stmt_lin_ind_constraints(stmts[j], prog, cst, &orthonum[j]);
    orthosum += orthonum[j];
  }

  PlutoConstraints *indcst = pluto_constraints_alloc(1, CST_WIDTH);

  if (orthosum >= 1) {
    if (lin_ind_mode == EAGER) {
      /* Look for linearly independent hyperplanes for all stmts */
      for (j = 0; j < nstmts; j++) {
        if (orthonum[j] >= 1) {
          IF_DEBUG2(printf("Added ortho constraints for S%d\n", j + 1););
          pluto_constraints_add(indcst, orthcst[j][orthonum[j] - 1]);
        }
      }
    } else {
      assert(lin_ind_mode == LAZY);
      /* At least one stmt should have a linearly independent hyperplane */
      for (i = 0; i < prog->nstmts; i++) {
        /* Everything was initialized to zero */
        if (orthonum[i] >= 1) {
          for (j = 0; j < CST_WIDTH - 1; j++) {
            indcst->val[0][j] += orthcst[i][orthonum[i] - 1]->val[0][j];
          }
        }
      }
      indcst->val[0][CST_WIDTH - 1] = -1;
      indcst->nrows = 1;
      IF_DEBUG2(printf("Added \"at least one\" linear ind constraints\n"););
      IF_DEBUG2(pluto_constraints_pretty_print(stdout, indcst););
    }
  }

  for (j = 0; j < nstmts; j++) {
    for (k = 0; k < orthonum[j]; k++) {
      pluto_constraints_free(orthcst[j][k]);
    }
    free(orthcst[j]);
  }
  free(orthcst);

  return indcst;
}

/* Find all linearly independent permutable band of hyperplanes at a level.
 *
 * See sub-functions for hyp_search_mode and lin_ind_mode
 *
 * If all statements already have enough linearly independent solutions, no
 * independence constraints will be generated, and since no non-trivial
 * solution constraints are added in such a case, the trivial zero solution will
 * end up being returned.
 * */
int find_permutable_hyperplanes(PlutoProg *prog, bool hyp_search_mode,
                                int max_sols, int band_depth) {
  int num_sols_found, j, k;
  int64_t *bestsol;
  PlutoConstraints *basecst, *nzcst, *boundcst;
  PlutoConstraints *currcst;

  int nstmts = prog->nstmts;
  Stmt **stmts = prog->stmts;
  int nvar = prog->nvar;
  int npar = prog->npar;

  IF_DEBUG(fprintf(stdout,
                   "[pluto] find_permutable_hyperplanes: max "
                   "solution(s): %d; band depth: %d\n",
                   max_sols, band_depth));

  assert(max_sols >= 0);

  if (max_sols == 0)
    return 0;

  /* Don't free basecst */
  basecst = get_permutability_constraints(prog);
  boundcst = get_coeff_bounding_constraints(prog);
  pluto_constraints_add(basecst, boundcst);
  pluto_constraints_free(boundcst);
  // print_polylib_visual_sets("pluto", basecst);

  num_sols_found = 0;
  /* We don't expect to add a lot to basecst - just ortho constraints
   * and trivial soln avoidance constraints; instead of duplicating basecst,
   * we will just allocate once and copy each time */
  currcst = pluto_constraints_alloc(basecst->nrows + nstmts + nvar * nstmts,
                                    CST_WIDTH);

  do {
    pluto_constraints_copy(currcst, basecst);
    nzcst = get_non_trivial_sol_constraints(prog, hyp_search_mode);
    pluto_constraints_add(currcst, nzcst);
    pluto_constraints_free(nzcst);
    // print_polylib_visual_sets("curr", currcst);

    PlutoConstraints *indcst =
        get_linear_ind_constraints(prog, currcst, hyp_search_mode);
    // print_polylib_visual_sets("ind", indcst);
    IF_DEBUG2(printf("linear independence constraints\n"));
    IF_DEBUG2(pluto_constraints_pretty_print(stdout, indcst););

    if (indcst->nrows == 0) {
      /* If you don't have any independence constraints, we would end
       * up finding the same solution that was found earlier; so we
       * won't find anything new */
      IF_DEBUG(printf("No linearly independent rows\n"););
      bestsol = NULL;
    } else {
      pluto_constraints_add(currcst, indcst);
      IF_DEBUG(printf("[pluto] (Band %d) Solving for hyperplane #%d\n",
                      band_depth + 1, num_sols_found + 1));
      // IF_DEBUG2(pluto_constraints_pretty_print(stdout, currcst));
      bestsol = pluto_prog_constraints_lexmin(currcst, prog);
    }
    pluto_constraints_free(indcst);

    if (bestsol != NULL) {
      IF_DEBUG(fprintf(
          stdout, "[pluto] find_permutable_hyperplanes: found a hyperplane\n"));
      num_sols_found++;

      pluto_prog_add_hyperplane(prog, prog->num_hyperplanes, H_LOOP);

      for (j = 0; j < nstmts; j++) {
        Stmt *stmt = stmts[j];
        pluto_stmt_add_hyperplane(stmt, H_UNKNOWN, stmt->trans->nrows);
        for (k = 0; k < nvar; k++) {
          stmt->trans->val[stmt->trans->nrows - 1][k] =
              bestsol[npar + 1 + j * (nvar + 1) + k];
        }
        /* No parameteric shifts */
        for (k = nvar; k < nvar + npar; k++) {
          stmt->trans->val[stmt->trans->nrows - 1][k] = 0;
        }
        stmt->trans->val[stmt->trans->nrows - 1][nvar + npar] =
            bestsol[npar + 1 + j * (nvar + 1) + nvar];

        stmt->hyp_types[stmt->trans->nrows - 1] =
            pluto_is_hyperplane_scalar(stmt, stmt->trans->nrows - 1) ? H_SCALAR
                                                                     : H_LOOP;
      }
      free(bestsol);
      IF_DEBUG(
          pluto_transformation_print_level(prog, prog->num_hyperplanes - 1););
    } else {
      IF_DEBUG(fprintf(
          stdout,
          "[pluto] find_permutable_hyperplanes: No hyperplane found\n"));
    }
  } while (num_sols_found < max_sols && bestsol != NULL);

  pluto_constraints_free(currcst);

  /* Same number of solutions are found for each stmt */
  return num_sols_found;
}

/*
 * Returns H_LOOP if this hyperplane is a real loop or H_SCALAR if it's a scalar
 * dimension (beta row or node splitter)
 */
int get_loop_type(Stmt *stmt, int level) {
  for (int j = 0; j < (int)stmt->trans->ncols - 1; j++) {
    if (stmt->trans->val[level][j] > 0) {
      return H_LOOP;
    }
  }

  return H_SCALAR;
}

/* Cut based on the .fst file; returns 0 if it fails  */
bool precut(PlutoProg *prog, Graph *ddg, int depth) {
  int ncomps;

  int nstmts = prog->nstmts;

  int stmtGrp[nstmts][nstmts];
  int grpCount[nstmts];

  int i, j, k;

  if (depth != 0)
    return false;

  Stmt **stmts = prog->stmts;
  int nvar = prog->nvar;
  int npar = prog->npar;

  FILE *cutFp = fopen(".fst", "r");

  if (cutFp) {
    int tile;

    fscanf(cutFp, "%d", &ncomps);

    if (ncomps > nstmts) {
      printf("You have an .fst in your directory that is invalid for this "
             "source\n");
      printf("No fusion/distribution forced\n");
      return false;
    }

    for (i = 0; i < ncomps; i++) {
      fscanf(cutFp, "%d", &grpCount[i]);
      assert(grpCount[i] <= nstmts);
      for (j = 0; j < grpCount[i]; j++) {
        fscanf(cutFp, "%d", &stmtGrp[i][j]);
        assert(stmtGrp[i][j] <= nstmts - 1);
      }
      fscanf(cutFp, "%d", &tile);
      for (j = 0; j < grpCount[i]; j++)
        for (unsigned k = 0; k < stmts[stmtGrp[i][j]]->dim_orig; k++)
          stmts[stmtGrp[i][j]]->tile = tile;
    }

    fclose(cutFp);

    /* Update transformation matrices */
    for (i = 0; i < nstmts; i++) {
      pluto_stmt_add_hyperplane(stmts[i], H_SCALAR, stmts[i]->trans->nrows);
    }

    for (i = 0; i < ncomps; i++) {
      for (j = 0; j < grpCount[i]; j++) {
        int id = stmtGrp[i][j];
        for (k = 0; k < nvar + npar; k++) {
          stmts[id]->trans->val[stmts[id]->trans->nrows - 1][k] = 0;
        }
        stmts[id]->trans->val[stmts[id]->trans->nrows - 1][nvar + npar] = i;
      }
    }

    pluto_prog_add_hyperplane(prog, prog->num_hyperplanes, H_SCALAR);

    dep_satisfaction_update(prog, prog->num_hyperplanes - 1);
    ddg_update(ddg, prog);

    return true;
  } else {
    FILE *precut = fopen(".precut", "r");
    int ignore, rows, tile, tiling_depth;
    unsigned cols;

    if (precut) {
      /* Num of statements */
      fscanf(precut, "%d", &ignore);

      assert(ignore == prog->nstmts);

      /* Tiling depth */
      fscanf(precut, "%d", &tiling_depth);

      for (i = 0; i < prog->nstmts; i++) {
        /* Read scatterings */
        fscanf(precut, "%d", &rows);
        fscanf(precut, "%d", &cols);

        for (k = 0; k < rows; k++) {
          /* Transformation is in polylib format
           * <stmt_orig_dim>+<npar>+1 (first column for equality) */
          assert(cols == 1 + stmts[i]->dim_orig + npar + 1);

          /* For equality - ignore the zero */
          fscanf(precut, "%d", &ignore);
          assert(ignore == 0);

          pluto_stmt_add_hyperplane(stmts[i], H_UNKNOWN,
                                    stmts[i]->trans->nrows);

          for (j = 0; j < nvar; j++) {
            if (stmts[i]->is_orig_loop[j]) {
              fscanf(precut, "%ld",
                     &stmts[i]->trans->val[stmts[i]->trans->nrows - 1][j]);
            } else {
              stmts[i]->trans->val[stmts[i]->trans->nrows - 1][j] = 0;
            }
          }
          for (j = 0; j < npar; j++) {
            fscanf(precut, "%d", &ignore);
            stmts[i]->trans->val[stmts[i]->trans->nrows - 1][nvar + j] = 0;
          }
          /* Constant part */
          fscanf(
              precut, "%ld",
              &stmts[i]->trans->val[stmts[i]->trans->nrows - 1][nvar + npar]);
          if (get_loop_type(stmts[i], stmts[i]->trans->nrows - 1) == H_LOOP) {
            stmts[i]->hyp_types[stmts[i]->trans->nrows - 1] = H_LOOP;
          } else {
            stmts[i]->hyp_types[stmts[i]->trans->nrows - 1] = H_SCALAR;
          }
        }

        /* Number of tiling levels */
        fscanf(precut, "%d", &ignore);

        /* FIXME: to tile or not is specified depth-wise, why? Just
         * specify once */
        for (j = 0; j < tiling_depth; j++) {
          fscanf(precut, "%d", &tile);
        }
        stmts[i]->tile = tile;
      }

      /* Set hProps correctly and update satisfied dependences */
      for (k = 0; k < rows; k++) {
        pluto_prog_add_hyperplane(prog, prog->num_hyperplanes, H_UNKNOWN);
        for (i = 0; i < nstmts; i++) {
          if (get_loop_type(stmts[i], stmts[0]->trans->nrows - rows + k) ==
              H_LOOP) {
            prog->hProps[prog->num_hyperplanes - 1].type = H_LOOP;
          } else {
            prog->hProps[prog->num_hyperplanes - 1].type = H_SCALAR;
          }
        }
        dep_satisfaction_update(prog, prog->num_hyperplanes - 1);
        ddg_update(ddg, prog);
      }
      return true;
    }

    return false;
  }
}

void pluto_compute_dep_directions(PlutoProg *prog) {
  int i, level;

  Dep **deps = prog->deps;

  for (i = 0; i < prog->ndeps; i++) {
    if (deps[i]->dirvec != NULL) {
      free(deps[i]->dirvec);
    }
    deps[i]->dirvec = (DepDir *)malloc(prog->num_hyperplanes * sizeof(DepDir));
    for (level = 0; level < prog->num_hyperplanes; level++) {
      deps[i]->dirvec[level] = get_dep_direction(deps[i], prog, level);
    }
  }
}

void pluto_detect_hyperplane_types_stmtwise(PlutoProg *prog) {
  for (int s = 0; s < prog->nstmts; s++) {
    Stmt *stmt = prog->stmts[s];
    for (unsigned i = 0; i < stmt->trans->nrows; i++) {
      stmt->hyp_types[i] =
          pluto_is_hyperplane_loop(stmt, i) ? H_LOOP : H_SCALAR;
    }
  }
}

/* Detect H_LOOP or H_SCALAR from scratch */
void pluto_detect_hyperplane_types(PlutoProg *prog) {
  int i, depth;
  int nstmts = prog->nstmts;

  for (depth = 0; depth < prog->num_hyperplanes; depth++) {
    for (i = 0; i < nstmts; i++) {
      if (pluto_is_hyperplane_loop(prog->stmts[i], depth))
        break;
    }
    prog->hProps[depth].type = (i < nstmts) ? H_LOOP : H_SCALAR;
  }
}

void pluto_print_depsat_vectors(PlutoProg *prog, int levels) {
  int i, j;
  Dep **deps;

  deps = prog->deps;

  printf("\nSatisfaction vectors for transformed program\n");

  for (i = 0; i < prog->ndeps; i++) {
    assert(deps[i]->satvec != NULL);
    printf("Dep %d: S%d to S%d: ", i + 1, deps[i]->src + 1, deps[i]->dest + 1);
    printf("(");
    for (j = 0; j < levels; j++) {
      printf("%d, ", deps[i]->satvec[j]);
    }
    printf(")\n");
  }
}

void pluto_print_dep_directions(PlutoProg *prog) {
  int i, j, ndeps, nlevels;
  Dep **deps;

  deps = prog->deps;
  ndeps = prog->ndeps;
  nlevels = prog->num_hyperplanes;

  printf("\nDirection vectors for transformed program\n");

  for (i = 0; i < ndeps; i++) {
    printf("Dep %d: S%d to S%d: ", i + 1, deps[i]->src + 1, deps[i]->dest + 1);
    printf("(");
    for (j = 0; j < nlevels; j++) {
      printf("%c, ", deps[i]->dirvec[j]);
    }
    assert(deps[i]->satvec != NULL);
    printf(") satisfied: %s, satvec: (", deps[i]->satisfied ? "yes" : " no");
    for (j = 0; j < nlevels; j++) {
      printf("%d, ", deps[i]->satvec[j]);
    }
    printf("), sat level: %d", deps[i]->satisfaction_level);

    for (j = 0; j < nlevels; j++) {
      if (deps[i]->dirvec[j] > 0) {
        break;
      }
      /* Just because this is not printed does not mean a dependence has
       * not been violated; it could still be */
      if (deps[i]->dirvec[j] < 0) {
        printf("Dep %d violated: S%d to S%d\n", i, deps[i]->src + 1,
               deps[i]->dest + 1);
        printf("%d %d\n", deps[i]->satisfaction_level, deps[i]->satisfied);
      } else if (deps[i]->dirvec[j] < 0) {
        printf("Dep %d violated: S%d to S%d\n", i, deps[i]->src + 1,
               deps[i]->dest + 1);
        printf("%d %d\n", deps[i]->satisfaction_level, deps[i]->satisfied);
      }
    }

    printf("\n");
  }
}

/*
 * 1. Pad statement domains to maximum domain depth to make it easier to
 * construct scheduling constraints. These will be removed before the actual ILP
 * runs, and just before pluto_auto_transform returns.
 *
 * 2. Pre-process dependence domains to allow a single affine bounding
 * expression to be constructed. Fix this implementation (too brittle).
 */
void normalize_domains(PlutoProg *prog) {
  int i, j, k;

  int nvar = prog->nvar;
  int npar = prog->npar;

  /* if a dep distance <= N and another <= M, how do you bound it, no
   * way to express max(N,M) as a single affine function, when space is
   * built for each dependence, it doesn't know anything about a parameter
   * that does not appear in its dpolyhedron, and so it will assign the
   * coeff corresponding to that param in the bounding function constraints
   * local to the dependence to zero, and what if some other dep needs that
   * particular coeff to be >= 1 for bounding?
   *
   * Solution: global context should be available
   *
   * How to construct? Just put together all constraints on parameters alone in
   * the global context, i.e., eliminate iterators out of each domain and
   * aggregate constraints on the parameters, and add them to each
   * dependence polyhedron
   */
  int count = 0;
  if (npar >= 1) {
    PlutoConstraints *context =
        pluto_constraints_alloc(prog->nstmts * npar, npar + 1);
    pluto_constraints_set_names(context, prog->params);
    for (i = 0; i < prog->nstmts; i++) {
      PlutoConstraints *copy = pluto_constraints_dup(prog->stmts[i]->domain);
      for (unsigned j = 0; j < prog->stmts[i]->dim_orig; j++) {
        fourier_motzkin_eliminate(copy, 0);
      }
      assert((int)copy->ncols == npar + 1);
      count += copy->nrows;

      if (count <= prog->nstmts * npar) {
        pluto_constraints_add(context, copy);
        pluto_constraints_free(copy);
      } else {
        pluto_constraints_free(copy);
        break;
      }
    }
    pluto_constraints_simplify(context);
    IF_DEBUG(printf("[pluto] parameter context from domains\n"););
    IF_DEBUG(pluto_constraints_compact_print(stdout, context););

    /* Add context to every dep polyhedron */
    for (i = 0; i < prog->ndeps; i++) {
      PlutoConstraints *bounding_poly =
          pluto_constraints_dup(prog->deps[i]->dpolytope);

      for (unsigned k = 0; k < context->nrows; k++) {
        pluto_constraints_add_inequality(bounding_poly);

        /* Already initialized to zero */

        for (j = 0; j < npar + 1; j++) {
          bounding_poly->val[bounding_poly->nrows - 1]
                            [j + bounding_poly->ncols - (npar + 1)] =
              context->val[k][j];
        }
      }
      /* Update reference, add_row can resize */
      pluto_constraints_free(prog->deps[i]->bounding_poly);
      prog->deps[i]->bounding_poly = bounding_poly;
    }
    pluto_constraints_free(context);
  } else {
    IF_DEBUG(printf("\tNo global context\n"));
  }

  /* Add padding dimensions to statement domains */
  for (i = 0; i < prog->nstmts; i++) {
    Stmt *stmt = prog->stmts[i];
    for (j = stmt->dim; j < nvar; j++) {
      pluto_sink_statement(stmt, stmt->dim, 0, prog);
    }
  }

  for (i = 0; i < prog->ndeps; i++) {
    Dep *dep = prog->deps[i];
    int src_dim = prog->stmts[dep->src]->dim;
    int target_dim = prog->stmts[dep->dest]->dim;
    assert(dep->dpolytope->ncols ==
           (unsigned)src_dim + target_dim + prog->npar + 1);
  }

  /* Normalize rows of dependence polyhedra */
  for (k = 0; k < prog->ndeps; k++) {
    /* Normalize by gcd */
    PlutoConstraints *dpoly = prog->deps[k]->dpolytope;

    for (unsigned i = 0; i < dpoly->nrows; i++) {
      pluto_constraints_normalize_row(dpoly, i);
    }
  }

  /* Avoid the need for bounding function coefficients to take negative
   * values */
  bool *neg = (bool *)malloc(sizeof(bool) * npar);
  for (k = 0; k < prog->ndeps; k++) {
    Dep *dep = prog->deps[k];
    PlutoConstraints *dpoly = dep->dpolytope;

    bzero(neg, npar * sizeof(bool));

    if (dpoly->nrows == 0)
      continue;

    for (j = 2 * nvar; j < 2 * nvar + npar; j++) {
      int min = dpoly->val[0][j];
      int max = dpoly->val[0][j];
      for (unsigned i = 1; i < dpoly->nrows; i++) {
        min = PLMIN(dpoly->val[i][j], min);
        max = PLMAX(dpoly->val[i][j], max);
      }

      if (min < 0 && max <= 0) {
        neg[j - 2 * nvar] = true;
        IF_DEBUG(printf("Dep %d has negative coeff's for parameter %s\n",
                        dep->id, prog->params[j - 2 * nvar]));
      }
    }

    /* For parameters appearing with negative coefficients in upper bounds */
    for (j = 0; j < npar; j++) {
      if (neg[j]) {
        pluto_constraints_add_inequality(dep->bounding_poly);
        dep->bounding_poly->val[dep->bounding_poly->nrows - 1][2 * nvar + j] =
            1;
      }
    }
  }
  free(neg);
}

/* Remove padding dimensions that were added earlier; transformation matrices
 * will have stmt->dim + npar + 1 after this function */
void denormalize_domains(PlutoProg *prog) {
  int i, j;

  int nvar = prog->nvar;
  int npar = prog->npar;

  for (i = 0; i < prog->nstmts; i++) {
    int del_count;
    Stmt *stmt = prog->stmts[i];
    del_count = 0;
    for (j = 0; j < nvar; j++) {
      if (!stmt->is_orig_loop[j - del_count]) {
        pluto_stmt_remove_dim(stmt, j - del_count, prog);
        if (stmt->evicted_hyp) {
          pluto_matrix_remove_col(stmt->evicted_hyp, j - del_count);
        }
        del_count++;
      }
    }

    assert(stmt->domain->ncols == stmt->dim + npar + 1);
    assert(stmt->trans->ncols == stmt->dim + npar + 1);

    for (unsigned j = 0; j < stmt->dim; j++) {
      stmt->is_orig_loop[j] = 1;
    }
  }
}

/*
 * Finds domain face that allows concurrent start (for diamond tiling)
 * FIXME: iteration space boundaries are assumed to be corresponding to
 * rectangular ones
 *
 * Returns: matrix with row i being the concurrent start face for Stmt i
 */
PlutoMatrix *get_face_with_concurrent_start(PlutoProg *prog, Band *band) {
  PlutoConstraints *bcst;
  int j, nz, nvar, npar;
  PlutoMatrix *conc_start_faces;

  IF_DEBUG(printf("[pluto] get_face_with_concurrent_start for band\n\t"););
  IF_DEBUG(pluto_band_print(band););

  npar = prog->npar;
  nvar = prog->nvar;

  PlutoConstraints *fcst = get_feautrier_schedule_constraints(
      prog, band->loop->stmts, band->loop->nstmts);

  bcst = get_coeff_bounding_constraints(prog);
  pluto_constraints_add(fcst, bcst);
  pluto_constraints_free(bcst);

  int64_t *sol = pluto_prog_constraints_lexmin(fcst, prog);
  pluto_constraints_free(fcst);

  if (!sol) {
    IF_DEBUG(printf("[pluto] get_face_with_concurrent_start: no valid 1-d "
                    "schedules \n"););
    return NULL;
  }

  conc_start_faces = pluto_matrix_alloc(band->loop->nstmts, nvar + npar + 1);
  pluto_matrix_set(conc_start_faces, 0);

  for (int s = 0, _s = 0; s < prog->nstmts; s++) {
    if (!pluto_stmt_is_member_of(s, band->loop->stmts, band->loop->nstmts))
      continue;
    assert(_s <= (int)band->loop->nstmts - 1);
    for (j = 0; j < nvar; j++) {
      conc_start_faces->val[_s][j] = sol[npar + 1 + s * (nvar + 1) + j];
    }
    conc_start_faces->val[_s][nvar + npar] =
        sol[npar + 1 + s * (nvar + 1) + nvar];
    _s++;
  }
  free(sol);

  IF_DEBUG(printf("[pluto] get_face_with_concurrent_start: 1-d schedules\n"););
  for (unsigned s = 0; s < band->loop->nstmts; s++) {
    IF_DEBUG(printf("\tf(S%d) = ", band->loop->stmts[s]->id + 1););
    IF_DEBUG(pluto_affine_function_print(
                 stdout, conc_start_faces->val[s], nvar + npar,
                 (const char **)band->loop->stmts[s]->domain->names););
    IF_DEBUG(printf("\n"););
  }

  /* 1-d schedule should be parallel to an iteration space boundary
   * FIXME: assuming canonical boundaries */
  unsigned s;
  for (s = 0; s < band->loop->nstmts; s++) {
    nz = 0;
    for (j = 0; j < nvar; j++) {
      if (conc_start_faces->val[s][j])
        nz++;
    }
    if (nz != 1)
      break;
  }

  if (s < band->loop->nstmts) {
    pluto_matrix_free(conc_start_faces);
    IF_DEBUG(printf("[pluto] No iteration space faces with concurrent start "
                    "for all statements\n"););
    return NULL;
  }

  IF_DEBUG(
      printf(
          "[pluto] faces with concurrent start found for all statements\n"););

  return conc_start_faces;
}

/// Find hyperplane that completes the cone with previously found hyperplanes
/// such that the face allowing concurrent start lies within it.
/// conc_start_faces[i]: concurrent start face for statement $i$
/// evict_pos: position of the hyperplane to be evicted by the one that will
/// enable concurrent start cone_complement_pos: in case of partial concurrent
/// start, the hyperplane that will form the cone with the conc start hyperplane
/// cone_complement_hyps will set to the cone complement hyperplanes found
/// for statements in the band.
static int
find_cone_complement_hyperplane(Band *band, PlutoMatrix *conc_start_faces,
                                unsigned evict_pos, int cone_complement_pos,
                                PlutoConstraints *basecst, PlutoProg *prog,
                                PlutoMatrix **cone_complement_hyps) {
  int nvar = prog->nvar;
  int npar = prog->npar;
  unsigned nstmts = band->loop->nstmts;

  IF_DEBUG(printf("[pluto] find_cone_complement_hyperplane for band\n\t"););
  IF_DEBUG(pluto_band_print(band););

  // lambda_cst is the set of additional constraints added to find the cone
  // complement involving the conic combination multipliers. 
  // TODO: improve comment by including info on the constraints that are added.
  PlutoConstraints *lambda_cst = pluto_constraints_alloc(
      2 * nvar * nstmts,
      (npar + 1 + prog->nstmts * (nvar + 1) + 1) + nvar * nstmts);

  /* All lambdas >=1 */
  for (unsigned i = 0; i < nstmts; i++) {
    int stmt_offset = npar + 1 + prog->nstmts * (nvar + 1) + i * nvar;
    for (int j = 0; j < nvar; j++) {
      pluto_constraints_add_inequality(lambda_cst);
      lambda_cst->val[lambda_cst->nrows - 1][stmt_offset + j] = 1;
      lambda_cst->val[lambda_cst->nrows - 1][lambda_cst->ncols - 1] = -1;
    }
  }

  /* Now, add the constraints for the new hyperplane to be in the cone
   * of the face and the negatives of the hyperplanes already found
   * (excluding the one being evicted: at `evict_pos'). */
  for (unsigned s = 0; s < nstmts; s++) {
    Stmt *stmt = band->loop->stmts[s];
    int trans_coeff_offset = npar + 1 + stmt->id * (nvar + 1);
    int lambda_offset = npar + 1 + prog->nstmts * (nvar + 1) + s * nvar;
    for (int j = 0; j < nvar; j++) {
      pluto_constraints_add_equality(lambda_cst);
      lambda_cst->val[lambda_cst->nrows - 1][trans_coeff_offset + j] = 1;

      lambda_cst->val[lambda_cst->nrows - 1][lambda_offset] =
          -(conc_start_faces->val[s][j]);

      /* Unless fulldiamondtile is set, enable concurrent start along
       * only one dimension. */
      if (!options->fulldiamondtile) {
        lambda_cst->val[lambda_cst->nrows - 1][lambda_offset + 1] =
            stmt->trans->val[cone_complement_pos][j];
      } else {
        // Full dimensional concurrent start. */
        int lambda_k = 0;
        /* Just for the band depth hyperplanes */
        for (unsigned k = band->loop->depth;
             k < band->loop->depth + band->width; k++) {
          if (k != evict_pos && stmt->hyp_types[k] != H_SCALAR) {
            lambda_cst
                ->val[lambda_cst->nrows - 1][lambda_offset + lambda_k + 1] =
                stmt->trans->val[k][j];
            lambda_k++;
          }
        }
      }
      lambda_cst->val[lambda_cst->nrows - 1][lambda_cst->ncols - 1] = 0;
    }
  }

  /*
   * con_start_cst serves the same purpose as Pluto's ILP formulation, but
   * with expanded constraint-width to incorporate lambdas.
   * No need of non-zero solution constraints here.
   */
  PlutoConstraints *con_start_cst = pluto_constraints_dup(basecst);
  PlutoConstraints *boundcst =
      get_coeff_bounding_constraints_for_cone_complement(prog);
  pluto_constraints_add(con_start_cst, boundcst);
  pluto_constraints_free(boundcst);

  for (int i = 0; i < nvar * nstmts; i++) {
    pluto_constraints_add_dim(con_start_cst, basecst->ncols - 1, NULL);
  }

  pluto_constraints_add(con_start_cst, lambda_cst);
  pluto_constraints_free(lambda_cst);

  IF_MORE_DEBUG(printf("Cone complement constraints\n"););
  IF_MORE_DEBUG(pluto_constraints_pretty_print(stdout, con_start_cst););

  int64_t *bestsol =
      pluto_constraints_lexmin(con_start_cst, ALLOW_NEGATIVE_COEFF);
  pluto_constraints_free(con_start_cst);

  if (bestsol == NULL) {
    printf("[pluto] Cone complement hyperplane not found!\n");
    printf("[pluto] No tiled concurrent start possible.\n");
  } else {
    IF_DEBUG(printf("[pluto] Tiled concurrent start possible.\n"););
    for (unsigned j = 0; j < nstmts; j++) {
      Stmt *stmt = band->loop->stmts[j];
      cone_complement_hyps[j] = pluto_matrix_alloc(1, stmt->dim + npar + 1);
      for (int k = 0; k < nvar; k++) {
        cone_complement_hyps[j]->val[0][k] =
            bestsol[npar + 1 + stmt->id * (nvar + 1) + k];
      }
      /* No parametric shifts. */
      for (int k = nvar; k < nvar + npar; k++) {
        cone_complement_hyps[j]->val[0][k] = 0;
      }
      cone_complement_hyps[j]->val[0][nvar + npar] =
          bestsol[npar + 1 + stmt->id * (nvar + 1) + nvar];

      IF_DEBUG(printf("\tcone_complement(S%d) = ", stmt->id + 1););
      IF_DEBUG(
          pluto_affine_function_print(stdout, cone_complement_hyps[j]->val[0],
                                      nvar, (const char **)stmt->iterators););
      IF_DEBUG(printf("\n"););
    }
    free(bestsol);
  }

  return (cone_complement_hyps[0] == NULL) ? 0 : 1;
}

/*
 * Check if the d'th row for any statement in the band is parallel to the
 * face allowing concurrent start
 */
int is_concurrent_start_face(Band *band, PlutoMatrix *conc_start_faces, int d) {
  for (unsigned s = 0; s < band->loop->nstmts; s++) {
    if (pluto_vector_is_parallel(band->loop->stmts[s]->trans, d,
                                 conc_start_faces, s)) {
      return 1;
    }
  }
  return 0;
}

/*
 * Find the hyperplace parallel to the concurrent start face
 * that will be evicted; if there is none, return
 * the last hyperplane
 */
int find_hyperplane_to_be_evicted(Band *band, PlutoMatrix *conc_start_faces) {
  for (int d = band->loop->depth;
       d < (int)band->loop->depth + (int)band->width - 1; d++) {
    if (is_concurrent_start_face(band, conc_start_faces, d))
      return d;
  }
  /* Return the last one */
  return band->loop->depth + band->width - 1;
}

int get_first_non_scalar_hyperplane(PlutoProg *prog, int start, int end) {
  int i;
  for (i = start; i <= end; i++) {
    if (prog->hProps[i].type == H_LOOP)
      return i;
  }
  return -1;
}

/* Copy h2 into h1 */
static void copy_hyperplane(int64_t *h1, int64_t *h2, int ncols) {
  int j;

  for (j = 0; j < ncols; j++) {
    h1[j] = h2[j];
  }
}

<<<<<<< HEAD
void copy_comp_to_data_hyperplanes(Stmt *stmt, Array *arr, int row) {
  int i;

  //	assert(stmt->trans->ncols == arr->trans->ncols);

  for (i = 0; i < arr->trans->ncols; i++)
    arr->trans->val[row][i] = stmt->trans->val[row][i];

  return;
}

void pluto_dist_verify_data_hyperplanes(PlutoProg *prog) {

  int i = 0;
  Array *arr;
  for (i = 0; i < prog->narrays; i++) {

    arr = prog->arrays[i];

    if (prog->arrays[i]->dim_orig > prog->arrays[i]->num_hyperplanes_found) {

      assert(0);

      pluto_matrix_add_row(arr->trans, arr->trans->nrows);

      if (arr->dim_orig == 1) {
        arr->hyperplane_mapping[0] = arr->num_hyperplanes_found;
        arr->trans->val[arr->trans->nrows - 1][0] = 1;
      } else {
        arr->hyperplane_mapping[1] = arr->num_hyperplanes_found;
        arr->trans->val[arr->trans->nrows - 1][1] = 1;
      }

      arr->num_hyperplanes_found++;
    }
  }
}

/*
 * Top-level automatic transformation algoritm.
=======
/**
 * Top-level automatic transformation algoritm. Returns 0 on success.
>>>>>>> 7438f41b
 *
 * All dependences are reset to unsatisfied before starting.
 *
 */
int pluto_auto_transform(PlutoProg *prog) {
  int i, j, s, nsols, depth;
  /* The maximum number of linearly independent solutions needed across all
   * statements */
  int num_ind_sols_req;

  /* The number of linearly independent solutions found (max across all
   * statements) */
  int num_ind_sols_found;
  /* Pluto algo mode -- LAZY or EAGER */
  bool hyp_search_mode;

#if defined GLPK || defined GUROBI
  Graph *fcg;
  int *colour, nVertices;
#endif

  Stmt **stmts = prog->stmts;
  int nstmts = prog->nstmts;

  for (i = 0; i < prog->ndeps; i++) {
    prog->deps[i]->satisfied = false;
  }

  /* Create the data dependence graph */
  prog->ddg = ddg_create(prog);
  ddg_compute_scc(prog);
  for (i = 0; i < prog->ddg->num_sccs; i++) {
    prog->ddg->sccs[i].vertices = NULL;
  }

  Graph *ddg = prog->ddg;
  int nvar = prog->nvar;
  int npar = prog->npar;

  prog->cst_solve_time = 0.0;
  prog->cst_const_time = 0.0;
  prog->scaling_cst_sol_time = 0.0;
  prog->mipTime = 0.0;
  prog->ilpTime = 0.0;
  prog->skew_time = 0.0;
  prog->cst_write_time = 0.0;
  prog->fcg_const_time = 0.0;
  prog->fcg_update_time = 0.0;
  prog->fcg_colour_time = 0.0;
  prog->fcg_dims_scale_time = 0.0;
  prog->fcg_cst_alloc_time = 0.0;

  prog->num_lp_calls = 0;

  if (nstmts == 0)
    return 0;

  PlutoMatrix **orig_trans =
      (PlutoMatrix **)malloc(nstmts * sizeof(PlutoMatrix *));
  PlutoHypType **orig_hyp_types =
      (PlutoHypType **)malloc(nstmts * sizeof(PlutoHypType *));
  int orig_num_hyperplanes = prog->num_hyperplanes;
  HyperplaneProperties *orig_hProps = prog->hProps;

  /* Get rid of any existing transformation */
  for (i = 0; i < nstmts; i++) {
    Stmt *stmt = prog->stmts[i];
    /* Save the original transformation */
    orig_trans[i] = stmt->trans;
    orig_hyp_types[i] = stmt->hyp_types;
    /* Pre-allocate a little more to prevent frequent realloc */
    stmt->trans = pluto_matrix_alloc(2 * stmt->dim + 1, stmt->dim + npar + 1);
    stmt->trans->nrows = 0;
    stmt->hyp_types = NULL;
    stmt->intra_stmt_dep_cst = NULL;
  }

  if (options->data_dist) {
    for (i = 0; i < prog->narrays; i++) {
      Array *arr = prog->arrays[i];
      arr->trans = pluto_matrix_alloc(2 * arr->dim, arr->dim + prog->npar + 1);
      arr->trans->nrows = 0;
      arr->num_hyperplanes_found = 0;
    }
  }
  normalize_domains(prog);

  hyp_search_mode = EAGER;

  prog->num_hyperplanes = 0;
  prog->hProps = NULL;

  /* The number of independent solutions required for the deepest
   * statement */
  num_ind_sols_req = 0;
  for (i = 0; i < nstmts; i++) {
    num_ind_sols_req = PLMAX((unsigned)num_ind_sols_req, stmts[i]->dim);
  }

  depth = 0;

  if (precut(prog, ddg, depth)) {
    /* Distributed based on .fst or .precut file (customized user-supplied
     * fusion structure */
    num_ind_sols_found = pluto_get_max_ind_hyps(prog);
    printf("[pluto] Forced custom fusion structure from .fst/.precut\n");
    IF_DEBUG(
        fprintf(stdout, "%d ind solns in .precut file\n", num_ind_sols_found));
  } else {
    num_ind_sols_found = 0;
    if (options->fuse == kSmartFuse && !options->dfp) {
      cut_scc_dim_based(prog, ddg);
    }
  }

  if (options->data_dist) {
    for (i = 0; i < prog->narrays; i++) {
      Array *arr = prog->arrays[i];
      if (arr->hyperplane_mapping == NULL)
        arr->hyperplane_mapping = malloc(num_ind_sols_req * sizeof(int));

      for (j = 0; j < num_ind_sols_req; j++) {
        arr->hyperplane_mapping[j] = -1;
      }
    }
  }

  /* For diamond tiling */
  bool conc_start_found = false;

  if (options->dfp) {
#if defined GLPK || defined GUROBI
    if (options->fuse == kNoFuse) {
      ddg_compute_scc(prog);
      cut_all_sccs(prog, ddg);
    }
    compute_scc_vertices(prog->ddg);
    IF_DEBUG(printf("[Pluto] Initial DDG\n"););
    IF_DEBUG(pluto_matrix_print(stdout, prog->ddg->adj););
    /* ddg_compute_scc(prog); */
    if (!options->silent) {
      printf("[Pluto] Building fusion conflict graph\n");
    }

    nVertices = 0;
    if (options->scc_cluster) {
      for (i = 0; i < ddg->num_sccs; i++) {
        ddg->sccs[i].fcg_scc_offset = nVertices;
        ddg->sccs[i].is_scc_coloured = false;
        nVertices += ddg->sccs[i].max_dim;
      }
    } else {
      for (i = 0; i < nstmts; i++) {
        ddg->vertices[i].fcg_stmt_offset = nVertices;
        nVertices += stmts[i]->dim_orig;
      }
    }

    colour = (int *)malloc(nVertices * sizeof(int));
    for (i = 0; i < nVertices; i++) {
      colour[i] = 0;
    }

    if (options->data_dist && !options->identity_data_dist) {
      nsols = pluto_dist_find_permutable_hyperplanes(
          prog, hyp_search_mode, num_sols_left, num_ind_sols_found);
    } else {
      nsols = find_permutable_hyperplanes(prog, hyp_search_mode, num_sols_left,
                                          depth);
    }

    PlutoConstraints *permutecst = get_permutability_constraints(prog);
    IF_DEBUG(pluto_constraints_cplex_print(stdout, permutecst););

    /* Yet to start colouring hence the current_colour can be either 0 or 1 */
    prog->fcg = build_fusion_conflict_graph(prog, colour, nVertices, 0);

    fcg = prog->fcg;
    fcg->num_coloured_vertices = 0;
    fcg->to_be_rebuilt = false;

    IF_DEBUG(printf("[pluto] Fusion Conflict graph\n"););
    IF_DEBUG(pluto_matrix_print(stdout, fcg->adj););

    prog->total_coloured_stmts = (int *)malloc(nvar * sizeof(int));
    prog->scaled_dims = (int *)malloc(nvar * sizeof(int));
    prog->coloured_dims = 0;
    for (i = 0; i < nvar; i++) {
      prog->total_coloured_stmts[i] = 0;
      prog->scaled_dims[i] = 0;
    }

    /* This routine frees colour internally */
    find_permutable_dimensions_scc_based(colour, prog);

    if (!options->silent && options->debug) {
      printf("[Pluto]: Transformations before skewing \n");
      pluto_transformations_pretty_print(prog);
    }

    introduce_skew(prog);

    free(prog->total_coloured_stmts);
    free(prog->scaled_dims);
#endif
  } else {

    do {
      /* Number of linearly independent solutions remaining to be found
       * (maximum across all statements) */
      int num_sols_left;

      if (options->fuse == kNoFuse) {
        ddg_compute_scc(prog);
        cut_all_sccs(prog, ddg);
      }

      num_sols_left = 0;
      for (s = 0; s < nstmts; s++) {
        /* Num linearly independent hyperplanes remaining to be
         * found for a statement; take max across all */
        num_sols_left = PLMAX(num_sols_left,
                              (int)stmts[s]->dim_orig -
                                  (int)pluto_stmt_get_num_ind_hyps(stmts[s]));
      }
      /* Progress in the EAGER mode is made every time a solution is found;
       * thus, the maximum number of linearly independent solutions
       * remaining to be found is the difference between the number required
       * for the deepest statement and the number found so far for the
       * deepest statement (since in EAGER mode, if there was a statement
       * that had fewer than num_ind_sols_found linearly independent
       * hyperplanes,
       * it means it didn't need that many hyperplanes and all of its
       * linearly independent solutions had been found */
      assert(hyp_search_mode == LAZY ||
             num_sols_left == num_ind_sols_req - num_ind_sols_found);

      nsols = find_permutable_hyperplanes(prog, hyp_search_mode, num_sols_left,
                                          depth);

      IF_DEBUG(fprintf(stdout,
                       "[pluto] pluto_auto_transform: band level %d; "
                       "%d hyperplane(s) found\n",
                       depth, nsols));
      IF_DEBUG2(pluto_transformations_pretty_print(prog));

      num_ind_sols_found = pluto_get_max_ind_hyps(prog);

      if (nsols >= 1) {
        /* Diamond tiling: done for the first band of permutable loops */
        if (options->diamondtile && nsols >= 2 && !conc_start_found) {
          conc_start_found = pluto_diamond_tile(prog);
        }

        for (j = 0; j < nsols; j++) {
          /* Mark dependences satisfied by this solution */
          dep_satisfaction_update(prog, stmts[0]->trans->nrows - nsols + j);
          ddg_update(ddg, prog);
        }
      } else {
        /* Satisfy inter-scc dependences via distribution since we have
         * no more fusable loops */

        ddg_compute_scc(prog);

        if (get_num_unsatisfied_inter_scc_deps(prog) >= 1) {
          if (options->fuse == kNoFuse) {
            /* No fuse */
            cut_all_sccs(prog, ddg);
          } else if (options->fuse == kSmartFuse) {
            /* Smart fuse (default) */
            cut_smart(prog, ddg);
          } else {
            /* Max fuse */
            if (depth >= 2 * nvar + 1)
              cut_all_sccs(prog, ddg);
            else
              cut_conservative(prog, ddg);
          }
        } else {
          /* Only one SCC or multiple SCCs with no unsatisfied inter-SCC
           * deps, and no solutions found  */
          if (hyp_search_mode == EAGER) {
            IF_DEBUG(printf("[pluto] Switching to LAZY mode\n"););
            hyp_search_mode = LAZY;
          } else if (!deps_satisfaction_check(prog)) {
            assert(hyp_search_mode == LAZY);
            /* There is a problem; solutions should have been found if
             * there were no inter-scc deps, and some unsatisfied deps
             * existed */
            if (options->debug || options->moredebug) {
              printf("\tNumber of unsatisfied deps: %d\n",
                     get_num_unsatisfied_deps(prog->deps, prog->ndeps));
              printf("\tNumber of unsatisfied inter-scc deps: %d\n",
                     get_num_unsatisfied_inter_scc_deps(prog));
              fprintf(stdout, "[pluto] WARNING: Unfortunately, Pluto cannot "
                              "find any more hyperplanes.\n");
              fprintf(stdout, "\tThis is usually a result of (1) a bug in the "
                              "dependence tester,\n");
              fprintf(stdout,
                      "\tor (2) a bug in Pluto's auto transformation,\n");
              fprintf(stdout, "\tor (3) an inconsistent .fst/.precut in your "
                              "working directory.\n");
              fprintf(stdout, "\tTransformation found so far:\n");
              pluto_transformations_pretty_print(prog);
              pluto_compute_dep_directions(prog);
              pluto_compute_dep_satisfaction(prog);
              pluto_print_dep_directions(prog);
            }
            denormalize_domains(prog);
            printf("[pluto] WARNING: working with original (identity) "
                   "transformation (if they exist)\n");
            /* Restore original ones */
            for (i = 0; i < nstmts; i++) {
              stmts[i]->trans = orig_trans[i];
              stmts[i]->hyp_types = orig_hyp_types[i];
              prog->num_hyperplanes = orig_num_hyperplanes;
              prog->hProps = orig_hProps;
            }
            return 1;
          }
        }
      }
      /* Under LAZY mode, do a precise dep satisfaction check to take
       * care of partial satisfaction (rarely needed) */
      if (hyp_search_mode == LAZY)
        pluto_compute_dep_satisfaction_precise(prog);
      depth++;
    } while (!pluto_transformations_full_ranked(prog) ||
             !deps_satisfaction_check(prog));
  }

  if (options->data_dist) {
    copy_comp_to_data_hyperplanes(prog->stmts[0], prog->arrays[0], 0);
  }

  /* Deallocate the fusion conflict graph */
  if (options->dfp) {
#if defined GLPK || defined GUROBI
    ddg = prog->ddg;
    for (i = 0; i < ddg->num_sccs; i++) {
      free(ddg->sccs[i].vertices);
    }
    graph_free(prog->fcg);
#endif
  }
  if (options->diamondtile && !conc_start_found) {
    PLUTO_MESSAGE(printf("[pluto] Diamond tiling not possible/useful\n"););
  }

  denormalize_domains(prog);

  if (options->data_dist && !options->identity_data_dist)
    pluto_dist_verify_data_hyperplanes(prog);

  for (i = 0; i < nstmts; i++) {
    pluto_matrix_free(orig_trans[i]);
    free(orig_hyp_types[i]);
  }
  free(orig_trans);
  free(orig_hyp_types);
  free(orig_hProps);

  IF_DEBUG(printf("[pluto] pluto_auto_transform: successful, done\n"););

  return 0;
}

int get_num_unsatisfied_deps(Dep **deps, int ndeps) {
  int i, count;

  count = 0;
  for (i = 0; i < ndeps; i++) {
    if (IS_RAR(deps[i]->type))
      continue;
    if (!deps[i]->satisfied) {
      IF_DEBUG(printf("\tUnsatisfied dep %d\n", i + 1));
      count++;
    }
  }

  return count;
}

int get_num_unsatisfied_inter_stmt_deps(Dep **deps, int ndeps) {
  int i;

  int count = 0;
  for (i = 0; i < ndeps; i++) {
    if (IS_RAR(deps[i]->type))
      continue;
    if (deps[i]->src == deps[i]->dest)
      continue;
    if (!deps[i]->satisfied) {
      IF_DEBUG(printf("Unsatisfied dep %d\n", i + 1));
      count++;
    }
  }

  return count;
}

int get_num_unsatisfied_inter_scc_deps(PlutoProg *prog) {
  int i;

  int count = 0;
  for (i = 0; i < prog->ndeps; i++) {
    Dep *dep = prog->deps[i];
    if (IS_RAR(dep->type))
      continue;
    Stmt *src_stmt = prog->stmts[dep->src];
    Stmt *dest_stmt = prog->stmts[dep->dest];
    if (src_stmt->scc_id != dest_stmt->scc_id && !dep->satisfied) {
      count++;
    }
  }

  return count;
}

void ddg_print(Graph *g) { pluto_matrix_print(stdout, g->adj); }

/*
 * Update the DDG - should be called when some dependences
 * are satisfied
 **/
void ddg_update(Graph *g, PlutoProg *prog) {
  int i, j;
  Dep *dep;

  IF_DEBUG(printf("[pluto] updating DDG\n"););

  for (i = 0; i < g->nVertices; i++)
    for (j = 0; j < g->nVertices; j++)
      g->adj->val[i][j] = 0;

  for (i = 0; i < prog->ndeps; i++) {
    dep = prog->deps[i];
    if (IS_RAR(dep->type))
      continue;
    /* Number of unsatisfied dependences b/w src and dest is stored in the
     * adjacency matrix */
    g->adj->val[dep->src][dep->dest] += !dep_is_satisfied(dep);
  }
}

/*
 * Create the DDG (RAR deps not included) from the unsatisfied deps
 */
Graph *ddg_create(PlutoProg *prog) {
  int i;

  Graph *g = graph_alloc(prog->nstmts);

  for (i = 0; i < prog->ndeps; i++) {
    Dep *dep = prog->deps[i];
    /* no input dep edges in the graph */
    if (IS_RAR(dep->type))
      continue;
    /* remember it's a multi-graph */
    g->adj->val[dep->src][dep->dest] += !dep_is_satisfied(dep);
  }

  return g;
}

/*
 * Get the dimensionality of the stmt with max dimensionality in the SCC
 */
static int get_max_orig_dim_in_scc(PlutoProg *prog, int scc_id) {
  int i;

  int max = -1;
  for (i = 0; i < prog->nstmts; i++) {
    Stmt *stmt = prog->stmts[i];
    if (stmt->scc_id == scc_id) {
      max = PLMAX(max, (int)stmt->dim_orig);
    }
  }

  return max;
}

/* Number of vertices in a given SCC */
static int get_scc_size(PlutoProg *prog, int scc_id) {
  int i;
  Stmt *stmt;

  int num = 0;
  for (i = 0; i < prog->nstmts; i++) {
    stmt = prog->stmts[i];
    if (stmt->scc_id == scc_id) {
      num++;
    }
  }

  return num;
}

/* Compute the connected components of the graph */
void ddg_compute_cc(PlutoProg *prog) {
  int i;
  int cc_id = -1;
  int num_cc = 0;
  int stmt_id;
  int time = 0;
  IF_DEBUG(printf("[pluto] ddg_compute_cc\n"););
  Graph *g = prog->ddg;
  /* Make the graph undirected. */
  Graph *gU = get_undirected_graph(g);
  for (i = 0; i < gU->nVertices; i++) {
    gU->vertices[i].vn = 0;
  }
  for (i = 0; i < gU->nVertices; i++) {
    if (gU->vertices[i].vn == 0) {
      cc_id++;
      num_cc++;
      gU->vertices[i].cc_id = cc_id;
      dfs_vertex(gU, &gU->vertices[i], &time);
      gU->vertices[i].cc_id = cc_id;
    }
    g->vertices[i].cc_id = gU->vertices[i].cc_id;
    stmt_id = g->vertices[i].id;
    assert(stmt_id == i);
    prog->stmts[i]->cc_id = g->vertices[i].cc_id;
  }
  g->num_ccs = num_cc;
  graph_free(gU);
}

/* Compute the SCCs of a graph (using Kosaraju's algorithm) */
void ddg_compute_scc(PlutoProg *prog) {
  int i;

  IF_DEBUG(printf("[pluto] ddg_compute_scc\n"););

  Graph *g = prog->ddg;

  dfs(g);

  Graph *gT = graph_transpose(g);

  dfs_for_scc(gT);

  g->num_sccs = gT->num_sccs;

  for (i = 0; i < g->nVertices; i++) {
    g->vertices[i].scc_id = gT->vertices[i].scc_id;
    int stmt_id = gT->vertices[i].id;
    assert(stmt_id == i);
    prog->stmts[i]->scc_id = g->vertices[i].scc_id;
  }

  for (i = 0; i < g->num_sccs; i++) {
    g->sccs[i].max_dim = get_max_orig_dim_in_scc(prog, i);
    g->sccs[i].size = get_scc_size(prog, i);
    g->sccs[i].id = gT->sccs[i].id;
    g->sccs[i].sol = NULL;
    g->sccs[i].is_parallel = 0;
  }

  graph_free(gT);

  graph_print_sccs(g);
}

/* Get this arrays's schedule
 * Schedule format
 * [num sched functions | orig dim iters | params | const ]
 * Number of rows == num sched functions (each row for one hyperplane)
 */
PlutoConstraints *pluto_arr_get_schedule(const Array *arr) {
  int i;

  PlutoMatrix *sched, *trans;
  PlutoConstraints *schedcst;

  trans = arr->trans_orig;
  sched = pluto_matrix_dup(trans);

  for (i = 0; i < sched->nrows; i++) {
    pluto_matrix_negate_row(sched, sched->nrows - 1 - i);
    pluto_matrix_add_col(sched, 0);
    sched->val[trans->nrows - 1 - i][0] = 1;
  }

  schedcst = pluto_constraints_from_equalities(sched);

  pluto_matrix_free(sched);

  return schedcst;
}

/* Get this statement's schedule
 * Schedule format
 * [num sched functions | orig dim iters | params | const ]
 * Number of rows == num sched functions (each row for one hyperplane)
 */
PlutoConstraints *pluto_stmt_get_schedule(const Stmt *stmt) {
  PlutoMatrix *sched, *trans;
  PlutoConstraints *schedcst;

  trans = stmt->trans;
  sched = pluto_matrix_dup(trans);

  for (int i = 0; i < (int)sched->nrows; i++) {
    pluto_matrix_negate_row(sched, sched->nrows - 1 - i);
    pluto_matrix_add_col(sched, 0);
    sched->val[(int)trans->nrows - 1 - i][0] = 1;
  }

  schedcst = pluto_constraints_from_equalities(sched);

  pluto_matrix_free(sched);

  return schedcst;
}

PlutoConstraints *pluto_get_transformed_dpoly(const Dep *dep, Stmt *src,
                                              Stmt *dest) {
  int i, npar;
  PlutoConstraints *src_sched, *dest_sched;

  npar = src->domain->ncols - src->dim - 1;

  assert(dep->dpolytope->ncols == src->dim + dest->dim + npar + 1);

  PlutoConstraints *dpoly = pluto_constraints_dup(dep->dpolytope);

  for (i = 0; i < src->trans->nrows; i++) {
    pluto_constraints_add_dim(dpoly, 0, NULL);
  }
  for (i = 0; i < dest->trans->nrows; i++) {
    pluto_constraints_add_dim(dpoly, src->trans->nrows + src->dim, NULL);
  }

  src_sched = pluto_stmt_get_schedule(src);
  dest_sched = pluto_stmt_get_schedule(dest);

  for (i = 0; i < dest->trans->nrows + dest->dim; i++) {
    pluto_constraints_add_dim(src_sched, src->trans->nrows + src->dim, NULL);
  }

  for (i = 0; i < src->trans->nrows + src->dim; i++) {
    pluto_constraints_add_dim(dest_sched, 0, NULL);
  }

  pluto_constraints_add(dpoly, src_sched);
  pluto_constraints_add(dpoly, dest_sched);

  // IF_DEBUG(printf("New pre-domain is \n"););
  // IF_DEBUG(pluto_constraints_print(stdout, newdom););

  pluto_constraints_project_out(dpoly, src->trans->nrows, src->dim);

  pluto_constraints_project_out(dpoly, src->trans->nrows + dest->trans->nrows,
                                dest->dim);

  // IF_DEBUG(printf("New domain is \n"););
  // IF_DEBUG(pluto_constraints_print(stdout, newdom););

  pluto_constraints_free(src_sched);
  pluto_constraints_free(dest_sched);

  return dpoly;
}

/* Compute region(s) of data accessed by 'acc' with 'copy_level' number of
 * outer loops as parameters
 * 'copy_level' outer dimensions will be treated as parameters in addition
 * to global ones
 * domain: set (iterations of stmt) accessing data - in transformed space
 * acc: original access function
 * Input format: [copy_level, stmt->trans->nrows, prog->npar, 1]
 *                or [copy_level, stmt->trans->nrows-copy_level, prog->npar,
 *1]
 *
 * Output format:  [copy_level, acc->nrows, prog->npar + 1]
 * */
PlutoConstraints *pluto_compute_region_data(const Stmt *stmt,
                                            const PlutoConstraints *domain,
                                            const PlutoAccess *acc,
                                            unsigned copy_level,
                                            const PlutoProg *prog) {
  int i, k, npar, *divs;

  assert(acc->mat != NULL);
  assert(copy_level <= stmt->trans->nrows);

  npar = prog->npar;

  assert((stmt->trans->nrows + npar + 1 == domain->ncols) ||
         (copy_level + stmt->trans->nrows + npar + 1 == domain->ncols));

  PlutoMatrix *newacc = pluto_get_new_access_func(stmt, acc->mat, &divs);

  PlutoConstraints *datadom = pluto_constraints_dup(domain);

  assert(newacc->ncols == stmt->trans->nrows + npar + 1);

  for (k = 0; k < newacc->nrows; k++) {
    pluto_matrix_negate_row(newacc, newacc->nrows - 1 - k);
    pluto_matrix_add_col(newacc, stmt->trans->nrows);
    newacc->val[newacc->nrows - 1 - k][stmt->trans->nrows] = divs[k];

    pluto_constraints_add_dim(datadom, domain->ncols - prog->npar - 1, NULL);
  }

  PlutoConstraints *acc_cst = pluto_constraints_from_equalities(newacc);

  for (i = 0; i < domain->ncols - stmt->trans->nrows - npar - 1; i++) {
    pluto_constraints_add_dim(acc_cst, 0, NULL);
  }

  pluto_constraints_add_to_each(datadom, acc_cst);

  pluto_constraints_project_out(datadom, copy_level, datadom->ncols -
                                                         copy_level - npar - 1 -
                                                         newacc->nrows);

  // IF_DEBUG(printf("compute_region_data: data set written to\n"););
  // IF_DEBUG(pluto_constraints_print(stdout, datadom););

  pluto_constraints_free(acc_cst);
  pluto_matrix_free(newacc);

  if (domain->next != NULL) {
    datadom->next =
        pluto_compute_region_data(stmt, domain->next, acc, copy_level, prog);
  }

  return datadom;
}

/* Update a dependence with a new constraint added to the statement domain */
void pluto_update_deps(Stmt *stmt, PlutoConstraints *cst, PlutoProg *prog) {
  Stmt **stmts = prog->stmts;

  assert(cst->ncols == stmt->domain->ncols);

  for (int i = 0; i < prog->ndeps; i++) {
    Dep *dep = prog->deps[i];
    if (stmts[dep->src] == stmt) {
      PlutoConstraints *cst_l = pluto_constraints_dup(cst);
      Stmt *tstmt = stmts[dep->dest];
      for (unsigned c = 0; c < tstmt->dim; c++) {
        pluto_constraints_add_dim(cst_l, stmt->dim, NULL);
      }
      pluto_constraints_add(dep->dpolytope, cst_l);
      pluto_constraints_free(cst_l);
    }
    if (stmts[dep->dest] == stmt) {
      PlutoConstraints *cst_l = pluto_constraints_dup(cst);
      Stmt *sstmt = stmts[dep->src];
      for (unsigned c = 0; c < sstmt->dim; c++) {
        pluto_constraints_add_dim(cst_l, 0, NULL);
      }
      pluto_constraints_add(dep->dpolytope, cst_l);
      pluto_constraints_free(cst_l);
    }
  }

  for (int i = 0; i < prog->ntransdeps; i++) {
    Dep *dep = prog->transdeps[i];
    if (stmts[dep->src] == stmt) {
      PlutoConstraints *cst_l = pluto_constraints_dup(cst);
      Stmt *tstmt = stmts[dep->dest];
      for (unsigned c = 0; c < tstmt->dim; c++) {
        pluto_constraints_add_dim(cst_l, stmt->dim, NULL);
      }
      pluto_constraints_add(dep->dpolytope, cst_l);
      pluto_constraints_free(cst_l);
    }
    if (stmts[dep->dest] == stmt) {
      PlutoConstraints *cst_l = pluto_constraints_dup(cst);
      Stmt *sstmt = stmts[dep->src];
      for (unsigned c = 0; c < sstmt->dim; c++) {
        pluto_constraints_add_dim(cst_l, 0, NULL);
      }
      pluto_constraints_add(dep->dpolytope, cst_l);
      pluto_constraints_free(cst_l);
    }
  }
}

/*
 * Detect scattering functions that map to a single value, and modify the
 * scattering function to set it to that value; if the domain is  empty, this
 * function ends up setting all of the scattering functions to zero */
void pluto_detect_scalar_dimensions(PlutoProg *prog) {
  int s, d;

  for (s = 0; s < prog->nstmts; s++) {
    Stmt *stmt = prog->stmts[s];
    PlutoConstraints *newdom = pluto_get_new_domain(stmt);

    /* If it's empty, we'll just change it to zero */
    int is_empty = pluto_constraints_is_empty(newdom);
    if (is_empty) {
      for (d = 0; d < stmt->trans->nrows; d++) {
        pluto_matrix_zero_row(stmt->trans, d);
      }
      continue;
    }

    for (d = 0; d < stmt->trans->nrows; d++) {
      int is_const_ub, is_const_lb;
      int64_t ub, lb;
      is_const_lb = pluto_constraints_get_const_lb(newdom, d, &lb);
      is_const_ub = pluto_constraints_get_const_ub(newdom, d, &ub);
      if (is_const_lb && is_const_ub) {
        if (ub == lb) {
          pluto_matrix_zero_row(stmt->trans, d);
          stmt->trans->val[d][stmt->trans->ncols - 1] = -lb;
        }
      }
    }
    pluto_constraints_free(newdom);
  }
}

/* Are these statements completely fused until the innermost level */
int pluto_are_stmts_fused(Stmt **stmts, int nstmts, const PlutoProg *prog) {
  unsigned num;

  if (prog->num_hyperplanes <= 1)
    return 1;

  Ploop **loops = pluto_get_loops_under(stmts, nstmts,
                                        prog->num_hyperplanes - 2, prog, &num);
  // pluto_loops_print(loops, num);
  pluto_loops_free(loops, num);

  return (num == 1);
}

<<<<<<< HEAD
/*
 * Diamond tiling.
 */
int pluto_diamond_tile(PlutoProg *prog) {
  unsigned nbands;

=======
/// Diamond tiling. Returns true if diamond tiling transformation was applied.
bool pluto_diamond_tile(PlutoProg *prog) {
>>>>>>> 7438f41b
  IF_DEBUG(printf("[pluto] pluto_diamond_tile\n"));

  bool conc_start_enabled = false;

  /* Get the permutability constraints since a call to
   * detect_transformation_properties with update dep satisfaction levels
   * and we won't get the constraints we want */

  /* Don't free basecst */
  PlutoConstraints *basecst = get_permutability_constraints(prog);

  pluto_compute_dep_directions(prog);
  pluto_compute_dep_satisfaction(prog);

  unsigned nbands;
  Band **bands = pluto_get_outermost_permutable_bands(prog, &nbands);

  for (unsigned b = 0; b < nbands; b++) {
    PlutoMatrix **cone_complement_hyps;
    Band *band = bands[b];

    /* Band should not have outer parallelism */
    if (pluto_loop_is_parallel(prog, band->loop))
      continue;

    /* Band should have inner parallelism */
    unsigned ni;
    Ploop **iloops = pluto_get_loops_immediately_inner(band->loop, prog, &ni);
    unsigned i;
    for (i = 0; i < ni; i++) {
      unsigned s;
      for (s = 0; s < band->loop->nstmts; s++) {
        if (!pluto_loop_is_parallel_for_stmt(prog, iloops[i],
                                             band->loop->stmts[s]))
          break;
      }
      if (s < band->loop->nstmts)
        break;
    }
    if (i < ni) {
      pluto_loops_free(iloops, ni);
      continue;
    }

    /* Pure Inner parallelism should be lost via tiling */
    for (i = 0; i < ni; i++) {
      if (!pluto_loop_has_satisfied_dep_with_component(prog, iloops[i]))
        break;
    }
    pluto_loops_free(iloops, ni);
    if (i < ni)
      continue;

    /* Domains should allows point-wise concurrent start */
    PlutoMatrix *conc_start_faces = get_face_with_concurrent_start(prog, band);
    if (!conc_start_faces)
      continue;

    /* face with concurrent start shouldn't be normal to all hyperplanes
     * of all statements in this band */
    unsigned s;
    for (s = 0; s < band->loop->nstmts; s++) {
      unsigned d;
      for (d = band->loop->depth; d < band->loop->depth + band->width; d++) {
        if (!pluto_vector_is_normal(band->loop->stmts[s]->trans, d,
                                    conc_start_faces, s))
          break;
      }
      if (d < band->loop->depth + band->width)
        break;
    }
    if (s == band->loop->nstmts) {
      printf("row normal\n");
      continue;
    }

    cone_complement_hyps =
        (PlutoMatrix **)malloc(band->loop->nstmts * sizeof(PlutoMatrix *));
    for (unsigned i = 0; i < band->loop->nstmts; i++) {
      cone_complement_hyps[i] = NULL;
    }

    int first_loop_hyp = band->loop->depth;
    /*
     * Find hyperplane that will be replaced by the newly found
     * hyperplane
     * Concurrent start pertains to the first band alone
     */
    int evict_pos = find_hyperplane_to_be_evicted(band, conc_start_faces);

    /* If we haven't yet found the cone_complement_pos, just
     * choose the first one as the cone_complement_pos */
    int cone_complement_pos = first_loop_hyp;

    /* If first_loop_hyp hyperplane itself is to be replaced,
     * choose the next one as cone_complement_pos */
    if (evict_pos == first_loop_hyp)
      cone_complement_pos++;
    int conc_start_enabled_band = find_cone_complement_hyperplane(
        band, conc_start_faces, evict_pos, cone_complement_pos, basecst, prog,
        cone_complement_hyps);
    pluto_matrix_free(conc_start_faces);

    /* Re-arrange the transformation matrix if concurrent start
     * was found, store the replaced hyperplane so that it can be
     * put back for the right intra-tile order */
    if (conc_start_enabled_band) {
      IF_DEBUG(
          printf("[pluto] Transformations before concurrent start enable\n"));
      IF_DEBUG(pluto_transformations_pretty_print(prog););
      IF_DEBUG(pluto_print_hyperplane_properties(prog););
      for (i = 0; i < band->loop->nstmts; i++) {
        Stmt *stmt = band->loop->stmts[i];
        /* Since we do concurrent start only once */
        assert(stmt->evicted_hyp == NULL);
        stmt->evicted_hyp = pluto_matrix_alloc(1, stmt->trans->ncols);
        copy_hyperplane(stmt->evicted_hyp->val[0], stmt->trans->val[evict_pos],
                        stmt->trans->ncols);
        copy_hyperplane(stmt->trans->val[evict_pos],
                        cone_complement_hyps[i]->val[0], stmt->trans->ncols);
        stmt->evicted_hyp_pos = evict_pos;
      }
    }

    conc_start_enabled |= conc_start_enabled_band;

    for (unsigned i = 0; i < band->loop->nstmts; i++) {
      pluto_matrix_free(cone_complement_hyps[i]);
    }
    free(cone_complement_hyps);
  }

  pluto_bands_free(bands, nbands);

  if (conc_start_enabled) {
    pluto_dep_satisfaction_reset(prog);
    PLUTO_MESSAGE(printf("[pluto] Concurrent start hyperplanes found\n"););
    IF_DEBUG(printf("[pluto] Transformations after concurrent start enable\n"));
    IF_DEBUG(pluto_transformations_pretty_print(prog););
  }

  return conc_start_enabled;
}

void restore_data_hyperplane(Array *arr, int row) {
  int i;

  if (options->identity_data_dist)
    return;

  for (i = 0; i < arr->trans->ncols; i++)
    arr->trans->val[row][i] = arr->trans_orig->val[row][i];

  return;
}

PlutoConstraints *pluto_dist_get_nontrivial_solu_constraints(PlutoProg *prog) {
  int stmt_cst_width = prog->nvar + prog->npar + 1;

  int arr_cst_width = prog->max_array_dim + prog->npar + 1;
  int cst_width = (prog->npar + 1) * (prog->narrays + 1) +
                  prog->nstmts * (stmt_cst_width) +
                  prog->narrays * (arr_cst_width) + 1;

  int cst_nrows = prog->narrays;
  PlutoConstraints *cst = pluto_constraints_alloc(cst_nrows, cst_width);
  cst->ncols = cst_width;
  cst->nrows = cst_nrows;

  int start_arr =
      (prog->npar + 1) * (prog->narrays + 1) + prog->nstmts * (stmt_cst_width);
  int i, j, offset, cur_row = 0;

  // sigma ai >= 1 to avoid trivial solution.
  Array *arr;
  for (i = 0; i < prog->narrays; i++) {
    arr = prog->arrays[i];

    if (arr->num_hyperplanes_found == arr->dim)
      continue;

    offset = arr->id * arr_cst_width + start_arr;

    cst->val[cur_row][cst_width - 1] = -1;
    for (j = 0; j < arr->dim; j++) {
      cst->val[cur_row][offset + j] = 1;
    }

    cur_row++;
  }

  cst->nrows = cur_row;

  return cst;
}

void pluto_dist_pretty_print(int64_t *sol, PlutoProg *prog) {

  int i, j, k;
  int cur = 0;

  if (sol == NULL) {
    printf("No Solution found\n");
    return;
  }

  assert(sol != NULL);

  printf("\nComm volume due to dep = \n\t");
  for (i = 0; i < prog->npar + 1; i++)
    printf("%ld\t", sol[i]);
  cur += prog->npar + 1;
  printf("\n");

  for (k = 0; k < prog->narrays; k++) {
    printf("\n Comm due to data hyperplanes  of Array %s = \n\t",
           prog->arrays[k]->text);
    for (i = 0; i < prog->npar + 1; i++)
      printf("%ld\t", sol[cur + i]);
    cur += prog->npar + 1;
    printf("\n");
  }

  int num_cols_reverse = 0;

  printf("\n Comp Hyperplanes = \n");
  for (i = 0; i < prog->nstmts; i++) {
    printf("stmts_%d\t\t", i);
    num_cols_reverse = prog->stmts[i]->dim_orig;
    for (j = 0; j < num_cols_reverse; j++) {
      printf("%ld\t", sol[cur + num_cols_reverse - 1 - j]);
    }
    cur += j;

    for (j = 0; j < prog->npar + 1; j++)
      printf("%ld\t", sol[cur + j]);

    cur += j;

    printf("\n");
  }

  printf("\n Data Hyperplanes = \n");
  for (i = 0; i < prog->narrays; i++) {
    printf("array_%s\t\t", prog->arrays[i]->text);
    num_cols_reverse = prog->arrays[i]->dim_orig;
    for (j = 0; j < num_cols_reverse; j++) {
      printf("%ld\t", sol[cur + num_cols_reverse - 1 - j]);
    }
    cur += j;

    for (j = 0; j < prog->npar + 1; j++)
      printf("%ld\t", sol[cur + j]);

    cur += j;

    printf("\n");
  }

  return;
}

int64_t *pluto_dist_constraints_solve(PlutoConstraints *cst, PlutoProg *prog) {
  int i, j, k;

  int64_t *sol;

  print_polylib_visual_sets("cst", cst);

  // Remove the redundant cols and change order of cols
  int64_t **mat = (int64_t **)malloc(cst->nrows * sizeof(int64_t *));
  for (i = 0; i < cst->nrows; i++)
    mat[i] = (int64_t *)malloc(cst->ncols * sizeof(int64_t));

  int curr_col = 0, cst_col = 0;

  // copy npar and const cols
  for (i = 0; i < (prog->npar + 1) * (prog->narrays + 1); i++)
    for (j = 0; j < cst->nrows; j++)
      mat[j][i] = cst->val[j][i];

  curr_col += (prog->npar + 1) * (prog->narrays + 1);
  cst_col += (prog->npar + 1) * (prog->narrays + 1);

  int ncols_to_reverse;
  for (i = 0; i < prog->nstmts; i++) {
    ncols_to_reverse = prog->stmts[i]->dim_orig;
    for (j = 0; j < ncols_to_reverse; j++) {
      for (k = 0; k < cst->nrows; k++) {
        mat[k][curr_col + j] = cst->val[k][cst_col + ncols_to_reverse - 1 - j];
      }
    }
    curr_col += ncols_to_reverse;
    cst_col += prog->nvar;

    // copy npar and const cols
    for (k = 0; k < prog->npar + 1; k++)
      for (j = 0; j < cst->nrows; j++)
        mat[j][curr_col + k] = cst->val[j][cst_col + k];

    curr_col += prog->npar + 1;
    cst_col += prog->npar + 1;
  }

  for (i = 0; i < prog->narrays; i++) {
    ncols_to_reverse = prog->arrays[i]->dim_orig;
    for (j = 0; j < ncols_to_reverse; j++) {
      for (k = 0; k < cst->nrows; k++) {
        mat[k][curr_col + j] = cst->val[k][cst_col + ncols_to_reverse - 1 - j];
      }
    }

    curr_col += ncols_to_reverse;
    cst_col += prog->max_array_dim;

    // copy npar and const cols
    for (k = 0; k < prog->npar + 1; k++)
      for (j = 0; j < cst->nrows; j++)
        mat[j][curr_col + k] = cst->val[j][cst_col + k];

    curr_col += prog->npar + 1;
    cst_col += prog->npar + 1;
  }

  for (i = 0; i < cst->nrows; i++) {
    mat[i][curr_col] = cst->val[i][cst_col];
  }

  cst_col++;
  curr_col++;

  assert(cst_col == cst->ncols);

  int64_t **prev = cst->val;
  int prev_ncols = cst->ncols;
  cst->val = mat;
  cst->ncols = curr_col;

  print_polylib_visual_sets("temp", cst);
  sol = pluto_constraints_lexmin(cst, DO_NOT_ALLOW_NEGATIVE_COEFF);

  // TODO: remap the format of sol

  cst->val = prev;
  cst->ncols = prev_ncols;

  return sol;
}

PlutoConstraints *pluto_dist_convert_constraints(PlutoProg *prog,
                                                 PlutoConstraints *basecst) {
  int i, j, k;
  int stmt_cst_width = prog->nvar + prog->npar + 1;
  int arr_cst_width = prog->max_array_dim + prog->npar + 1;
  int cst_width = (prog->npar + 1) * (prog->narrays + 1) +
                  prog->nstmts * (stmt_cst_width) +
                  prog->narrays * (arr_cst_width) + 1;

  assert(basecst->ncols ==
         (prog->npar + 1) + prog->nstmts * (prog->nvar + 1) + 1);

  PlutoConstraints *cst = pluto_constraints_alloc(basecst->nrows, cst_width);
  cst->nrows = basecst->nrows;
  cst->ncols = cst_width;

  int cst_curr_col = 0, base_curr_col = 0;

  // copy npar + 1 col
  for (i = 0; i < prog->npar + 1; i++) {
    for (j = 0; j < basecst->nrows; j++)
      cst->val[j][i] = basecst->val[j][i];
  }
  cst_curr_col += (prog->npar + 1) * (prog->narrays + 1);
  base_curr_col += prog->npar + 1;

  // for each statement copy comp hyperplane coeffs
  for (i = 0; i < prog->nstmts; i++) {
    for (j = 0; j < prog->nvar; j++) {
      for (k = 0; k < basecst->nrows; k++) {
        cst->val[k][cst_curr_col + j] = basecst->val[k][base_curr_col + j];
      }
    }

    cst_curr_col += prog->nvar + prog->npar;
    base_curr_col += prog->nvar;

    for (j = 0; j < basecst->nrows; j++)
      cst->val[j][cst_curr_col] = basecst->val[j][base_curr_col];

    cst_curr_col++;
    base_curr_col++;
  }

  cst_curr_col += prog->narrays * arr_cst_width;

  for (i = 0; i < basecst->nrows; i++)
    cst->val[i][cst_curr_col] = basecst->val[i][base_curr_col];

  cst_curr_col++;
  base_curr_col++;

  assert(base_curr_col == basecst->ncols);
  assert(cst_curr_col == cst->ncols);

  return cst;
}

int pluto_dist_is_valid_hyperplane(int64_t *sol, int start, int len) {

  assert(sol != NULL);

  int i;

  for (i = 0; i < len; ++i) {
    if (sol[start + i] != 0)
      return 1;
  }

  return 0;
}

void pluto_dist_add_hyperplanes(int64_t *sol, int curr_hyperplane,
                                PlutoProg *prog) {
  int i, j;
  int cur = 0;

  pluto_prog_add_hyperplane(prog, prog->num_hyperplanes, H_LOOP);

  if (sol == NULL)
    return;

  cur += (prog->npar + 1) * (prog->narrays + 1);
  Stmt *stmt;

  // Add the comp hyperplanes
  for (i = 0; i < prog->nstmts; i++) {

    stmt = prog->stmts[i];
    pluto_stmt_add_hyperplane(stmt, H_UNKNOWN, stmt->trans->nrows);

    for (j = 0; j < stmt->dim_orig; j++) {
      stmt->trans->val[stmt->trans->nrows - 1][j] =
          sol[cur + stmt->dim_orig - 1 - j];
    }
    cur += j;

    for (j = 0; j < prog->npar + 1; j++) {
      stmt->trans->val[stmt->trans->nrows - 1][prog->nvar + j] = sol[cur + j];
    }
    cur += j;

    stmt->hyp_types[stmt->trans->nrows - 1] =
        pluto_is_hyperplane_scalar(stmt, stmt->trans->nrows - 1) ? H_SCALAR
                                                                 : H_LOOP;
  }

  Array *arr;
  for (i = 0; i < prog->narrays; i++) {

    arr = prog->arrays[i];

    if (!pluto_dist_is_valid_hyperplane(sol, cur, arr->dim)) {
      cur += arr->dim_orig + prog->npar + 1;
      continue;
    }

    if (arr->num_hyperplanes_found == arr->dim_orig) {
      cur += arr->dim_orig + prog->npar + 1;
      continue;
    }

    /* Store the mapping of data and comp hyperplane.
    */
    arr->hyperplane_mapping[curr_hyperplane] = arr->num_hyperplanes_found;

    pluto_matrix_add_row(arr->trans, arr->trans->nrows);

    for (j = 0; j < arr->dim_orig; j++) {
      arr->trans->val[arr->trans->nrows - 1][j] =
          sol[cur + arr->dim_orig - 1 - j];
    }
    cur += j;

    for (j = 0; j < prog->npar + 1; j++) {
      arr->trans->val[arr->trans->nrows - 1][arr->dim_orig + j] = sol[cur + j];
    }
    cur += j;

    arr->num_hyperplanes_found++;
  }

  return;
}

int is_access_scalar(PlutoAccess *access) {
  int i = 0;

  if (access->mat->nrows > 1)
    return 0;

  for (i = 0; i < access->mat->ncols; i++)
    if (access->mat->val[0][i] != 0)
      return 0;

  return 1;
}

/*
 * Determine constraints to ensure linear independence of data hyperplanes
 *
 * lin_ind_mode = EAGER: all array hyperplanes have to be linearly independent
 * w.r.t existing ones (ignoring stmts that already have enough lin ind solns)
 *              = LAZY: at least one arry that does not have enough
 * linearly independent solutions will get a new linearly independent
 * hyperplane (this is enough to make progress)
 */
PlutoConstraints *pluto_dist_get_linear_ind_constraints(
    const PlutoProg *prog, const PlutoConstraints *cst, bool lin_ind_mode) {
  int narrays, i, j, k, orthosum;
  int orthonum[prog->narrays];
  PlutoConstraints ***orthcst;
  Array **arrays = prog->arrays;

  narrays = prog->narrays;

  orthcst = (PlutoConstraints ***)malloc(narrays * sizeof(PlutoConstraints **));

  orthosum = 0;

  /* Get orthogonality constraints for each array*/
  for (j = 0; j < narrays; j++) {
    orthcst[j] =
        get_array_ortho_constraints(arrays[j], prog, cst, &orthonum[j]);
    orthosum += orthonum[j];
  }

  PlutoConstraints *indcst = pluto_constraints_alloc(1, cst->ncols);

  if (orthosum >= 1) {
    if (lin_ind_mode == EAGER) {
      /* Look for linearly independent hyperplanes for all arrays*/
      for (j = 0; j < narrays; j++) {
        if (orthonum[j] >= 1) {
          IF_DEBUG2(printf("Added ortho constraints for S%d\n", j + 1););
          pluto_constraints_add(indcst, orthcst[j][orthonum[j] - 1]);
        }
      }
    } else {
      assert(lin_ind_mode == LAZY);
      /* At least one array should have a linearly independent hyperplane */

      for (i = 0; i < prog->narrays; i++) {
        /* Everything was initialized to zero */
        if (orthonum[i] >= 1) {
          for (j = 0; j < cst->ncols - 1; j++) {
            indcst->val[0][j] += orthcst[i][orthonum[i] - 1]->val[0][j];
          }
        }
      }
      indcst->val[0][cst->ncols - 1] = -1;
      indcst->nrows = 1;
      IF_DEBUG2(printf("Added \"at least one\" linear ind constraints\n"););
      IF_DEBUG2(pluto_constraints_pretty_print(stdout, indcst););
    }
  }

  for (j = 0; j < narrays; j++) {
    for (k = 0; k < orthonum[j]; k++) {
      pluto_constraints_free(orthcst[j][k]);
    }
    free(orthcst[j]);
  }
  free(orthcst);

  return indcst;
}

/* Top level automatic transformation algorithm for distributed memory
 * Find all the linearly independent permutable band of data and
 * computation hyperplanes at a level
 */
int pluto_dist_find_permutable_hyperplanes(PlutoProg *prog,
                                           bool hyp_search_mode, int max_sols,
                                           int num_ind_sols_found) {

  Stmt *stmt;
  int i = 0, j = 0;
  int stmt_cst_width = prog->nvar + prog->npar + 1;
  int arr_cst_width = prog->max_array_dim + prog->npar + 1;
  int cst_width = (prog->npar + 1) * (prog->narrays + 1) +
                  prog->nstmts * (stmt_cst_width) +
                  prog->narrays * (arr_cst_width) + 1;
  int cst_nrows = 0;
  int64_t *sol;
  int num_sol_found = 0;

  for (i = 0; i < prog->nstmts; i++) {
    stmt = prog->stmts[i];
    cst_nrows += stmt->nreads;
    cst_nrows += stmt->nwrites;
  }

  PlutoConstraints *cst = pluto_constraints_alloc(
      cst_nrows * 2 * stmt_cst_width + cst_width, cst_width);
  PlutoConstraints *temp, *pluto;

  for (i = 0; i < prog->nstmts; i++) {
    stmt = prog->stmts[i];

    // add constraints for read array accesses
    for (j = 0; j < stmt->nreads; j++) {

      if (is_access_scalar(stmt->reads[j]) || (stmt->reads[j]->mat->nrows == 1))
        continue;

      temp =
          pluto_dist_add_constraints_array_access(stmt->reads[j], stmt, prog);
      print_polylib_visual_sets(stmt->reads[j]->name, temp);
      pluto_constraints_add(cst, temp);
      pluto_constraints_free(temp);
    }
    // add constraints for write array accesses
    for (j = 0; j < stmt->nwrites; j++) {

      if (is_access_scalar(stmt->writes[j]) ||
          (stmt->writes[j]->mat->nrows == 1))
        continue;

      temp =
          pluto_dist_add_constraints_array_access(stmt->writes[j], stmt, prog);
      print_polylib_visual_sets(stmt->reads[j]->name, temp);
      pluto_constraints_add(cst, temp);
      pluto_constraints_free(temp);
    }
  }

  PlutoConstraints *pluto_basecst = get_permutability_constraints(prog);
  print_polylib_visual_sets("pluto", pluto_basecst);

  pluto_dist_add_upper_lower_bounds(cst, prog);

  pluto = pluto_dist_convert_constraints(prog, pluto_basecst);

  pluto_constraints_add(cst, pluto);
  pluto_constraints_free(pluto);

  PlutoConstraints *currcst = pluto_constraints_alloc(cst->nrows, cst->ncols);
  PlutoConstraints *curr_pluto =
      pluto_constraints_alloc(pluto_basecst->nrows, pluto_basecst->ncols);

  PlutoConstraints *nzcst, *non_zero_cst;
  do {

    pluto_constraints_copy(currcst, cst);
    pluto_constraints_copy(curr_pluto, pluto_basecst);

    // Add constraints to avoid trivial solun for data hyperplanes
    non_zero_cst = pluto_dist_get_nontrivial_solu_constraints(prog);
    pluto_constraints_add(currcst, non_zero_cst);
    pluto_constraints_free(non_zero_cst);

    // Add constraints to avoid trivial solun for comp hyperplanes
    nzcst = get_non_trivial_sol_constraints(prog, EAGER);
    print_polylib_visual_sets("nzcst", nzcst);
    pluto_constraints_add(curr_pluto, nzcst);

    // Add linear independent for data hyperplanes
    PlutoConstraints *ind_cst_data =
        pluto_dist_get_linear_ind_constraints(prog, currcst, EAGER);
    print_polylib_visual_sets("ind", ind_cst_data);
    pluto_constraints_add(currcst, ind_cst_data);
    pluto_constraints_free(ind_cst_data);

    PlutoConstraints *indcst = NULL;
    print_polylib_visual_sets("curr", curr_pluto);
    PlutoConstraints *ind_cst =
        get_linear_ind_constraints(prog, curr_pluto, EAGER);
    print_polylib_visual_sets("ind", ind_cst);
    pluto_constraints_add(curr_pluto, ind_cst);

    pluto_constraints_add(ind_cst, nzcst);
    indcst = pluto_dist_convert_constraints(prog, ind_cst);
    print_polylib_visual_sets("ind", indcst);
    pluto_constraints_free(ind_cst);
    pluto_constraints_free(nzcst);
    pluto_constraints_add(currcst, indcst);

    if (indcst != NULL && indcst->nrows == 0) {
      /* If you don't have any independence constraints, we would end up finding
       * the same solution that was found earlier; so we won't find anything
       * new */
      sol = NULL;
    } else {

      sol = pluto_dist_constraints_solve(currcst, prog);
      pluto_dist_pretty_print(sol, prog);

      if (sol != NULL) {
        pluto_dist_add_hyperplanes(sol, num_ind_sols_found + num_sol_found,
                                   prog);

        free(sol);
        num_sol_found++;
      }
    }
    pluto_constraints_free(indcst);

  } while (num_sol_found < max_sols && sol != NULL);

  // add the dep cosntraints on comp hyperplanes
  // Is the above a TODO?

  pluto_constraints_free(pluto_basecst);
  pluto_constraints_free(currcst);
  return num_sol_found;
}

void pluto_dist_add_upper_lower_bounds(PlutoConstraints *cst, PlutoProg *prog) {
  int i = 0;

  int num_bounding_coeff = (prog->npar + 1) * (1 + prog->narrays);

  /* Add upper bounds for transformation coefficients */
  // TODO: Add function to get upper bound for data hyperplanes.
  int ub = pluto_prog_get_largest_const_in_domains(prog);

  // Check the upper bound
  if (ub < 10)
    ub = 25;

  /* Putting too small an upper bound can prevent useful transformations;
   * also, note that an upper bound is added for all statements globally due
   * to the lack of an easy way to determine bounds for each coefficient to
   * prevent spurious transformations that involve shifts proportional to
   * loop bounds
   */
  if (ub >= 10) {
    for (i = 0; i < cst->ncols - num_bounding_coeff - 1; i++) {
      IF_DEBUG2(printf(
          "Adding upper bound %d for transformation coefficients\n", ub););
      pluto_constraints_add_ub(cst, num_bounding_coeff + i, ub);
    }
  }
  for (i = 0; i < cst->ncols - num_bounding_coeff - 1; i++) {
    pluto_constraints_add_lb(cst, num_bounding_coeff + i, -5);
  }

  return;
}

void pluto_data_dist_identity_trans(PlutoProg *prog) {

  int i = 0, j = 0;
  int max_dim = 0;

  for (i = 0; i < prog->nstmts; i++) {
    max_dim = prog->stmts[i]->dim > max_dim ? prog->stmts[i]->dim : max_dim;
  }

  for (i = 0; i < prog->narrays; i++) {
    Array *arr = prog->arrays[i];

    arr->trans = pluto_matrix_identity(arr->dim_orig);

    for (j = 0; j < prog->npar + 1; j++)
      pluto_matrix_add_col(arr->trans, arr->trans->ncols);

    arr->num_hyperplanes_found = arr->dim_orig;

    if (arr->hyperplane_mapping == NULL)
      arr->hyperplane_mapping = malloc(2 * max_dim * sizeof(int));

    for (j = 0; j < 2 * max_dim; j++) {
      arr->hyperplane_mapping[j] = -1;
    }

    for (j = 0; j < max_dim; j++) {
      arr->hyperplane_mapping[j] = j % arr->dim_orig;
    }
  }
}

char *pluto_dist_get_ptr_dim_stride_malloc(Array *arr, int curr_dim,
                                           PlutoProg *prog) {
  char *stride = (char *)malloc(256 * sizeof(char));
  stride[0] = '\0';

  sprintf(stride + strlen(stride), "(");
  int i, first = 1;

  for (i = curr_dim + 1; i <= arr->last_tile_dim; ++i) {
    if (first)
      sprintf(stride + strlen(stride), "%s_size_%d", arr->text, i);
    else
      sprintf(stride + strlen(stride), " * %s_size_%d", arr->text, i);

    first = 0;
  }

  sprintf(stride + strlen(stride), ")");

  return stride;
}

char *pluto_dist_get_ptr_dim_stride(Array *arr, int curr_dim, PlutoProg *prog) {
  char *stride = (char *)malloc(256 * sizeof(char));
  stride[0] = '\0';

  sprintf(stride + strlen(stride), "(");
  int i, first = 1;

  for (i = curr_dim + 1; i < arr->dim_orig; ++i) {
    if (arr->tiled_hyperplane[i].is_tiled) {
      if (first)
        sprintf(stride + strlen(stride), " %s_size_%d ", arr->text,
                arr->tiled_hyperplane[i].tiled_dim);
      else
        sprintf(stride + strlen(stride), " * %s_size_%d ", arr->text,
                arr->tiled_hyperplane[i].tiled_dim);

      first = 0;
    }
  }
  sprintf(stride + strlen(stride), ")");

  return stride;
}<|MERGE_RESOLUTION|>--- conflicted
+++ resolved
@@ -1557,7 +1557,6 @@
   }
 }
 
-<<<<<<< HEAD
 void copy_comp_to_data_hyperplanes(Stmt *stmt, Array *arr, int row) {
   int i;
 
@@ -1596,12 +1595,8 @@
   }
 }
 
-/*
- * Top-level automatic transformation algoritm.
-=======
 /**
  * Top-level automatic transformation algoritm. Returns 0 on success.
->>>>>>> 7438f41b
  *
  * All dependences are reset to unsatisfied before starting.
  *
@@ -2438,17 +2433,8 @@
   return (num == 1);
 }
 
-<<<<<<< HEAD
-/*
- * Diamond tiling.
- */
-int pluto_diamond_tile(PlutoProg *prog) {
-  unsigned nbands;
-
-=======
 /// Diamond tiling. Returns true if diamond tiling transformation was applied.
 bool pluto_diamond_tile(PlutoProg *prog) {
->>>>>>> 7438f41b
   IF_DEBUG(printf("[pluto] pluto_diamond_tile\n"));
 
   bool conc_start_enabled = false;

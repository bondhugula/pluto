--- conflicted
+++ resolved
@@ -1368,31 +1368,13 @@
  */
 int find_cone_complement_hyperplane(int cone_complement, int replace_num, PlutoProg *prog)
 {
-<<<<<<< HEAD
-    int nstmts= prog->nstmts;
-=======
     int nstmts = prog->nstmts;
->>>>>>> 709a9052
     int nvar = prog->nvar;
     int npar = prog->npar;
     int ndeps = prog->ndeps;
     Stmt **stmts = prog->stmts;
     Dep **deps = prog->deps;
 
-<<<<<<< HEAD
-    int64 *bestsol;
-    PlutoConstraints *con_start_cst;
-
-    PlutoConstraints *basecst,*lastcst,*currcst;
-    basecst = get_permutability_constraints(deps, ndeps, prog);
-    currcst = pluto_constraints_alloc(basecst->nrows+nstmts+nvar*nstmts, CST_WIDTH);
-    pluto_constraints_copy(currcst, basecst);
-
-    /*At this point currcst contains only validity constraints,
-     * we don't add non-zero constraints as they are implicitly 
-     * taken care of
-     */
-=======
     IF_DEBUG(printf("[pluto] finding cone complement hyperplane\n"););
 
     int64 *bestsol;
@@ -1402,7 +1384,6 @@
     /* Don't free basecst */
     basecst = get_permutability_constraints(deps, ndeps, prog);
 
->>>>>>> 709a9052
     int i, j, k, lambda_k;
 
     /* lastcst is the set of additional constraints */
@@ -1448,11 +1429,7 @@
     }
 
     /*
-<<<<<<< HEAD
-     * con_start_cst serves the same purpose as currcst, but with expanded
-=======
      * con_start_cst serves the same purpose as Pluto ILP formulation, but with expanded
->>>>>>> 709a9052
      * constraint-width to incorporate lambdas
      */
     con_start_cst = pluto_constraints_dup(basecst);
@@ -1462,29 +1439,17 @@
 
     pluto_constraints_add(con_start_cst, lastcst);
     pluto_constraints_free(lastcst);
-<<<<<<< HEAD
-    // pluto_constraints_pretty_print(stdout, con_start_cst);
-    bestsol = pluto_constraints_solve(con_start_cst, ALLOW_NEGATIVE_COEFF);
-=======
     // printf("Cone complement constraints\n");
     // pluto_constraints_pretty_print(stdout, con_start_cst);
 
     /* pluto_constraints_solve is being called directly */
     bestsol = pluto_constraints_solve(con_start_cst, ALLOW_NEGATIVE_COEFF);
     pluto_constraints_free(con_start_cst);
->>>>>>> 709a9052
 
     /* pluto_constraints_solve is being called directly */
     if (bestsol == NULL) {
         printf("[pluto] No concurrent start possible\n");
     }else{
-<<<<<<< HEAD
-        for (j=0; j<nstmts; j++)    {
-            Stmt *stmt = stmts[j];
-            stmt->last_con_start_enabling_hyperplane = pluto_matrix_alloc(1,stmt->dim+npar+1);
-        }
-        for (j=0; j<nstmts; j++)    {
-=======
         printf("[pluto] Concurrent start possible\n");
         for (j=0; j<nstmts; j++) {
             Stmt *stmt = stmts[j];
@@ -1492,7 +1457,6 @@
                 pluto_matrix_alloc(1, stmt->dim+npar+1);
         }
         for (j=0; j<nstmts; j++) {
->>>>>>> 709a9052
             Stmt *stmt = stmts[j];
             for (k=0; k<nvar; k++)    {
                 stmt->last_con_start_enabling_hyperplane->val[0][k] =
@@ -1505,26 +1469,12 @@
             stmt->last_con_start_enabling_hyperplane->val[0][nvar+npar] =
                 bestsol[npar+1+j*(nvar+1)+nvar];
         }
-<<<<<<< HEAD
-        pluto_constraints_free(con_start_cst);
         free(bestsol);
     }
 
-    pluto_constraints_free(basecst);
-    pluto_constraints_free(currcst);
     return (prog->stmts[0]->last_con_start_enabling_hyperplane == NULL)? 0:1; 
 }
 
-
-
-=======
-        free(bestsol);
-    }
-
-    return (prog->stmts[0]->last_con_start_enabling_hyperplane == NULL)? 0:1; 
-}
-
->>>>>>> 709a9052
 //check if the k'th row for any statement is the face allowing concurrent start
 int is_concurrent_start_face(PlutoProg *prog, int k)
 {
@@ -1548,13 +1498,8 @@
     for(j=first; j<first+sols_found-1; j++){
         if (is_concurrent_start_face(prog, j)) return j;
     }
-<<<<<<< HEAD
-    //replace the last one for now thinking allowing concurrent start
-    return first+sols_found-1;
-=======
     /* Return the last one */
     return first + sols_found - 1; 
->>>>>>> 709a9052
 }
 
 
@@ -1568,25 +1513,6 @@
     return -1;
 }
 
-<<<<<<< HEAD
-=======
-
-static void swap_prog_hyperplanes_with_last(PlutoProg *prog, int first)
-{
-    int i, j, temp;
-    for(i=0; i<prog->nstmts; i++){
-        assert(prog->stmts[i]->last_con_start_enabling_hyperplane != NULL);
-        for(j=0;j<prog->stmts[i]->trans->ncols;j++){
-            temp = prog->stmts[i]->trans->val[first][j];
-            prog->stmts[i]->trans->val[first][j] =
-                prog->stmts[i]->last_con_start_enabling_hyperplane->val[0][j];
-            prog->stmts[i]->last_con_start_enabling_hyperplane->val[0][j] = temp;
-        }
-    }
-}
-
-
->>>>>>> 709a9052
 
 static void swap_prog_hyperplanes_with_last(PlutoProg *prog, int first)
 {

--- conflicted
+++ resolved
@@ -1636,43 +1636,8 @@
   }
 }
 
-<<<<<<< HEAD
-#if 0
-/* Swap hyperplanes h1 and h2 */
-static void swap_hyperplanes(int64 *h1, int64 *h2, int ncols)
-{
-    int64 tmp;
-    int j;
-
-    for(j=0; j<ncols; j++){
-        tmp = h2[j];
-        h2[j] = h1[j];
-        h1[j] = tmp;
-    }
-}
-#endif
-
 void copy_comp_to_data_hyperplanes(Stmt *stmt, Array *arr, int row) {
   int i;
-=======
-/*
- * Top-level automatic transformation algoritm
- *
- * All dependences are reset to unsatisfied before starting
- *
- */
-int pluto_auto_transform(PlutoProg *prog) {
-  int i, j, s, nsols, conc_start_found, depth;
-  /* The maximum number of linearly independent solutions needed across all
-   * statements */
-  int num_ind_sols_req;
-
-  /* The number of linearly independent solutions found (max across all
-   * statements) */
-  int num_ind_sols_found;
-  /* Pluto algo mode -- LAZY or EAGER */
-  bool hyp_search_mode;
->>>>>>> a27888ca
 
   //	assert(stmt->trans->ncols == arr->trans->ncols);
 
@@ -1794,14 +1759,7 @@
     for (j = 0; j < prog->npar + 1; j++)
       printf("%lld\t", sol[cur + j]);
 
-<<<<<<< HEAD
     cur += j;
-=======
-    free(prog->total_coloured_stmts);
-    free(prog->scaled_dims);
-#endif
-  } else {
->>>>>>> a27888ca
 
     printf("\n");
   }

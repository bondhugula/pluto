/*
 * PLUTO: An automatic parallelizer and locality optimizer
 *
 * Copyright (C) 2007-2012 Uday Bondhugula
 *
 * This file is part of Pluto.
 *
 * Pluto is free software; you can redistribute it and/or modify
 * it under the terms of the GNU General Public License as published by
 * the Free Software Foundation; either version 3 of the License, or
 * (at your option) any later version.

 * This program is distributed in the hope that it will be useful,
 * but WITHOUT ANY WARRANTY; without even the implied warranty of
 * MERCHANTABILITY or FITNESS FOR A PARTICULAR PURPOSE.  See the
 * GNU General Public License for more details.
 *
 * A copy of the GNU General Public Licence can be found in the file
 * `LICENSE' in the top-level directory of this distribution.
 *
 */
#include <assert.h>
#include <math.h>
#include <stdbool.h>
#include <stdio.h>
#include <stdlib.h>
#include <string.h>
<<<<<<< HEAD

=======
#include <strings.h>
>>>>>>> 2bbaebd9
#include <sys/time.h>

#include "constraints.h"
#include "ddg.h"
#include "math_support.h"
#include "pluto.h"
#include "post_transform.h"
#include "program.h"
#include "transforms.h"
#include "version.h"

void pluto_print_colours(int *colour, PlutoProg *prog);
bool *innermost_dep_satisfaction_dims(PlutoProg *prog,
                                      bool *tile_preventing_deps);
bool colour_scc(int scc_id, int *colour, int c, int stmt_pos, int pv,
                PlutoProg *prog);

bool dep_satisfaction_test(Dep *dep, PlutoProg *prog, unsigned level);

int get_num_unsatisfied_deps(Dep **deps, int ndeps);
int get_num_unsatisfied_inter_stmt_deps(Dep **deps, int ndeps);
int get_num_unsatisfied_inter_scc_deps(PlutoProg *prog);

int pluto_diamond_tile(PlutoProg *prog);

static double rtclock() {
  struct timeval Tp;
  int stat;
  stat = gettimeofday(&Tp, NULL);
  if (stat != 0)
    printf("Error return from gettimeofday: %d", stat);
  return (Tp.tv_sec + Tp.tv_usec * 1.0e-6);
}

/*
 * Returns the number of (new) satisfied dependences at this level
 *
 * NOTE: for every unsatisfied dependence, this function tests if the entire
 * dependence has been satisfied at 'level'
 *
 */
int dep_satisfaction_update(PlutoProg *prog, int level) {
  int i;
  int num_new_carried;

  int ndeps = prog->ndeps;
  Dep **deps = prog->deps;

  num_new_carried = 0;

  IF_DEBUG(printf("[pluto] dep_satisfaction_update (level %d)\n", level););

  for (i = 0; i < ndeps; i++) {
    Dep *dep = deps[i];
    if (!dep_is_satisfied(dep)) {
      dep->satisfied = dep_satisfaction_test(dep, prog, level);
      if (dep->satisfied) {
        IF_MORE_DEBUG(
            printf("[pluto] dep_satisfaction_update: dep %d satisfied\n",
                   i + 1););
        if (!IS_RAR(dep->type))
          num_new_carried++;
        dep->satisfaction_level = level;
      }
    }
  }
  IF_DEBUG(printf("\t %d dep(s) satisfied\n", num_new_carried););

  return num_new_carried;
}

/* Check whether all deps are satisfied */
int deps_satisfaction_check(PlutoProg *prog) {
  int i;

  for (i = 0; i < prog->ndeps; i++) {
    if (IS_RAR(prog->deps[i]->type))
      continue;
    if (!dep_is_satisfied(prog->deps[i])) {
      return false;
    }
  }
  return true;
}

void pluto_dep_satisfaction_reset(PlutoProg *prog) {
  int i;

  IF_DEBUG(printf("[pluto] pluto_dep_satisfaction_reset\n"););

  for (i = 0; i < prog->ndeps; i++) {
    prog->deps[i]->satisfied = false;
    prog->deps[i]->satisfaction_level = -1;
  }
}

/*
 * Conservative but powerful enough: until a dependence has been completely
 * satisfied (a level at which it is completely satisifed), a non-zero
 * dependence component would set satvec for that level to one
 */
void pluto_compute_dep_satisfaction(PlutoProg *prog) {
  int i, level;

  IF_DEBUG(printf("[pluto] pluto_compute_dep_satisfaction\n"););

  pluto_dep_satisfaction_reset(prog);

  for (i = 0; i < prog->num_hyperplanes; i++) {
    dep_satisfaction_update(prog, i);
  }

  /* Create and set satisfaction vectors */
  for (i = 0; i < prog->ndeps; i++) {
    Dep *dep = prog->deps[i];
    if (IS_RAR(dep->type))
      continue;

    if (dep->satvec)
      free(dep->satvec);
    dep->satvec = (int *)malloc(prog->num_hyperplanes * sizeof(int));

    /* Direction vectors should be available */
    assert(dep->dirvec != NULL);

    for (level = 0; level < prog->num_hyperplanes; level++) {
      if (dep->dirvec[level] != DEP_ZERO &&
          (dep->satisfaction_level >= level || dep->satisfaction_level == -1)) {
        dep->satvec[level] = 1;
      } else {
        dep->satvec[level] = 0;
      }
    }
  }
}

bool dep_is_satisfied(Dep *dep) { return dep->satisfied; }

int num_satisfied_deps(Dep *deps, int ndeps) {
  int i;

  int num_satisfied = 0;
  for (i = 0; i < ndeps; i++) {
    if (IS_RAR(deps[i].type))
      continue;
    if (dep_is_satisfied(&deps[i]))
      num_satisfied++;
  }

  return num_satisfied;
}

int num_inter_stmt_deps(Dep *deps, int ndeps) {
  int i;
  int count;

  count = 0;
  for (i = 0; i < ndeps; i++) {
    if (IS_RAR(deps[i].type))
      continue;
    if (deps[i].src != deps[i].dest) {
      count++;
    }
  }
  return count;
}

int num_inter_scc_deps(Stmt *stmts, Dep *deps, int ndeps) {
  int i, count;

  count = 0;
  for (i = 0; i < ndeps; i++) {
    if (IS_RAR(deps[i].type))
      continue;
    if (dep_is_satisfied(&deps[i]))
      continue;
    if (stmts[deps[i].src].scc_id != stmts[deps[i].dest].scc_id)
      count++;
  }
  return count;
}

/**
 * Coefficient bounds when finding the cone complement; the cone complement
 * could have (and always has in the case of Pluto as opposed to Pluto+)
 * negative coefficients. So, we can't assume non-negative coefficients as in
 * the remaining Pluto hyperplanes
 */
static PlutoConstraints *
get_coeff_bounding_constraints_for_cone_complement(PlutoProg *prog) {
  int i, npar, nstmts, nvar;
  PlutoConstraints *cst;

  npar = prog->npar;
  nstmts = prog->nstmts;
  nvar = prog->nvar;

  cst = pluto_constraints_alloc(1, CST_WIDTH);

  /* Lower bound for bounding coefficients */
  for (i = 0; i < npar + 1; i++) {
    pluto_constraints_add_lb(cst, i, 0);
  }
  /* Lower bound for transformation coefficients */
  for (int s = 0; s < nstmts; s++) {
    for (i = 0; i < nvar; i++) {
      /* Set this to -4 (is enough) */
      IF_DEBUG2(printf("[pluto_get_coeff_bound_for_cone_complement] Adding "
                       "lower bound %d for stmt dim coefficients\n",
                       -4););
      pluto_constraints_add_lb(cst, npar + 1 + s * (nvar + 1) + i, -4);
    }
    /* Translation coefficients need not be negative */
    IF_DEBUG2(printf("[pluto_get_coeff_bound_for_cone_complement] Adding lower "
                     "bound %d for stmt translation coefficient\n",
                     0););
    pluto_constraints_add_lb(cst, npar + 1 + s * (nvar + 1) + nvar, 0);
  }
  return cst;
}

PlutoMatrix *construct_cplex_objective(const PlutoConstraints *cst,
                                       const PlutoProg *prog) {
  int npar = prog->npar;
  int nvar = prog->nvar;
  PlutoMatrix *obj = pluto_matrix_alloc(1, cst->ncols - 1);
  pluto_matrix_set(obj, 0);

  /* u */
  for (int j = 0; j < npar; j++) {
    obj->val[0][j] = 5 * 5 * nvar * prog->nstmts;
  }
  /* w */
  obj->val[0][npar] = 5 * nvar * prog->nstmts;

  for (int i = 0, j = npar + 1; i < prog->nstmts; i++) {
    unsigned k;
    for (k = j; k < j + prog->stmts[i]->dim_orig; k++) {
      obj->val[0][k] = (nvar + 2) * (prog->stmts[i]->dim_orig - (k - j));
    }
    /* constant shift */
    obj->val[0][k] = 1;
    j += prog->stmts[i]->dim_orig + 1;
  }
  return obj;
}

/*
 * This calls pluto_constraints_lexmin, but before doing that does some
 * preprocessing
 * - removes variables that we know will be assigned 0 - also do some
 *   permutation/substitution of variables
 */
int64 *pluto_prog_constraints_lexmin(PlutoConstraints *cst, PlutoProg *prog) {
  Stmt **stmts;
  int i, j;
  int nstmts, nvar, npar, del_count;
  int64 *sol, *fsol;
  PlutoConstraints *newcst;
  double t_start;

  stmts = prog->stmts;
  nstmts = prog->nstmts;
  nvar = prog->nvar;
  npar = prog->npar;
  sol = NULL;

  assert((int)cst->ncols - 1 == CST_WIDTH - 1);

  /* Remove redundant variables - that don't appear in your outer loops */
  int redun[npar + 1 + nstmts * (nvar + 1) + 1];
  for (i = 0; i < npar + 1; i++) {
    redun[i] = 0;
  }

  for (i = 0; i < nstmts; i++) {
    for (j = 0; j < nvar; j++) {
      redun[npar + 1 + i * (nvar + 1) + j] = !stmts[i]->is_orig_loop[j];
    }
    redun[npar + 1 + i * (nvar + 1) + nvar] = 0;
  }
  redun[npar + 1 + nstmts * (nvar + 1)] = 0;

  del_count = 0;
  newcst = pluto_constraints_dup(cst);
  for (j = 0; j < (int)cst->ncols - 1; j++) {
    if (redun[j]) {
      pluto_constraints_remove_dim(newcst, j - del_count);
      del_count++;
    }
  }

  /* Permute the constraints so that if all else is the same, the original
   * hyperplane order is preserved (no strong reason to do this) */
  /* We do not need to permute in case of pluto-lp-dfp */
  if (!options->dfp) {
    unsigned j = npar + 1;
    for (i = 0; i < nstmts; i++) {
      for (unsigned k = j; k < j + (stmts[i]->dim_orig) / 2; k++) {
        pluto_constraints_interchange_cols(
            newcst, k, j + (stmts[i]->dim_orig - 1 - (k - j)));
      }
      j += stmts[i]->dim_orig + 1;
    }
  }
  IF_DEBUG(printf("[pluto] pluto_prog_constraints_lexmin (%d variables, %d "
                  "constraints)\n",
                  cst->ncols - 1, cst->nrows););

  /* Solve the constraints using chosen solvers*/
  if (options->islsolve) {
    t_start = rtclock();
    sol = pluto_constraints_lexmin_isl(newcst, DO_NOT_ALLOW_NEGATIVE_COEFF);
    prog->mipTime += rtclock() - t_start;
  } else if (options->glpk || options->lp || options->dfp || options->gurobi) {
    double **val = NULL;
    int **index = NULL;
    int nrows;

    nrows = 0;

    PlutoMatrix *obj = construct_cplex_objective(newcst, prog);

#if defined(GLPK) || defined(GUROBI)
    int num_ccs;

    num_ccs = 0;
#endif

    if (options->lp) {
      nrows = newcst->ncols - 1 - npar - 1;
      populate_scaling_csr_matrices_for_pluto_program(&index, &val, nrows,
                                                      prog);
#if defined(GLPK) || defined(GUROBI)
      num_ccs = prog->ddg->num_ccs;
#endif
    }

    t_start = rtclock();
    if (options->glpk) {
#ifdef GLPK
      sol = pluto_prog_constraints_lexmin_glpk(newcst, obj, val, index, npar,
                                               num_ccs);
#endif
    } else if (options->gurobi) {
#ifdef GUROBI
      sol = pluto_prog_constraints_lexmin_gurobi(newcst, obj, val, index, npar,
                                                 num_ccs);
#endif
    }
    prog->mipTime += rtclock() - t_start;

    pluto_matrix_free(obj);
    if (options->lp) {
      for (i = 0; i < nrows; i++) {
        free(val[i]);
        free(index[i]);
      }
      free(val);
      free(index);
    }
  } else {
    /* Use PIP */
    t_start = rtclock();
    sol = pluto_constraints_lexmin_pip(newcst, DO_NOT_ALLOW_NEGATIVE_COEFF);
    prog->mipTime += rtclock() - t_start;
  }

  fsol = NULL;
  if (sol) {
    int k1, k2, q;
    int64 tmp;
    /* Permute the solution in line with the permuted cst */
    if (!options->dfp) {
      unsigned j = npar + 1;
      for (i = 0; i < nstmts; i++) {
        for (unsigned k = j; k < j + (stmts[i]->dim_orig) / 2; k++) {
          k1 = k;
          k2 = j + (stmts[i]->dim_orig - 1 - (k - j));
          tmp = sol[k1];
          sol[k1] = sol[k2];
          sol[k2] = tmp;
        }
        j += stmts[i]->dim_orig + 1;
      }
    }

    fsol = (int64 *)malloc((cst->ncols - 1) * sizeof(int64));

    /* Fill the soln with zeros for the redundant variables */
    q = 0;
    for (j = 0; j < (int)cst->ncols - 1; j++) {
      fsol[j] = redun[j] ? 0 : sol[q++];
    }
    free(sol);
  }

  pluto_constraints_free(newcst);

  return fsol;
}

/* Is there an edge between some vertex of SCC1 and some vertex of SCC2? */
int ddg_sccs_direct_connected(Graph *g, PlutoProg *prog, int scc1, int scc2) {
  int i, j;

  for (i = 0; i < prog->nstmts; i++) {
    if (prog->stmts[i]->scc_id == scc1) {
      for (j = 0; j < prog->nstmts; j++) {
        if (prog->stmts[j]->scc_id == scc2) {
          if (g->adj->val[i][j] > 0) {
            return 1;
          }
        }
      }
    }
  }

  return 0;
}

/* Cut dependences between two SCCs
 * Returns: number of dependences cut  */
int cut_between_sccs(PlutoProg *prog, Graph *ddg, int scc1, int scc2) {
  Stmt **stmts = prog->stmts;
  int nstmts = prog->nstmts;

  int nvar = prog->nvar;
  int npar = prog->npar;

  int i, j, num_satisfied;

  if (!ddg_sccs_direct_connected(ddg, prog, scc1, scc2)) {
    return 0;
  }

  IF_DEBUG(printf("[pluto] Cutting between SCC id %d and id %d\n", scc1, scc2));

  pluto_prog_add_hyperplane(prog, prog->num_hyperplanes, H_SCALAR);

  for (i = 0; i < nstmts; i++) {
    pluto_stmt_add_hyperplane(stmts[i], H_SCALAR, stmts[i]->trans->nrows);
    for (j = 0; j < nvar + npar; j++) {
      stmts[i]->trans->val[stmts[i]->trans->nrows - 1][j] = 0;
    }
    if (stmts[i]->scc_id < scc2) {
      stmts[i]->trans->val[stmts[i]->trans->nrows - 1][nvar + npar] = 0;
    } else {
      stmts[i]->trans->val[stmts[i]->trans->nrows - 1][nvar + npar] = 1;
    }
  }
  num_satisfied = dep_satisfaction_update(prog, stmts[0]->trans->nrows - 1);
  if (num_satisfied >= 1) {
    IF_DEBUG(
        pluto_transformation_print_level(prog, prog->num_hyperplanes - 1););
    ddg_update(ddg, prog);
  } else {
    for (i = 0; i < nstmts; i++) {
      stmts[i]->trans->nrows--;
    }
    prog->num_hyperplanes--;
  }

  return num_satisfied;
}

/*
 * Cut dependences between all SCCs
 */
int cut_all_sccs(PlutoProg *prog, Graph *ddg) {
  int i, j, num_satisfied;
  Stmt **stmts = prog->stmts;
  int nstmts = prog->nstmts;
  int nvar = prog->nvar;
  int npar = prog->npar;

  IF_DEBUG(printf("[pluto] Cutting between all SCCs\n"));

  if (ddg->num_sccs == 1) {
    IF_DEBUG(printf("\tonly one SCC\n"));
    return 0;
  }

  pluto_prog_add_hyperplane(prog, prog->num_hyperplanes, H_SCALAR);

  for (i = 0; i < nstmts; i++) {
    pluto_stmt_add_hyperplane(stmts[i], H_SCALAR, stmts[i]->trans->nrows);
    for (j = 0; j < nvar + npar; j++) {
      stmts[i]->trans->val[stmts[i]->trans->nrows - 1][j] = 0;
    }
    stmts[i]->trans->val[stmts[i]->trans->nrows - 1][nvar + npar] =
        stmts[i]->scc_id;
  }
  IF_DEBUG(pluto_transformation_print_level(prog, prog->num_hyperplanes - 1););
  num_satisfied = dep_satisfaction_update(prog, stmts[0]->trans->nrows - 1);
  ddg_update(ddg, prog);

  return num_satisfied;
}

/*
 * Cut based on dimensionalities of SCCs; if two SCCs are of different
 * dimensionalities; separate them
 * SCC1 -> SCC2 -> SCC3 ... ->SCCn
 * Two neighboring SCCs won't be cut if they are of the same
 * dimensionality
 *
 * (Due to the algorithm used for computing SCCs, there are no edges
 * between SCC<i> and SCC<j> where i > j)
 */
int cut_scc_dim_based(PlutoProg *prog, Graph *ddg) {
  int i, j, k, count;
  Stmt **stmts = prog->stmts;
  int nvar = prog->nvar;
  int npar = prog->npar;

  if (ddg->num_sccs == 1)
    return 0;

  IF_DEBUG(printf("Cutting based on SCC dimensionalities\n"));

  count = 0;

  int cur_max_dim = ddg->sccs[0].max_dim;

  pluto_prog_add_hyperplane(prog, prog->num_hyperplanes, H_SCALAR);

  for (k = 0; k < ddg->num_sccs; k++) {
    if (cur_max_dim != ddg->sccs[k].max_dim) {
      cur_max_dim = ddg->sccs[k].max_dim;
      count++;
    }

    for (i = 0; i < prog->nstmts; i++) {
      if (stmts[i]->scc_id == k) {
        pluto_stmt_add_hyperplane(stmts[i], H_SCALAR, stmts[i]->trans->nrows);
        for (j = 0; j < nvar; j++) {
          stmts[i]->trans->val[stmts[i]->trans->nrows - 1][j] = 0;
        }
        stmts[i]->trans->val[stmts[i]->trans->nrows - 1][nvar + npar] = count;
      }
    }
  }

  int num_new_carried =
      dep_satisfaction_update(prog, stmts[0]->trans->nrows - 1);

  if (num_new_carried >= 1) {
    IF_DEBUG(
        pluto_transformation_print_level(prog, prog->num_hyperplanes - 1););
    ddg_update(ddg, prog);
  } else {
    for (i = 0; i < prog->nstmts; i++) {
      stmts[i]->trans->nrows--;
    }
    prog->num_hyperplanes--;
  }

  return num_new_carried;
}

/* Heuristic cut */
void cut_smart(PlutoProg *prog, Graph *ddg) {
  if (ddg->num_sccs == 0)
    return;

  if (pluto_transformations_full_ranked(prog)) {
    /* Enough linearly independent solutions have been found */
    cut_all_sccs(prog, ddg);
    return;
  }

  int i, j;

  int num_new_carried = 0;

  /* First time, cut between SCCs of different dimensionalities */
  if (cut_scc_dim_based(prog, ddg)) {
    return;
  }

  /* Cut in the center */
  if (cut_between_sccs(prog, ddg, ceil(ddg->num_sccs / 2.0) - 1,
                       ceil(ddg->num_sccs / 2.0))) {
    return;
  }

  /* Cut between SCCs that are far away */
  for (i = 0; i < ddg->num_sccs - 1; i++) {
    for (j = ddg->num_sccs - 1; j >= i + 1; j--) {
      if ((int)prog->stmts[0]->trans->nrows <= 4 * prog->nvar + 2) {
        if (ddg_sccs_direct_connected(ddg, prog, i, j)) {
          // if (ddg->sccs[i].max_dim == ddg->sccs[j].max_dim) {
          num_new_carried += cut_between_sccs(prog, ddg, i, j);
          // }
        }
      } else {
        cut_all_sccs(prog, ddg);
        return;
      }
    }
  }
}

/* Distribute conservatively to maximize (rather random) fusion chance */
void cut_conservative(PlutoProg *prog, Graph *ddg) {
  int i, j;

  if (cut_scc_dim_based(prog, ddg)) {
    return;
  }

  /* Cut in the center */
  if (cut_between_sccs(prog, ddg, ceil(ddg->num_sccs / 2.0) - 1,
                       ceil(ddg->num_sccs / 2.0))) {
    return;
  }

  /* Cut between SCCs that are far away */
  for (i = 0; i < ddg->num_sccs - 1; i++) {
    for (j = ddg->num_sccs - 1; j >= i + 1; j--) {
      if ((int)prog->stmts[0]->trans->nrows <= 4 * prog->nvar + 2) {
        if (cut_between_sccs(prog, ddg, i, j)) {
          return;
        }
      } else {
        cut_all_sccs(prog, ddg);
        return;
      }
    }
  }
}

/*
 * Determine constraints to ensure linear independence of hyperplanes
 *
 * lin_ind_mode = EAGER: all statement hyperplanes have to be linearly
 *independent
 * w.r.t existing ones (ignoring stmts that already have enough lin ind solns)
 *              = LAZY: at least one statement that does not have enough
 * linearly independent solutions will get a new linearly independent
 * hyperplane (this is enough to make progress)
 */
PlutoConstraints *get_linear_ind_constraints(const PlutoProg *prog,
                                             const PlutoConstraints *cst,
                                             bool lin_ind_mode) {
  int npar, nvar, nstmts, i, j, k, orthosum;
  int orthonum[prog->nstmts];
  PlutoConstraints ***orthcst;
  Stmt **stmts;

  IF_DEBUG(printf("[pluto] get_linear_ind_constraints\n"););

  npar = prog->npar;
  nvar = prog->nvar;
  nstmts = prog->nstmts;
  stmts = prog->stmts;

  orthcst = (PlutoConstraints ***)malloc(nstmts * sizeof(PlutoConstraints **));

  orthosum = 0;

  /* Get orthogonality constraints for each statement */
  for (j = 0; j < nstmts; j++) {
    orthcst[j] = get_stmt_ortho_constraints(stmts[j], prog, cst, &orthonum[j]);
    orthosum += orthonum[j];
  }

  PlutoConstraints *indcst = pluto_constraints_alloc(1, CST_WIDTH);

  if (orthosum >= 1) {
    if (lin_ind_mode == EAGER) {
      /* Look for linearly independent hyperplanes for all stmts */
      for (j = 0; j < nstmts; j++) {
        if (orthonum[j] >= 1) {
          IF_DEBUG2(printf("Added ortho constraints for S%d\n", j + 1););
          pluto_constraints_add(indcst, orthcst[j][orthonum[j] - 1]);
        }
      }
    } else {
      assert(lin_ind_mode == LAZY);
      /* At least one stmt should have a linearly independent hyperplane */
      for (i = 0; i < prog->nstmts; i++) {
        /* Everything was initialized to zero */
        if (orthonum[i] >= 1) {
          for (j = 0; j < CST_WIDTH - 1; j++) {
            indcst->val[0][j] += orthcst[i][orthonum[i] - 1]->val[0][j];
          }
        }
      }
      indcst->val[0][CST_WIDTH - 1] = -1;
      indcst->nrows = 1;
      IF_DEBUG2(printf("Added \"at least one\" linear ind constraints\n"););
      IF_DEBUG2(pluto_constraints_pretty_print(stdout, indcst););
    }
  }

  for (j = 0; j < nstmts; j++) {
    for (k = 0; k < orthonum[j]; k++) {
      pluto_constraints_free(orthcst[j][k]);
    }
    free(orthcst[j]);
  }
  free(orthcst);

  return indcst;
}

/* Find all linearly independent permutable band of hyperplanes at a level.
 *
 * See sub-functions for hyp_search_mode and lin_ind_mode
 *
 * If all statements already have enough linearly independent solutions, no
 * independence constraints will be generated, and since no non-trivial
 * solution constraints are added in such a case, the trivial zero solution will
 * end up being returned.
 * */
int find_permutable_hyperplanes(PlutoProg *prog, bool hyp_search_mode,
                                int max_sols, int band_depth) {
  int num_sols_found, j, k;
  int64 *bestsol;
  PlutoConstraints *basecst, *nzcst, *boundcst;
  PlutoConstraints *currcst;

  int nstmts = prog->nstmts;
  Stmt **stmts = prog->stmts;
  int nvar = prog->nvar;
  int npar = prog->npar;

  IF_DEBUG(fprintf(stdout,
                   "[pluto] find_permutable_hyperplanes: max "
                   "solution(s): %d; band depth: %d\n",
                   max_sols, band_depth));

  assert(max_sols >= 0);

  if (max_sols == 0)
    return 0;

  /* Don't free basecst */
  basecst = get_permutability_constraints(prog);
  boundcst = get_coeff_bounding_constraints(prog);
  pluto_constraints_add(basecst, boundcst);
  pluto_constraints_free(boundcst);
  // print_polylib_visual_sets("pluto", basecst);

  num_sols_found = 0;
  /* We don't expect to add a lot to basecst - just ortho constraints
   * and trivial soln avoidance constraints; instead of duplicating basecst,
   * we will just allocate once and copy each time */
  currcst = pluto_constraints_alloc(basecst->nrows + nstmts + nvar * nstmts,
                                    CST_WIDTH);

  do {
    pluto_constraints_copy(currcst, basecst);
    nzcst = get_non_trivial_sol_constraints(prog, hyp_search_mode);
    pluto_constraints_add(currcst, nzcst);
    pluto_constraints_free(nzcst);

    PlutoConstraints *indcst =
        get_linear_ind_constraints(prog, currcst, hyp_search_mode);
    // print_polylib_visual_sets("ind", indcst);
    IF_DEBUG2(printf("linear independence constraints\n"));
    IF_DEBUG2(pluto_constraints_pretty_print(stdout, indcst););

    if (indcst->nrows == 0) {
      /* If you don't have any independence constraints, we would end
       * up finding the same solution that was found earlier; so we
       * won't find anything new */
      IF_DEBUG(printf("No linearly independent rows\n"););
      bestsol = NULL;
    } else {
      pluto_constraints_add(currcst, indcst);
      IF_DEBUG(printf("[pluto] (Band %d) Solving for hyperplane #%d\n",
                      band_depth + 1, num_sols_found + 1));
      // IF_DEBUG2(pluto_constraints_pretty_print(stdout, currcst));
      bestsol = pluto_prog_constraints_lexmin(currcst, prog);
    }
    pluto_constraints_free(indcst);

    if (bestsol != NULL) {
      IF_DEBUG(fprintf(
          stdout, "[pluto] find_permutable_hyperplanes: found a hyperplane\n"));
      num_sols_found++;

      pluto_prog_add_hyperplane(prog, prog->num_hyperplanes, H_LOOP);

      for (j = 0; j < nstmts; j++) {
        Stmt *stmt = stmts[j];
        pluto_stmt_add_hyperplane(stmt, H_UNKNOWN, stmt->trans->nrows);
        for (k = 0; k < nvar; k++) {
          stmt->trans->val[stmt->trans->nrows - 1][k] =
              bestsol[npar + 1 + j * (nvar + 1) + k];
        }
        /* No parameteric shifts */
        for (k = nvar; k < nvar + npar; k++) {
          stmt->trans->val[stmt->trans->nrows - 1][k] = 0;
        }
        stmt->trans->val[stmt->trans->nrows - 1][nvar + npar] =
            bestsol[npar + 1 + j * (nvar + 1) + nvar];

        stmt->hyp_types[stmt->trans->nrows - 1] =
            pluto_is_hyperplane_scalar(stmt, stmt->trans->nrows - 1) ? H_SCALAR
                                                                     : H_LOOP;
      }
      free(bestsol);
      IF_DEBUG(
          pluto_transformation_print_level(prog, prog->num_hyperplanes - 1););
    } else {
      IF_DEBUG(fprintf(
          stdout,
          "[pluto] find_permutable_hyperplanes: No hyperplane found\n"));
    }
  } while (num_sols_found < max_sols && bestsol != NULL);

  pluto_constraints_free(currcst);

  /* Same number of solutions are found for each stmt */
  return num_sols_found;
}

/*
 * Returns H_LOOP if this hyperplane is a real loop or H_SCALAR if it's a scalar
 * dimension (beta row or node splitter)
 */
int get_loop_type(Stmt *stmt, int level) {
  for (int j = 0; j < (int)stmt->trans->ncols - 1; j++) {
    if (stmt->trans->val[level][j] > 0) {
      return H_LOOP;
    }
  }

  return H_SCALAR;
}

/* Cut based on the .fst file; returns 0 if it fails  */
bool precut(PlutoProg *prog, Graph *ddg, int depth) {
  int ncomps;

  int nstmts = prog->nstmts;

  int stmtGrp[nstmts][nstmts];
  int grpCount[nstmts];

  int i, j, k;

  if (depth != 0)
    return false;

  Stmt **stmts = prog->stmts;
  int nvar = prog->nvar;
  int npar = prog->npar;

  FILE *cutFp = fopen(".fst", "r");

  if (cutFp) {
    int tile;

    fscanf(cutFp, "%d", &ncomps);

    if (ncomps > nstmts) {
      printf("You have an .fst in your directory that is invalid for this "
             "source\n");
      printf("No fusion/distribution forced\n");
      return false;
    }

    for (i = 0; i < ncomps; i++) {
      fscanf(cutFp, "%d", &grpCount[i]);
      assert(grpCount[i] <= nstmts);
      for (j = 0; j < grpCount[i]; j++) {
        fscanf(cutFp, "%d", &stmtGrp[i][j]);
        assert(stmtGrp[i][j] <= nstmts - 1);
      }
      fscanf(cutFp, "%d", &tile);
      for (j = 0; j < grpCount[i]; j++)
        for (unsigned k = 0; k < stmts[stmtGrp[i][j]]->dim_orig; k++)
          stmts[stmtGrp[i][j]]->tile = tile;
    }

    fclose(cutFp);

    /* Update transformation matrices */
    for (i = 0; i < nstmts; i++) {
      pluto_stmt_add_hyperplane(stmts[i], H_SCALAR, stmts[i]->trans->nrows);
    }

    for (i = 0; i < ncomps; i++) {
      for (j = 0; j < grpCount[i]; j++) {
        int id = stmtGrp[i][j];
        for (k = 0; k < nvar + npar; k++) {
          stmts[id]->trans->val[stmts[id]->trans->nrows - 1][k] = 0;
        }
        stmts[id]->trans->val[stmts[id]->trans->nrows - 1][nvar + npar] = i;
      }
    }

    pluto_prog_add_hyperplane(prog, prog->num_hyperplanes, H_SCALAR);

    dep_satisfaction_update(prog, prog->num_hyperplanes - 1);
    ddg_update(ddg, prog);

    return true;
  } else {
    FILE *precut = fopen(".precut", "r");
    int ignore, rows, tile, tiling_depth;
    unsigned cols;

    if (precut) {
      /* Num of statements */
      fscanf(precut, "%d", &ignore);

      assert(ignore == prog->nstmts);

      /* Tiling depth */
      fscanf(precut, "%d", &tiling_depth);

      for (i = 0; i < prog->nstmts; i++) {
        /* Read scatterings */
        fscanf(precut, "%d", &rows);
        fscanf(precut, "%d", &cols);

        for (k = 0; k < rows; k++) {
          /* Transformation is in polylib format
           * <stmt_orig_dim>+<npar>+1 (first column for equality) */
          assert(cols == 1 + stmts[i]->dim_orig + npar + 1);

          /* For equality - ignore the zero */
          fscanf(precut, "%d", &ignore);
          assert(ignore == 0);

          pluto_stmt_add_hyperplane(stmts[i], H_UNKNOWN,
                                    stmts[i]->trans->nrows);

          for (j = 0; j < nvar; j++) {
            if (stmts[i]->is_orig_loop[j]) {
              fscanf(precut, "%lld",
                     &stmts[i]->trans->val[stmts[i]->trans->nrows - 1][j]);
            } else {
              stmts[i]->trans->val[stmts[i]->trans->nrows - 1][j] = 0;
            }
          }
          for (j = 0; j < npar; j++) {
            fscanf(precut, "%d", &ignore);
            stmts[i]->trans->val[stmts[i]->trans->nrows - 1][nvar + j] = 0;
          }
          /* Constant part */
          fscanf(
              precut, "%lld",
              &stmts[i]->trans->val[stmts[i]->trans->nrows - 1][nvar + npar]);
          if (get_loop_type(stmts[i], stmts[i]->trans->nrows - 1) == H_LOOP) {
            stmts[i]->hyp_types[stmts[i]->trans->nrows - 1] = H_LOOP;
          } else {
            stmts[i]->hyp_types[stmts[i]->trans->nrows - 1] = H_SCALAR;
          }
        }

        /* Number of tiling levels */
        fscanf(precut, "%d", &ignore);

        /* FIXME: to tile or not is specified depth-wise, why? Just
         * specify once */
        for (j = 0; j < tiling_depth; j++) {
          fscanf(precut, "%d", &tile);
        }
        stmts[i]->tile = tile;
      }

      /* Set hProps correctly and update satisfied dependences */
      for (k = 0; k < rows; k++) {
        pluto_prog_add_hyperplane(prog, prog->num_hyperplanes, H_UNKNOWN);
        for (i = 0; i < nstmts; i++) {
          if (get_loop_type(stmts[i], stmts[0]->trans->nrows - rows + k) ==
              H_LOOP) {
            prog->hProps[prog->num_hyperplanes - 1].type = H_LOOP;
          } else {
            prog->hProps[prog->num_hyperplanes - 1].type = H_SCALAR;
          }
        }
        dep_satisfaction_update(prog, prog->num_hyperplanes - 1);
        ddg_update(ddg, prog);
      }
      return true;
    }

    return false;
  }
}

void pluto_compute_dep_directions(PlutoProg *prog) {
  int i, level;

  Dep **deps = prog->deps;

  for (i = 0; i < prog->ndeps; i++) {
    if (deps[i]->dirvec != NULL) {
      free(deps[i]->dirvec);
    }
    deps[i]->dirvec = (DepDir *)malloc(prog->num_hyperplanes * sizeof(DepDir));
    for (level = 0; level < prog->num_hyperplanes; level++) {
      deps[i]->dirvec[level] = get_dep_direction(deps[i], prog, level);
    }
  }
}

void pluto_detect_hyperplane_types_stmtwise(PlutoProg *prog) {
  for (int s = 0; s < prog->nstmts; s++) {
    Stmt *stmt = prog->stmts[s];
    for (unsigned i = 0; i < stmt->trans->nrows; i++) {
      stmt->hyp_types[i] =
          pluto_is_hyperplane_loop(stmt, i) ? H_LOOP : H_SCALAR;
    }
  }
}

/* Detect H_LOOP or H_SCALAR from scratch */
void pluto_detect_hyperplane_types(PlutoProg *prog) {
  int i, depth;
  int nstmts = prog->nstmts;

  for (depth = 0; depth < prog->num_hyperplanes; depth++) {
    for (i = 0; i < nstmts; i++) {
      if (pluto_is_hyperplane_loop(prog->stmts[i], depth))
        break;
    }
    prog->hProps[depth].type = (i < nstmts) ? H_LOOP : H_SCALAR;
  }
}

void pluto_print_depsat_vectors(PlutoProg *prog, int levels) {
  int i, j;
  Dep **deps;

  deps = prog->deps;

  printf("\nSatisfaction vectors for transformed program\n");

  for (i = 0; i < prog->ndeps; i++) {
    assert(deps[i]->satvec != NULL);
    printf("Dep %d: S%d to S%d: ", i + 1, deps[i]->src + 1, deps[i]->dest + 1);
    printf("(");
    for (j = 0; j < levels; j++) {
      printf("%d, ", deps[i]->satvec[j]);
    }
    printf(")\n");
  }
}

void pluto_print_dep_directions(PlutoProg *prog) {
  int i, j, ndeps, nlevels;
  Dep **deps;

  deps = prog->deps;
  ndeps = prog->ndeps;
  nlevels = prog->num_hyperplanes;

  printf("\nDirection vectors for transformed program\n");

  for (i = 0; i < ndeps; i++) {
    printf("Dep %d: S%d to S%d: ", i + 1, deps[i]->src + 1, deps[i]->dest + 1);
    printf("(");
    for (j = 0; j < nlevels; j++) {
      printf("%c, ", deps[i]->dirvec[j]);
    }
    assert(deps[i]->satvec != NULL);
    printf(") satisfied: %s, satvec: (", deps[i]->satisfied ? "yes" : " no");
    for (j = 0; j < nlevels; j++) {
      printf("%d, ", deps[i]->satvec[j]);
    }
    printf("), sat level: %d", deps[i]->satisfaction_level);

    for (j = 0; j < nlevels; j++) {
      if (deps[i]->dirvec[j] > 0) {
        break;
      }
      /* Just because this is not printed does not mean a dependence has
       * not been violated; it could still be */
      if (deps[i]->dirvec[j] < 0) {
        printf("Dep %d violated: S%d to S%d\n", i, deps[i]->src + 1,
               deps[i]->dest + 1);
        printf("%d %d\n", deps[i]->satisfaction_level, deps[i]->satisfied);
      } else if (deps[i]->dirvec[j] < 0) {
        printf("Dep %d violated: S%d to S%d\n", i, deps[i]->src + 1,
               deps[i]->dest + 1);
        printf("%d %d\n", deps[i]->satisfaction_level, deps[i]->satisfied);
      }
    }

    printf("\n");
  }
}

/*
 * 1. Pad statement domains to maximum domain depth to make it easier to
 * construct scheduling constraints. These will be removed before the actual ILP
 * runs, and just before pluto_auto_transform returns.
 *
 * 2. Pre-process dependence domains to allow a single affine bounding
 * expression to be constructed. Fix this implementation (too brittle).
 */
void normalize_domains(PlutoProg *prog) {
  int i, j, k;

  int nvar = prog->nvar;
  int npar = prog->npar;

  /* if a dep distance <= N and another <= M, how do you bound it, no
   * way to express max(N,M) as a single affine function, when space is
   * built for each dependence, it doesn't know anything about a parameter
   * that does not appear in its dpolyhedron, and so it will assign the
   * coeff corresponding to that param in the bounding function constraints
   * local to the dependence to zero, and what if some other dep needs that
   * particular coeff to be >= 1 for bounding?
   *
   * Solution: global context should be available
   *
   * How to construct? Just put together all constraints on parameters alone in
   * the global context, i.e., eliminate iterators out of each domain and
   * aggregate constraints on the parameters, and add them to each
   * dependence polyhedron
   */
  int count = 0;
  if (npar >= 1) {
    PlutoConstraints *context =
        pluto_constraints_alloc(prog->nstmts * npar, npar + 1);
    pluto_constraints_set_names(context, prog->params);
    for (i = 0; i < prog->nstmts; i++) {
      PlutoConstraints *copy = pluto_constraints_dup(prog->stmts[i]->domain);
      for (unsigned j = 0; j < prog->stmts[i]->dim_orig; j++) {
        fourier_motzkin_eliminate(copy, 0);
      }
      assert((int)copy->ncols == npar + 1);
      count += copy->nrows;

      if (count <= prog->nstmts * npar) {
        pluto_constraints_add(context, copy);
        pluto_constraints_free(copy);
      } else {
        pluto_constraints_free(copy);
        break;
      }
    }
    pluto_constraints_simplify(context);
    IF_DEBUG(printf("[pluto] parameter context from domains\n"););
    IF_DEBUG(pluto_constraints_compact_print(stdout, context););

    /* Add context to every dep polyhedron */
    for (i = 0; i < prog->ndeps; i++) {
      PlutoConstraints *bounding_poly =
          pluto_constraints_dup(prog->deps[i]->dpolytope);

      for (unsigned k = 0; k < context->nrows; k++) {
        pluto_constraints_add_inequality(bounding_poly);

        /* Already initialized to zero */

        for (j = 0; j < npar + 1; j++) {
          bounding_poly->val[bounding_poly->nrows - 1]
                            [j + bounding_poly->ncols - (npar + 1)] =
              context->val[k][j];
        }
      }
      /* Update reference, add_row can resize */
      pluto_constraints_free(prog->deps[i]->bounding_poly);
      prog->deps[i]->bounding_poly = bounding_poly;
    }
    pluto_constraints_free(context);
  } else {
    IF_DEBUG(printf("\tNo global context\n"));
  }

  /* Add padding dimensions to statement domains */
  for (i = 0; i < prog->nstmts; i++) {
    Stmt *stmt = prog->stmts[i];
    for (j = stmt->dim; j < nvar; j++) {
      pluto_sink_statement(stmt, stmt->dim, 0, prog);
    }
  }

  for (i = 0; i < prog->ndeps; i++) {
    Dep *dep = prog->deps[i];
    int src_dim = prog->stmts[dep->src]->dim;
    int target_dim = prog->stmts[dep->dest]->dim;
    assert(dep->dpolytope->ncols ==
           (unsigned)src_dim + target_dim + prog->npar + 1);
  }

  /* Normalize rows of dependence polyhedra */
  for (k = 0; k < prog->ndeps; k++) {
    /* Normalize by gcd */
    PlutoConstraints *dpoly = prog->deps[k]->dpolytope;

    for (unsigned i = 0; i < dpoly->nrows; i++) {
      pluto_constraints_normalize_row(dpoly, i);
    }
  }

  /* Avoid the need for bounding function coefficients to take negative
   * values */
  bool *neg = (bool *)malloc(sizeof(bool) * npar);
  for (k = 0; k < prog->ndeps; k++) {
    Dep *dep = prog->deps[k];
    PlutoConstraints *dpoly = dep->dpolytope;

    bzero(neg, npar * sizeof(bool));

    if (dpoly->nrows == 0)
      continue;

    for (j = 2 * nvar; j < 2 * nvar + npar; j++) {
      int min = dpoly->val[0][j];
      int max = dpoly->val[0][j];
      for (unsigned i = 1; i < dpoly->nrows; i++) {
        min = PLMIN(dpoly->val[i][j], min);
        max = PLMAX(dpoly->val[i][j], max);
      }

      if (min < 0 && max <= 0) {
        neg[j - 2 * nvar] = true;
        IF_DEBUG(printf("Dep %d has negative coeff's for parameter %s\n",
                        dep->id, prog->params[j - 2 * nvar]));
      }
    }

    /* For parameters appearing with negative coefficients in upper bounds */
    for (j = 0; j < npar; j++) {
      if (neg[j]) {
        pluto_constraints_add_inequality(dep->bounding_poly);
        dep->bounding_poly->val[dep->bounding_poly->nrows - 1][2 * nvar + j] =
            1;
      }
    }
  }
  free(neg);
}

/* Remove padding dimensions that were added earlier; transformation matrices
 * will have stmt->dim + npar + 1 after this function */
void denormalize_domains(PlutoProg *prog) {
  int i, j;

  int nvar = prog->nvar;
  int npar = prog->npar;

  for (i = 0; i < prog->nstmts; i++) {
    int del_count;
    Stmt *stmt = prog->stmts[i];
    del_count = 0;
    for (j = 0; j < nvar; j++) {
      if (!stmt->is_orig_loop[j - del_count]) {
        pluto_stmt_remove_dim(stmt, j - del_count, prog);
        if (stmt->evicted_hyp) {
          pluto_matrix_remove_col(stmt->evicted_hyp, j - del_count);
        }
        del_count++;
      }
    }

    assert(stmt->domain->ncols == stmt->dim + npar + 1);
    assert(stmt->trans->ncols == stmt->dim + npar + 1);

    for (unsigned j = 0; j < stmt->dim; j++) {
      stmt->is_orig_loop[j] = 1;
    }
  }
}

/*
 * Finds domain face that allows concurrent start (for diamond tiling)
 * FIXME: iteration space boundaries are assumed to be corresponding to
 * rectangular ones
 *
 * Returns: matrix with row i being the concurrent start face for Stmt i
 */
PlutoMatrix *get_face_with_concurrent_start(PlutoProg *prog, Band *band) {
  PlutoConstraints *bcst;
  int j, nz, nvar, npar;
  PlutoMatrix *conc_start_faces;

  IF_DEBUG(printf("[pluto] get_face_with_concurrent_start for band\n\t"););
  IF_DEBUG(pluto_band_print(band););

  npar = prog->npar;
  nvar = prog->nvar;

  PlutoConstraints *fcst = get_feautrier_schedule_constraints(
      prog, band->loop->stmts, band->loop->nstmts);

  bcst = get_coeff_bounding_constraints(prog);
  pluto_constraints_add(fcst, bcst);
  pluto_constraints_free(bcst);

  int64 *sol = pluto_prog_constraints_lexmin(fcst, prog);
  pluto_constraints_free(fcst);

  if (!sol) {
    IF_DEBUG(printf("[pluto] get_face_with_concurrent_start: no valid 1-d "
                    "schedules \n"););
    return NULL;
  }

  conc_start_faces = pluto_matrix_alloc(band->loop->nstmts, nvar + npar + 1);
  pluto_matrix_set(conc_start_faces, 0);

  for (int s = 0, _s = 0; s < prog->nstmts; s++) {
    if (!pluto_stmt_is_member_of(s, band->loop->stmts, band->loop->nstmts))
      continue;
    assert(_s <= (int)band->loop->nstmts - 1);
    for (j = 0; j < nvar; j++) {
      conc_start_faces->val[_s][j] = sol[npar + 1 + s * (nvar + 1) + j];
    }
    conc_start_faces->val[_s][nvar + npar] =
        sol[npar + 1 + s * (nvar + 1) + nvar];
    _s++;
  }
  free(sol);

  IF_DEBUG(printf("[pluto] get_face_with_concurrent_start: 1-d schedules\n"););
  for (unsigned s = 0; s < band->loop->nstmts; s++) {
    IF_DEBUG(printf("\tf(S%d) = ", band->loop->stmts[s]->id + 1););
    IF_DEBUG(pluto_affine_function_print(
                 stdout, conc_start_faces->val[s], nvar + npar,
                 (const char **)band->loop->stmts[s]->domain->names););
    IF_DEBUG(printf("\n"););
  }

  /* 1-d schedule should be parallel to an iteration space boundary
   * FIXME: assuming canonical boundaries */
  unsigned s;
  for (s = 0; s < band->loop->nstmts; s++) {
    nz = 0;
    for (j = 0; j < nvar; j++) {
      if (conc_start_faces->val[s][j])
        nz++;
    }
    if (nz != 1)
      break;
  }

  if (s < band->loop->nstmts) {
    pluto_matrix_free(conc_start_faces);
    IF_DEBUG(printf("[pluto] No iteration space faces with concurrent start "
                    "for all statements\n"););
    return NULL;
  }

  IF_DEBUG(
      printf(
          "[pluto] faces with concurrent start found for all statements\n"););

  return conc_start_faces;
}

/*
 * Find hyperplane inside the cone  of previously found hyperplanes
 * and the face allowing concurrent start
 *
 * conc_start_faces[i]: concurrent start face for statement $i$
 *
 * evict_pos: position of the hyperplane to be evicted by the one that will
 * enable concurrent start
 *
 * cone_complement_pos: in case of partial concurrent start, the
 * hyperplane that will form the cone with the conc start hyperplane
 *
 * cone_complement_hyps will set to the cone complement hyperplanes found
 * for statements in the band
 */
static int
find_cone_complement_hyperplane(Band *band, PlutoMatrix *conc_start_faces,
                                unsigned evict_pos, int cone_complement_pos,
                                PlutoConstraints *basecst, PlutoProg *prog,
                                PlutoMatrix **cone_complement_hyps) {
  int i, s, j, k, lambda_k, nstmts, nvar, npar;
  int64 *bestsol;
  PlutoConstraints *con_start_cst, *lastcst;

  nvar = prog->nvar;
  npar = prog->npar;
  nstmts = band->loop->nstmts;

  IF_DEBUG(printf("[pluto] find_cone_complement_hyperplane for band\n\t"););
  IF_DEBUG(pluto_band_print(band););

  /* lastcst is the set of additional constraints */
  lastcst = pluto_constraints_alloc(2 * nvar * nstmts,
                                    (npar + 1 + prog->nstmts * (nvar + 1) + 1) +
                                        nvar * nstmts);

  /* all lambdas >=1 */
  for (i = 0; i < nstmts; i++) {
    int stmt_offset = npar + 1 + prog->nstmts * (nvar + 1) + i * nvar;
    for (j = 0; j < nvar; j++) {
      pluto_constraints_add_inequality(lastcst);
      lastcst->val[lastcst->nrows - 1][stmt_offset + j] = 1;
      lastcst->val[lastcst->nrows - 1][lastcst->ncols - 1] = -1;
    }
  }

  /* Now, add the constraints for the new hyperplane to be in the cone
   * of the face and the negatives of the hyperplanes already found
   * (excluding the one being evicted: at `evict_pos') */
  for (s = 0; s < nstmts; s++) {
    Stmt *stmt = band->loop->stmts[s];
    int stmt_offset1 = npar + 1 + stmt->id * (nvar + 1);
    int stmt_offset2 = npar + 1 + prog->nstmts * (nvar + 1) + s * nvar;
    for (j = 0; j < nvar; j++) {
      pluto_constraints_add_equality(lastcst);
      lastcst->val[lastcst->nrows - 1][stmt_offset1 + j] = 1;

      lastcst->val[lastcst->nrows - 1][stmt_offset2] =
          -(conc_start_faces->val[s][j]);

      /* Unless fulldiamondtile is set, enable concurrent start along
       * only one dimension. */
      if (!options->fulldiamondtile) {
        lastcst->val[lastcst->nrows - 1][stmt_offset2 + 1] =
            stmt->trans->val[cone_complement_pos][j];
      } else {
        // Full dimensional concurrent start */
        lambda_k = 0;
        /* Just for the band depth hyperplanes */
        for (unsigned k = band->loop->depth;
             k < band->loop->depth + band->width; k++) {
          if (k != evict_pos && stmt->hyp_types[k] != H_SCALAR) {
            lastcst->val[lastcst->nrows - 1][stmt_offset2 + lambda_k + 1] =
                stmt->trans->val[k][j];
            lambda_k++;
          }
        }
      }
      lastcst->val[lastcst->nrows - 1][lastcst->ncols - 1] = 0;
    }
  }

  /*
   * con_start_cst serves the same purpose as Pluto ILP formulation, but
   * with expanded constraint-width to incorporate lambdas
   *
   * No need of non-zero solution constraints
   */
  con_start_cst = pluto_constraints_dup(basecst);

  PlutoConstraints *boundcst =
      get_coeff_bounding_constraints_for_cone_complement(prog);
  pluto_constraints_add(con_start_cst, boundcst);
  pluto_constraints_free(boundcst);

  for (i = 0; i < nvar * nstmts; i++) {
    pluto_constraints_add_dim(con_start_cst, basecst->ncols - 1, NULL);
  }

  pluto_constraints_add(con_start_cst, lastcst);
  pluto_constraints_free(lastcst);

  /* pluto_constraints_lexmin is being called directly */
  bestsol = pluto_constraints_lexmin(con_start_cst, ALLOW_NEGATIVE_COEFF);
  pluto_constraints_free(con_start_cst);

  /* pluto_constraints_lexmin is being called directly */
  if (bestsol == NULL) {
    printf("[pluto] No concurrent start possible\n");
  } else {
    IF_DEBUG(printf("[pluto] Concurrent start possible\n"););
    for (j = 0; j < nstmts; j++) {
      Stmt *stmt = band->loop->stmts[j];
      cone_complement_hyps[j] = pluto_matrix_alloc(1, stmt->dim + npar + 1);
      for (k = 0; k < nvar; k++) {
        cone_complement_hyps[j]->val[0][k] =
            bestsol[npar + 1 + stmt->id * (nvar + 1) + k];
      }
      /* No parametric shifts */
      for (k = nvar; k < nvar + npar; k++) {
        cone_complement_hyps[j]->val[0][k] = 0;
      }
      cone_complement_hyps[j]->val[0][nvar + npar] =
          bestsol[npar + 1 + stmt->id * (nvar + 1) + nvar];

      IF_DEBUG(printf("\tcone_complement(S%d) = ", stmt->id + 1););
<<<<<<< HEAD
      IF_DEBUG(pluto_affine_function_print(stdout,
                                           cone_complement_hyps[j]->val[0],
                                           nvar, stmt->iterators););
=======
      IF_DEBUG(
          pluto_affine_function_print(stdout, cone_complement_hyps[j]->val[0],
                                      nvar, (const char **)stmt->iterators););
>>>>>>> 2bbaebd9
      IF_DEBUG(printf("\n"););
    }
    free(bestsol);
  }

  return (cone_complement_hyps[0] == NULL) ? 0 : 1;
}

/*
 * Check if the d'th row for any statement in the band is parallel to the
 * face allowing concurrent start
 */
int is_concurrent_start_face(Band *band, PlutoMatrix *conc_start_faces, int d) {
  for (unsigned s = 0; s < band->loop->nstmts; s++) {
    if (pluto_vector_is_parallel(band->loop->stmts[s]->trans, d,
                                 conc_start_faces, s)) {
      return 1;
    }
  }
  return 0;
}

/*
 * Find the hyperplace parallel to the concurrent start face
 * that will be evicted; if there is none, return
 * the last hyperplane
 */
int find_hyperplane_to_be_evicted(Band *band, PlutoMatrix *conc_start_faces) {
  for (int d = band->loop->depth;
       d < (int)band->loop->depth + (int)band->width - 1; d++) {
    if (is_concurrent_start_face(band, conc_start_faces, d))
      return d;
  }
  /* Return the last one */
  return band->loop->depth + band->width - 1;
}

int get_first_non_scalar_hyperplane(PlutoProg *prog, int start, int end) {
  int i;
  for (i = start; i <= end; i++) {
    if (prog->hProps[i].type == H_LOOP)
      return i;
  }
  return -1;
}

/* Copy h2 into h1 */
static void copy_hyperplane(int64 *h1, int64 *h2, int ncols) {
  int j;

  for (j = 0; j < ncols; j++) {
    h1[j] = h2[j];
  }
}

/*
 * Top-level automatic transformation algoritm
 *
 * All dependences are reset to unsatisfied before starting
 *
 */
int pluto_auto_transform(PlutoProg *prog) {
  int i, j, s, nsols, conc_start_found, depth;
  /* The maximum number of linearly independent solutions needed across all
   * statements */
  int num_ind_sols_req;

  /* The number of linearly independent solutions found (max across all
   * statements) */
  int num_ind_sols_found;
  /* Pluto algo mode -- LAZY or EAGER */
  bool hyp_search_mode;

#if defined GLPK || defined GUROBI
  Graph *fcg;
  int *colour, nVertices;
  int is_skewed = false;
#endif

  Stmt **stmts = prog->stmts;
  int nstmts = prog->nstmts;

  for (i = 0; i < prog->ndeps; i++) {
    prog->deps[i]->satisfied = false;
  }

  /* Create the data dependence graph */
  prog->ddg = ddg_create(prog);
  ddg_compute_scc(prog);
  for (i = 0; i < prog->ddg->num_sccs; i++) {
    prog->ddg->sccs[i].vertices = NULL;
  }

  Graph *ddg = prog->ddg;
  int nvar = prog->nvar;
  int npar = prog->npar;

  prog->cst_solve_time = 0.0;
  prog->cst_const_time = 0.0;
  prog->scaling_cst_sol_time = 0.0;
  prog->mipTime = 0.0;
  prog->ilpTime = 0.0;
  prog->skew_time = 0.0;
  prog->cst_write_time = 0.0;
  prog->fcg_const_time = 0.0;
  prog->fcg_update_time = 0.0;
  prog->fcg_colour_time = 0.0;
  prog->fcg_dims_scale_time = 0.0;
  prog->fcg_cst_alloc_time = 0.0;

  prog->num_lp_calls = 0;

  if (nstmts == 0)
    return 0;

  PlutoMatrix **orig_trans =
      (PlutoMatrix **)malloc(nstmts * sizeof(PlutoMatrix *));
  PlutoHypType **orig_hyp_types =
      (PlutoHypType **)malloc(nstmts * sizeof(PlutoHypType *));
  int orig_num_hyperplanes = prog->num_hyperplanes;
  HyperplaneProperties *orig_hProps = prog->hProps;

  /* Get rid of any existing transformation */
  for (i = 0; i < nstmts; i++) {
    Stmt *stmt = prog->stmts[i];
    /* Save the original transformation */
    orig_trans[i] = stmt->trans;
    orig_hyp_types[i] = stmt->hyp_types;
    /* Pre-allocate a little more to prevent frequent realloc */
    stmt->trans = pluto_matrix_alloc(2 * stmt->dim + 1, stmt->dim + npar + 1);
    stmt->trans->nrows = 0;
    stmt->hyp_types = NULL;
    stmt->intra_stmt_dep_cst = NULL;
  }

  normalize_domains(prog);

  hyp_search_mode = EAGER;

  prog->num_hyperplanes = 0;
  prog->hProps = NULL;

  /* The number of independent solutions required for the deepest
   * statement */
  num_ind_sols_req = 0;
  for (i = 0; i < nstmts; i++) {
    num_ind_sols_req = PLMAX((unsigned)num_ind_sols_req, stmts[i]->dim);
  }

  depth = 0;

  if (precut(prog, ddg, depth)) {
    /* Distributed based on .fst or .precut file (customized user-supplied
     * fusion structure */
    num_ind_sols_found = pluto_get_max_ind_hyps(prog);
    printf("[pluto] Forced custom fusion structure from .fst/.precut\n");
    IF_DEBUG(
        fprintf(stdout, "%d ind solns in .precut file\n", num_ind_sols_found));
  } else {
    num_ind_sols_found = 0;
    if (options->fuse == SMART_FUSE && !options->dfp) {
      cut_scc_dim_based(prog, ddg);
    }
  }

  /* For diamond tiling */
  conc_start_found = 0;

  if (options->dfp) {
#if defined GLPK || defined GUROBI
    if (options->fuse == NO_FUSE) {
      ddg_compute_scc(prog);
      cut_all_sccs(prog, ddg);
    }
    compute_scc_vertices(prog->ddg);
    IF_DEBUG(printf("[Pluto] Initial DDG\n"););
    IF_DEBUG(pluto_matrix_print(stdout, prog->ddg->adj););
    /* ddg_compute_scc(prog); */
    if (!options->silent) {
      printf("[Pluto] Building fusion conflict graph\n");
    }

    nVertices = 0;
    if (options->scc_cluster) {
      for (i = 0; i < ddg->num_sccs; i++) {
        ddg->sccs[i].fcg_scc_offset = nVertices;
        ddg->sccs[i].is_scc_coloured = false;
        nVertices += ddg->sccs[i].max_dim;
      }
    } else {
      for (i = 0; i < nstmts; i++) {
        ddg->vertices[i].fcg_stmt_offset = nVertices;
        nVertices += stmts[i]->dim_orig;
      }
    }

    colour = (int *)malloc(nVertices * sizeof(int));
    for (i = 0; i < nVertices; i++) {
      colour[i] = 0;
    }

    PlutoConstraints *permutecst = get_permutability_constraints(prog);
    IF_DEBUG(pluto_constraints_cplex_print(stdout, permutecst););

    /* Yet to start colouring hence the current_colour can be either 0 or 1 */
    prog->fcg = build_fusion_conflict_graph(prog, colour, nVertices, 0);

    fcg = prog->fcg;
    fcg->num_coloured_vertices = 0;
    fcg->to_be_rebuilt = false;

    IF_DEBUG(printf("[pluto] Fusion Conflict graph\n"););
    IF_DEBUG(pluto_matrix_print(stdout, fcg->adj););

    prog->total_coloured_stmts = (int *)malloc(nvar * sizeof(int));
    prog->scaled_dims = (int *)malloc(nvar * sizeof(int));
    prog->coloured_dims = 0;
    for (i = 0; i < nvar; i++) {
      prog->total_coloured_stmts[i] = 0;
      prog->scaled_dims[i] = 0;
    }

    /* This routine frees colour internally */
    find_permutable_dimensions_scc_based(colour, prog);

    if (!options->silent && options->debug) {
      printf("[Pluto]: Transformations before skewing \n");
      pluto_transformations_pretty_print(prog);
    }

    is_skewed = introduce_skew(prog);

    pluto_dep_satisfaction_reset(prog);
    if (is_skewed && options->diamondtile) {
      conc_start_found = pluto_diamond_tile(prog);
    }
    /* if there are any unsatisfied deps, they have to be
     * distributed at the inner most level */
    if (!deps_satisfaction_check(prog)) {
      cut_all_sccs(prog, prog->ddg);
    }

    free(prog->total_coloured_stmts);
    free(prog->scaled_dims);
#endif
  } else {

    do {
      /* Number of linearly independent solutions remaining to be found
       * (maximum across all statements) */
      int num_sols_left;

      if (options->fuse == NO_FUSE) {
        ddg_compute_scc(prog);
        cut_all_sccs(prog, ddg);
      }

      num_sols_left = 0;
      for (s = 0; s < nstmts; s++) {
        /* Num linearly independent hyperplanes remaining to be
         * found for a statement; take max across all */
        num_sols_left = PLMAX(num_sols_left,
                              (int)stmts[s]->dim_orig -
                                  (int)pluto_stmt_get_num_ind_hyps(stmts[s]));
      }
      /* Progress in the EAGER mode is made every time a solution is found;
       * thus, the maximum number of linearly independent solutions
       * remaining to be found is the difference between the number required
       * for the deepest statement and the number found so far for the
       * deepest statement (since in EAGER mode, if there was a statement
       * that had fewer than num_ind_sols_found linearly independent
       * hyperplanes,
       * it means it didn't need that many hyperplanes and all of its
       * linearly independent solutions had been found */
      assert(hyp_search_mode == LAZY ||
             num_sols_left == num_ind_sols_req - num_ind_sols_found);

      nsols = find_permutable_hyperplanes(prog, hyp_search_mode, num_sols_left,
                                          depth);

      IF_DEBUG(fprintf(stdout,
                       "[pluto] pluto_auto_transform: band level %d; "
                       "%d hyperplane(s) found\n",
                       depth, nsols));
      IF_DEBUG2(pluto_transformations_pretty_print(prog));

      num_ind_sols_found = pluto_get_max_ind_hyps(prog);

      if (nsols >= 1) {
        /* Diamond tiling: done for the first band of permutable loops */
        if (options->diamondtile && nsols >= 2 && !conc_start_found) {
          conc_start_found = pluto_diamond_tile(prog);
        }

        for (j = 0; j < nsols; j++) {
          /* Mark dependences satisfied by this solution */
          dep_satisfaction_update(prog, stmts[0]->trans->nrows - nsols + j);
          ddg_update(ddg, prog);
        }
      } else {
        /* Satisfy inter-scc dependences via distribution since we have
         * no more fusable loops */

        ddg_compute_scc(prog);

        if (get_num_unsatisfied_inter_scc_deps(prog) >= 1) {
          if (options->fuse == NO_FUSE) {
            /* No fuse */
            cut_all_sccs(prog, ddg);
          } else if (options->fuse == SMART_FUSE) {
            /* Smart fuse (default) */
            cut_smart(prog, ddg);
          } else {
            /* Max fuse */
            if (depth >= 2 * nvar + 1)
              cut_all_sccs(prog, ddg);
            else
              cut_conservative(prog, ddg);
          }
        } else {
          /* Only one SCC or multiple SCCs with no unsatisfied inter-SCC
           * deps, and no solutions found  */
          if (hyp_search_mode == EAGER) {
            IF_DEBUG(printf("[pluto] Switching to LAZY mode\n"););
            hyp_search_mode = LAZY;
          } else if (!deps_satisfaction_check(prog)) {
            assert(hyp_search_mode == LAZY);
            /* There is a problem; solutions should have been found if
             * there were no inter-scc deps, and some unsatisfied deps
             * existed */
            if (options->debug || options->moredebug) {
              printf("\tNumber of unsatisfied deps: %d\n",
                     get_num_unsatisfied_deps(prog->deps, prog->ndeps));
              printf("\tNumber of unsatisfied inter-scc deps: %d\n",
                     get_num_unsatisfied_inter_scc_deps(prog));
              fprintf(stdout, "[pluto] WARNING: Unfortunately, pluto cannot "
                              "find any more hyperplanes.\n");
              fprintf(stdout, "\tThis is usually a result of (1) a bug in the "
                              "dependence tester,\n");
              fprintf(stdout,
                      "\tor (2) a bug in Pluto's auto transformation,\n");
              fprintf(stdout, "\tor (3) an inconsistent .fst/.precut in your "
                              "working directory.\n");
              fprintf(stdout, "\tTransformation found so far:\n");
              pluto_transformations_pretty_print(prog);
              pluto_compute_dep_directions(prog);
              pluto_compute_dep_satisfaction(prog);
              pluto_print_dep_directions(prog);
            }
            denormalize_domains(prog);
            printf("[pluto] WARNING: working with original (identity) "
                   "transformation (if they exist)\n");
            /* Restore original ones */
            for (i = 0; i < nstmts; i++) {
              stmts[i]->trans = orig_trans[i];
              stmts[i]->hyp_types = orig_hyp_types[i];
              prog->num_hyperplanes = orig_num_hyperplanes;
              prog->hProps = orig_hProps;
            }
            return 1;
          }
        }
      }
      /* Under LAZY mode, do a precise dep satisfaction check to take
       * care of partial satisfaction (rarely needed) */
      if (hyp_search_mode == LAZY)
        pluto_compute_dep_satisfaction_precise(prog);
      depth++;
    } while (!pluto_transformations_full_ranked(prog) ||
             !deps_satisfaction_check(prog));
  }

  /* Deallocate the fusion conflict graph */
  if (options->dfp) {
#if defined GLPK || defined GUROBI
    ddg = prog->ddg;
    for (i = 0; i < ddg->num_sccs; i++) {
      free(ddg->sccs[i].vertices);
    }
    graph_free(prog->fcg);
#endif
  }
  if (options->diamondtile && !conc_start_found) {
    PLUTO_MESSAGE(printf("[pluto] Diamond tiling not possible/useful\n"););
  }

  denormalize_domains(prog);

  for (i = 0; i < nstmts; i++) {
    pluto_matrix_free(orig_trans[i]);
    free(orig_hyp_types[i]);
  }
  free(orig_trans);
  free(orig_hyp_types);
  free(orig_hProps);

  IF_DEBUG(printf("[pluto] pluto_auto_transform: successful, done\n"););

  return 0;
}

int get_num_unsatisfied_deps(Dep **deps, int ndeps) {
  int i, count;

  count = 0;
  for (i = 0; i < ndeps; i++) {
    if (IS_RAR(deps[i]->type))
      continue;
    if (!deps[i]->satisfied) {
      IF_DEBUG(printf("\tUnsatisfied dep %d\n", i + 1));
      count++;
    }
  }

  return count;
}

int get_num_unsatisfied_inter_stmt_deps(Dep **deps, int ndeps) {
  int i;

  int count = 0;
  for (i = 0; i < ndeps; i++) {
    if (IS_RAR(deps[i]->type))
      continue;
    if (deps[i]->src == deps[i]->dest)
      continue;
    if (!deps[i]->satisfied) {
      IF_DEBUG(printf("Unsatisfied dep %d\n", i + 1));
      count++;
    }
  }

  return count;
}

int get_num_unsatisfied_inter_scc_deps(PlutoProg *prog) {
  int i;

  int count = 0;
  for (i = 0; i < prog->ndeps; i++) {
    Dep *dep = prog->deps[i];
    if (IS_RAR(dep->type))
      continue;
    Stmt *src_stmt = prog->stmts[dep->src];
    Stmt *dest_stmt = prog->stmts[dep->dest];
    if (src_stmt->scc_id != dest_stmt->scc_id && !dep->satisfied) {
      count++;
    }
  }

  return count;
}

void ddg_print(Graph *g) { pluto_matrix_print(stdout, g->adj); }

/*
 * Update the DDG - should be called when some dependences
 * are satisfied
 **/
void ddg_update(Graph *g, PlutoProg *prog) {
  int i, j;
  Dep *dep;

  IF_DEBUG(printf("[pluto] updating DDG\n"););

  for (i = 0; i < g->nVertices; i++)
    for (j = 0; j < g->nVertices; j++)
      g->adj->val[i][j] = 0;

  for (i = 0; i < prog->ndeps; i++) {
    dep = prog->deps[i];
    if (IS_RAR(dep->type))
      continue;
    /* Number of unsatisfied dependences b/w src and dest is stored in the
     * adjacency matrix */
    g->adj->val[dep->src][dep->dest] += !dep_is_satisfied(dep);
  }
}

/*
 * Create the DDG (RAR deps not included) from the unsatisfied deps
 */
Graph *ddg_create(PlutoProg *prog) {
  int i;

  Graph *g = graph_alloc(prog->nstmts);

  for (i = 0; i < prog->ndeps; i++) {
    Dep *dep = prog->deps[i];
    /* no input dep edges in the graph */
    if (IS_RAR(dep->type))
      continue;
    /* remember it's a multi-graph */
    g->adj->val[dep->src][dep->dest] += !dep_is_satisfied(dep);
  }

  return g;
}

/*
 * Get the dimensionality of the stmt with max dimensionality in the SCC
 */
static int get_max_orig_dim_in_scc(PlutoProg *prog, int scc_id) {
  int i;

  int max = -1;
  for (i = 0; i < prog->nstmts; i++) {
    Stmt *stmt = prog->stmts[i];
    if (stmt->scc_id == scc_id) {
      max = PLMAX(max, (int)stmt->dim_orig);
    }
  }

  return max;
}

/* Number of vertices in a given SCC */
static int get_scc_size(PlutoProg *prog, int scc_id) {
  int i;
  Stmt *stmt;

  int num = 0;
  for (i = 0; i < prog->nstmts; i++) {
    stmt = prog->stmts[i];
    if (stmt->scc_id == scc_id) {
      num++;
    }
  }

  return num;
}

/* Compute the connected components of the graph */
void ddg_compute_cc(PlutoProg *prog) {
  int i;
  int cc_id = -1;
  int num_cc = 0;
  int stmt_id;
  int time = 0;
  IF_DEBUG(printf("[pluto] ddg_compute_cc\n"););
  Graph *g = prog->ddg;
  /* Make the graph undirected. */
  Graph *gU = get_undirected_graph(g);
  for (i = 0; i < gU->nVertices; i++) {
    gU->vertices[i].vn = 0;
  }
  for (i = 0; i < gU->nVertices; i++) {
    if (gU->vertices[i].vn == 0) {
      cc_id++;
      num_cc++;
      gU->vertices[i].cc_id = cc_id;
      dfs_vertex(gU, &gU->vertices[i], &time);
      gU->vertices[i].cc_id = cc_id;
    }
    g->vertices[i].cc_id = gU->vertices[i].cc_id;
    stmt_id = g->vertices[i].id;
    assert(stmt_id == i);
    prog->stmts[i]->cc_id = g->vertices[i].cc_id;
  }
  g->num_ccs = num_cc;
  graph_free(gU);
}

/* Compute the SCCs of a graph (using Kosaraju's algorithm) */
void ddg_compute_scc(PlutoProg *prog) {
  int i;

  IF_DEBUG(printf("[pluto] ddg_compute_scc\n"););

  Graph *g = prog->ddg;

  dfs(g);

  Graph *gT = graph_transpose(g);

  dfs_for_scc(gT);

  g->num_sccs = gT->num_sccs;

  for (i = 0; i < g->nVertices; i++) {
    g->vertices[i].scc_id = gT->vertices[i].scc_id;
    int stmt_id = gT->vertices[i].id;
    assert(stmt_id == i);
    prog->stmts[i]->scc_id = g->vertices[i].scc_id;
  }

  for (i = 0; i < g->num_sccs; i++) {
    g->sccs[i].max_dim = get_max_orig_dim_in_scc(prog, i);
    g->sccs[i].size = get_scc_size(prog, i);
    g->sccs[i].id = gT->sccs[i].id;
    g->sccs[i].sol = NULL;
    g->sccs[i].is_parallel = 0;
  }

  graph_free(gT);

  graph_print_sccs(g);
}

/* Get this statement's schedule
 * Schedule format
 * [num sched functions | orig dim iters | params | const ]
 * Number of rows == num sched functions (each row for one hyperplane)
 */
PlutoConstraints *pluto_stmt_get_schedule(const Stmt *stmt) {
  PlutoMatrix *sched, *trans;
  PlutoConstraints *schedcst;

  trans = stmt->trans;
  sched = pluto_matrix_dup(trans);

  for (int i = 0; i < (int)sched->nrows; i++) {
    pluto_matrix_negate_row(sched, sched->nrows - 1 - i);
    pluto_matrix_add_col(sched, 0);
    sched->val[(int)trans->nrows - 1 - i][0] = 1;
  }

  schedcst = pluto_constraints_from_equalities(sched);

  pluto_matrix_free(sched);

  return schedcst;
}

/* Update a dependence with a new constraint added to the statement domain */
void pluto_update_deps(Stmt *stmt, PlutoConstraints *cst, PlutoProg *prog) {
  Stmt **stmts = prog->stmts;

  assert(cst->ncols == stmt->domain->ncols);

  for (int i = 0; i < prog->ndeps; i++) {
    Dep *dep = prog->deps[i];
    if (stmts[dep->src] == stmt) {
      PlutoConstraints *cst_l = pluto_constraints_dup(cst);
      Stmt *tstmt = stmts[dep->dest];
      for (unsigned c = 0; c < tstmt->dim; c++) {
        pluto_constraints_add_dim(cst_l, stmt->dim, NULL);
      }
      pluto_constraints_add(dep->dpolytope, cst_l);
      pluto_constraints_free(cst_l);
    }
    if (stmts[dep->dest] == stmt) {
      PlutoConstraints *cst_l = pluto_constraints_dup(cst);
      Stmt *sstmt = stmts[dep->src];
      for (unsigned c = 0; c < sstmt->dim; c++) {
        pluto_constraints_add_dim(cst_l, 0, NULL);
      }
      pluto_constraints_add(dep->dpolytope, cst_l);
      pluto_constraints_free(cst_l);
    }
  }

  for (int i = 0; i < prog->ntransdeps; i++) {
    Dep *dep = prog->transdeps[i];
    if (stmts[dep->src] == stmt) {
      PlutoConstraints *cst_l = pluto_constraints_dup(cst);
      Stmt *tstmt = stmts[dep->dest];
      for (unsigned c = 0; c < tstmt->dim; c++) {
        pluto_constraints_add_dim(cst_l, stmt->dim, NULL);
      }
      pluto_constraints_add(dep->dpolytope, cst_l);
      pluto_constraints_free(cst_l);
    }
    if (stmts[dep->dest] == stmt) {
      PlutoConstraints *cst_l = pluto_constraints_dup(cst);
      Stmt *sstmt = stmts[dep->src];
      for (unsigned c = 0; c < sstmt->dim; c++) {
        pluto_constraints_add_dim(cst_l, 0, NULL);
      }
      pluto_constraints_add(dep->dpolytope, cst_l);
      pluto_constraints_free(cst_l);
    }
  }
}

/* Are these statements completely fused until the innermost level */
int pluto_are_stmts_fused(Stmt **stmts, int nstmts, const PlutoProg *prog) {
  unsigned num;

  if (prog->num_hyperplanes <= 1)
    return 1;

  Ploop **loops = pluto_get_loops_under(stmts, nstmts,
                                        prog->num_hyperplanes - 2, prog, &num);
  pluto_loops_free(loops, num);

  return (num == 1);
}

/*
 * Diamond Tiling
 */
int pluto_diamond_tile(PlutoProg *prog) {
  unsigned nbands;

  IF_DEBUG(printf("[pluto] pluto_diamond_tile\n"));

  int conc_start_enabled = 0;

  /* Get the permutability constraints since a call to
   * detect_transformation_properties with update dep satisfaction levels
   * and we won't get the constraints we want */

  /* Don't free basecst */
  PlutoConstraints *basecst = get_permutability_constraints(prog);

  pluto_compute_dep_directions(prog);
  pluto_compute_dep_satisfaction(prog);

  Band **bands = pluto_get_outermost_permutable_bands(prog, &nbands);

  for (unsigned b = 0; b < nbands; b++) {
    PlutoMatrix **cone_complement_hyps;
    Band *band = bands[b];
    int evict_pos;
    int first_loop_hyp, cone_complement_pos;
    unsigned ni;

    /* Band should not have outer parallelism */
    if (pluto_loop_is_parallel(prog, band->loop))
      continue;

    /* Band should have inner parallelism */
    Ploop **iloops = pluto_get_loops_immediately_inner(band->loop, prog, &ni);
    unsigned i;
    for (i = 0; i < ni; i++) {
      unsigned s;
      for (s = 0; s < band->loop->nstmts; s++) {
        if (!pluto_loop_is_parallel_for_stmt(prog, iloops[i],
                                             band->loop->stmts[s]))
          break;
      }
      if (s < band->loop->nstmts)
        break;
    }
    if (i < ni) {
      pluto_loops_free(iloops, ni);
      continue;
    }

    /* Pure Inner parallelism should be lost via tiling */
    for (i = 0; i < ni; i++) {
      if (!pluto_loop_has_satisfied_dep_with_component(prog, iloops[i]))
        break;
    }
    pluto_loops_free(iloops, ni);
    if (i < ni)
      continue;

    /* Domains should allows point-wise concurrent start */
    PlutoMatrix *conc_start_faces = get_face_with_concurrent_start(prog, band);
    if (!conc_start_faces)
      continue;

    /* face with concurrent start shouldn't be normal to all hyperplanes
     * of all statements in this band */
    unsigned s;
    for (s = 0; s < band->loop->nstmts; s++) {
      unsigned d;
      for (d = band->loop->depth; d < band->loop->depth + band->width; d++) {
        if (!pluto_vector_is_normal(band->loop->stmts[s]->trans, d,
                                    conc_start_faces, s))
          break;
      }
      if (d < band->loop->depth + band->width)
        break;
    }
    if (s == band->loop->nstmts) {
      printf("row normal\n");
      continue;
    }

    cone_complement_hyps =
        (PlutoMatrix **)malloc(band->loop->nstmts * sizeof(PlutoMatrix *));
    for (unsigned i = 0; i < band->loop->nstmts; i++) {
      cone_complement_hyps[i] = NULL;
    }

    first_loop_hyp = band->loop->depth;
    /*
     * Find hyperplane that will be replaced by the newly found
     * hyperplane
     * Concurrent start pertains to the first band alone
     */
    evict_pos = find_hyperplane_to_be_evicted(band, conc_start_faces);

    /* If we haven't yet found the cone_complement_pos, just
     * choose the first one as the cone_complement_pos */
    cone_complement_pos = first_loop_hyp;

    /* If first_loop_hyp hyperplane itself is to be replaced,
     * choose the next one as cone_complement_pos */
    if (evict_pos == first_loop_hyp)
      cone_complement_pos++;
    int conc_start_enabled_band = find_cone_complement_hyperplane(
        band, conc_start_faces, evict_pos, cone_complement_pos, basecst, prog,
        cone_complement_hyps);
    pluto_matrix_free(conc_start_faces);

    /* Re-arrange the transformation matrix if concurrent start
     * was found, store the replaced hyperplane so that it can be
     * put back for the right intra-tile order */
    if (conc_start_enabled_band) {
      IF_DEBUG(
          printf("[pluto] Transformations before concurrent start enable\n"));
      IF_DEBUG(pluto_transformations_pretty_print(prog););
      IF_DEBUG(pluto_print_hyperplane_properties(prog););
      for (i = 0; i < band->loop->nstmts; i++) {
        Stmt *stmt = band->loop->stmts[i];
        /* Since we do concurrent start only once */
        assert(stmt->evicted_hyp == NULL);
        stmt->evicted_hyp = pluto_matrix_alloc(1, stmt->trans->ncols);
        copy_hyperplane(stmt->evicted_hyp->val[0], stmt->trans->val[evict_pos],
                        stmt->trans->ncols);
        copy_hyperplane(stmt->trans->val[evict_pos],
                        cone_complement_hyps[i]->val[0], stmt->trans->ncols);
        stmt->evicted_hyp_pos = evict_pos;
      }
    }

    conc_start_enabled |= conc_start_enabled_band;

    for (unsigned i = 0; i < band->loop->nstmts; i++) {
      pluto_matrix_free(cone_complement_hyps[i]);
    }
    free(cone_complement_hyps);
  }

  pluto_bands_free(bands, nbands);

  if (conc_start_enabled) {
    pluto_dep_satisfaction_reset(prog);
    PLUTO_MESSAGE(printf("[pluto] Concurrent start hyperplanes found\n"););
    IF_DEBUG(printf("[pluto] Transformations after concurrent start enable\n"));
    IF_DEBUG(pluto_transformations_pretty_print(prog););
  }

  return conc_start_enabled;
}<|MERGE_RESOLUTION|>--- conflicted
+++ resolved
@@ -25,11 +25,7 @@
 #include <stdio.h>
 #include <stdlib.h>
 #include <string.h>
-<<<<<<< HEAD
-
-=======
 #include <strings.h>
->>>>>>> 2bbaebd9
 #include <sys/time.h>
 
 #include "constraints.h"
@@ -1509,15 +1505,9 @@
           bestsol[npar + 1 + stmt->id * (nvar + 1) + nvar];
 
       IF_DEBUG(printf("\tcone_complement(S%d) = ", stmt->id + 1););
-<<<<<<< HEAD
-      IF_DEBUG(pluto_affine_function_print(stdout,
-                                           cone_complement_hyps[j]->val[0],
-                                           nvar, stmt->iterators););
-=======
       IF_DEBUG(
           pluto_affine_function_print(stdout, cone_complement_hyps[j]->val[0],
                                       nvar, (const char **)stmt->iterators););
->>>>>>> 2bbaebd9
       IF_DEBUG(printf("\n"););
     }
     free(bestsol);

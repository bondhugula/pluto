/*
 * PLUTO: An automatic parallelizer and locality optimizer
 *
 * Copyright (C) 2007-2012 Uday Bondhugula
 *
 * This file is part of Pluto.
 *
 * Pluto is free software; you can redistribute it and/or modify
 * it under the terms of the GNU General Public License as published by
 * the Free Software Foundation; either version 3 of the License, or
 * (at your option) any later version.

 * This program is distributed in the hope that it will be useful,
 * but WITHOUT ANY WARRANTY; without even the implied warranty of
 * MERCHANTABILITY or FITNESS FOR A PARTICULAR PURPOSE.  See the
 * GNU General Public License for more details.
 *
 * A copy of the GNU General Public Licence can be found in the file
 * `LICENSE' in the top-level directory of this distribution.
 *
 */
#include <assert.h>
#include <glpk.h>
#include <math.h>
#include <stdbool.h>
#include <stdio.h>
#include <stdlib.h>
#include <string.h>
#include <strings.h>
#include <sys/time.h>

#include "constraints.h"
#include "ddg.h"
#include "math_support.h"
#include "pluto.h"
#include "post_transform.h"
#include "program.h"
#include "transforms.h"
#include "version.h"

void pluto_print_colours(int *colour, PlutoProg *prog);
bool *innermost_dep_satisfaction_dims(PlutoProg *prog,
                                      bool *tile_preventing_deps);
bool colour_scc(int scc_id, int *colour, int c, int stmt_pos, int pv,
                PlutoProg *prog);

bool dep_satisfaction_test(Dep *dep, PlutoProg *prog, unsigned level);

int get_num_unsatisfied_deps(Dep **deps, int ndeps);
int get_num_unsatisfied_inter_stmt_deps(Dep **deps, int ndeps);
int get_num_unsatisfied_inter_scc_deps(PlutoProg *prog);

int pluto_diamond_tile(PlutoProg *prog);

static double rtclock() {
  struct timeval Tp;
  int stat;
  stat = gettimeofday(&Tp, NULL);
  if (stat != 0)
    printf("Error return from gettimeofday: %d", stat);
  return (Tp.tv_sec + Tp.tv_usec * 1.0e-6);
}

/*
 * Returns the number of (new) satisfied dependences at this level
 *
 * NOTE: for every unsatisfied dependence, this function tests if the entire
 * dependence has been satisfied at 'level'
 *
 */
int dep_satisfaction_update(PlutoProg *prog, int level) {
  int i;
  int num_new_carried;

  int ndeps = prog->ndeps;
  Dep **deps = prog->deps;

  num_new_carried = 0;

  IF_DEBUG(printf("[pluto] dep_satisfaction_update (level %d)\n", level););

  for (i = 0; i < ndeps; i++) {
    Dep *dep = deps[i];
    if (!dep_is_satisfied(dep)) {
      dep->satisfied = dep_satisfaction_test(dep, prog, level);
      if (dep->satisfied) {
        IF_MORE_DEBUG(
            printf("[pluto] dep_satisfaction_update: dep %d satisfied\n",
                   i + 1););
        if (!IS_RAR(dep->type))
          num_new_carried++;
        dep->satisfaction_level = level;
      }
    }
  }
  IF_DEBUG(printf("\t %d dep(s) satisfied\n", num_new_carried););

  return num_new_carried;
}

/* Check whether all deps are satisfied */
int deps_satisfaction_check(PlutoProg *prog) {
  int i;

  for (i = 0; i < prog->ndeps; i++) {
    if (IS_RAR(prog->deps[i]->type))
      continue;
    if (!dep_is_satisfied(prog->deps[i])) {
      return false;
    }
  }
  return true;
}

void pluto_dep_satisfaction_reset(PlutoProg *prog) {
  int i;

  IF_DEBUG(printf("[pluto] pluto_dep_satisfaction_reset\n"););

  for (i = 0; i < prog->ndeps; i++) {
    prog->deps[i]->satisfied = false;
    prog->deps[i]->satisfaction_level = -1;
  }
}

/*
 * Conservative but powerful enough: until a dependence has been completely
 * satisfied (a level at which it is completely satisifed), a non-zero
 * dependence component would set satvec for that level to one
 */
void pluto_compute_dep_satisfaction(PlutoProg *prog) {
  int i, level;

  IF_DEBUG(printf("[pluto] pluto_compute_dep_satisfaction\n"););

  pluto_dep_satisfaction_reset(prog);

  for (i = 0; i < prog->num_hyperplanes; i++) {
    dep_satisfaction_update(prog, i);
  }

  /* Create and set satisfaction vectors */
  for (i = 0; i < prog->ndeps; i++) {
    Dep *dep = prog->deps[i];
    if (IS_RAR(dep->type))
      continue;

    if (dep->satvec)
      free(dep->satvec);
    dep->satvec = (int *)malloc(prog->num_hyperplanes * sizeof(int));

    /* Direction vectors should be available */
    assert(dep->dirvec != NULL);

    for (level = 0; level < prog->num_hyperplanes; level++) {
      if (dep->dirvec[level] != DEP_ZERO &&
          (dep->satisfaction_level >= level || dep->satisfaction_level == -1)) {
        dep->satvec[level] = 1;
      } else {
        dep->satvec[level] = 0;
      }
    }
  }
}

/* Generates all posible combinations of c_i for mod sum reduction. */
void generate_mod_const_coeffs(int64_t **val, int i, int j, int n,
                               int stmt_row_offset, int stmt_col_offset) {
  int mid, temp, k;
  if (n == 0)
    return;
  else {
    mid = (1 << (n - 1)) - 1;
    for (temp = i; temp <= i + mid; temp++) {
      val[stmt_row_offset + temp][stmt_col_offset + j] = 1;
    }

    k = (1 << n);
    for (temp = i + mid + 1; temp < i + k; temp++) {
      val[stmt_row_offset + temp][stmt_col_offset + j] = -1;
    }
    generate_mod_const_coeffs(val, i, j + 1, n - 1, stmt_row_offset,
                              stmt_col_offset);
    generate_mod_const_coeffs(val, i + mid + 1, j + 1, n - 1, stmt_row_offset,
                              stmt_col_offset);
    return;
  }
}

/* To avoid the non-zero constraints we assign c_sum=\sigma|c_i|. We generate
 * 2^ms number of constraints for each statement. The constraints enumarate all
 * possible positive and negative cominations of c_i's and the sum of each
 * constraint is assigned to c_sum. One of these constraints represnt the
 * maximum
 * values that c_sum can take. Minimizing this will give minimize the values of
 * c_i. */
void get_mod_sum_constraints(int64_t **val, int stmt_row_offset,
                             int stmt_col_offset, int nvar) {
  int nrows, i;
  // PlutoConstraints *sum_constraints;
  // sum_constraints = pluto_constraints_alloc(1 << n, n + 3);
  nrows = 1 << nvar;
  for (i = 0; i < nrows; i++) {
    val[stmt_row_offset + i][stmt_col_offset + nvar + 1] = 0; // coeff of delta
    val[stmt_row_offset + i][stmt_col_offset + 0] = 1;        // coeff of c_sum
    // val[stmt_row_offset+i][stmt_col_offset+nvar + 2] = 0;  // constant term
    // in the inequality.
    // sum_constraints->is_eq[i] = 0;       // All these are equality
    // constraints.
  }

  generate_mod_const_coeffs(val, 0, 1, nvar, stmt_row_offset, stmt_col_offset);

  /* nrows = 1 << n; */
  /* a = (int **)malloc(nrows * sizeof(int *)); */
  /* for (i = 0; i < nrows; i++) a[i] = (int *)malloc((n + 1) * sizeof(int)); */
  /*  */
  /* for (i = 0; i < nrows; i++) { */
  /*   a[i][0] = 1; */
  /* } */
  /* generate_coeffs(a, 0, 1, n); */
  // return sum_constraints;
}

bool dep_is_satisfied(Dep *dep) { return dep->satisfied; }

int num_satisfied_deps(Dep *deps, int ndeps) {
  int i;

  int num_satisfied = 0;
  for (i = 0; i < ndeps; i++) {
    if (IS_RAR(deps[i].type))
      continue;
    if (dep_is_satisfied(&deps[i]))
      num_satisfied++;
  }

  return num_satisfied;
}

int num_inter_stmt_deps(Dep *deps, int ndeps) {
  int i;
  int count;

  count = 0;
  for (i = 0; i < ndeps; i++) {
    if (IS_RAR(deps[i].type))
      continue;
    if (deps[i].src != deps[i].dest) {
      count++;
    }
  }
  return count;
}

int num_inter_scc_deps(Stmt *stmts, Dep *deps, int ndeps) {
  int i, count;

  count = 0;
  for (i = 0; i < ndeps; i++) {
    if (IS_RAR(deps[i].type))
      continue;
    if (dep_is_satisfied(&deps[i]))
      continue;
    if (stmts[deps[i].src].scc_id != stmts[deps[i].dest].scc_id)
      count++;
  }
  return count;
}

PlutoMatrix *construct_cplex_objective(const PlutoConstraints *cst,
                                              const PlutoProg *prog) {
  int npar = prog->npar;
  int nvar = prog->nvar;
  PlutoMatrix *obj = pluto_matrix_alloc(1, cst->ncols - 1);
  pluto_matrix_set(obj, 0);
  int b = options->coeff_bound;

  /* u */
  for (int j = 0; j < npar; j++) {
    obj->val[0][j] = 100 * (b + 1) * (b + 1) * nvar * nvar * prog->nstmts;
  }
  /* w */
  obj->val[0][npar] = (b + 1) * (b + 1) * nvar * nvar * prog->nstmts;

  for (int i = 0, j = npar + 1; i < prog->nstmts; i++) {
    obj->val[0][j++] = (b + 1) * nvar;
    unsigned k;
    for (k = j; k < j + prog->stmts[i]->dim_orig; k++) {
      obj->val[0][k] = (nvar + 2) * (prog->stmts[i]->dim_orig - (k - j));
    }
    for (; k < j + prog->stmts[i]->dim_orig + npar; k++) {
      obj->val[0][k] = 1;
    }

    /* constant shift */
    obj->val[0][k] = 1;
    j += prog->stmts[i]->dim_orig + 1 + npar + 2;
  }
  return obj;
}

/*
 * This calls pluto_constraints_lexmin, but before doing that does some
 * preprocessing
 * - removes variables that we know will be assigned 0 - also do some
 *   permutation/substitution of variables
 */
int64_t *pluto_prog_constraints_lexmin(PlutoConstraints *cst, PlutoProg *prog) {
  Stmt **stmts;
  int i, j;
  int nstmts, nvar, npar, del_count;
  int64_t *sol, *fsol;
  PlutoConstraints *newcst;
  double t_start;

  stmts = prog->stmts;
  nstmts = prog->nstmts;
  nvar = prog->nvar;
  npar = prog->npar;
  sol = NULL;

  assert((int)cst->ncols - 1 == CST_WIDTH - 1);

  /* Remove redundant variables - that don't appear in your outer loops */
  int redun[npar + 1 + nstmts * (nvar + npar + 1 + 3) + 1];

  /* Remove redundant variables - that don't appear in your outer loops */
  for (i = 0; i < npar + 1; i++) {
    redun[i] = 0;
  }

  for (i = 0; i < nstmts; i++) {
    for (j = 1; j < nvar + 1; j++) {
      redun[npar + 1 + i * (nvar + npar + 1 + 3) + j] =
          !stmts[i]->is_orig_loop[j - 1];
    }
    /* Parameter coefficients not redundant */
    for (j = 1 + nvar; j < 1 + nvar + npar; j++) {
      redun[npar + 1 + i * (nvar + npar + 1 + 3) + j] = 0;
    }
    /* The translation co-eff is not redundant */
    redun[npar + 1 + i * (nvar + npar + 1 + 3) + nvar + npar + 1] = 0;
    /* Decision variables are not redundant */
    /* sum of absolute values of coeffs */
    redun[npar + 1 + i * (nvar + npar + 1 + 3)] = 0;
    /* decision variable for zero_cnst */
    redun[npar + 1 + i * (nvar + npar + 1 + 3) + nvar + npar + 2] = 0;
    /* decision variable for lin_ind_cnst */
    redun[npar + 1 + i * (nvar + npar + 1 + 3) + nvar + npar + 3] = 0;
  }
  redun[npar + 1 + nstmts * (nvar + npar + 1 + 3)] = 0;

  del_count = 0;
  newcst = pluto_constraints_dup(cst);
  for (j = 0; j < (int)cst->ncols - 1; j++) {
    if (redun[j]) {
      pluto_constraints_remove_dim(newcst, j - del_count);
      del_count++;
    }
  }

  /* Permute the constraints so that if all else is the same, the original
   * hyperplane order is preserved (no strong reason to do this) */
  /* We do not need to permute in case of pluto-lp-dfp */
  if (!options->dfp) {
    for (unsigned i = 0; i < newcst->nrows; i++) {
      unsigned stmt_offset = npar + 1;
      for (unsigned j = 0; j < nstmts; j++) {
        for (unsigned k = 0; k < stmts[j]->dim_orig; k++) {
          /* Invert the sign of the coefficients in order to prefer positive
           * coeffs over negative ones if the rest of the values in the
           * objective are the same */
          newcst->val[i][stmt_offset + k + 1] =
              -newcst->val[i][stmt_offset + k + 1];
        }
        stmt_offset += stmts[j]->dim_orig + 1 + npar + 3;
      }
    }
  }
  IF_DEBUG(printf("[pluto] pluto_prog_constraints_lexmin (%d variables, %d "
                  "constraints)\n",
                  cst->ncols - 1, cst->nrows););

  /* Solve the constraints using chosen solvers*/
  if (options->islsolve) {
    t_start = rtclock();
    sol = pluto_constraints_lexmin_isl(newcst, ALLOW_NEGATIVE_COEFF);
    prog->mipTime += rtclock() - t_start;
  } else if (options->glpk || options->lp || options->dfp || options->gurobi) {
    double **val = NULL;
    int **index = NULL;
    int nrows;

    nrows = 0;

    PlutoMatrix *obj = construct_cplex_objective(newcst, prog);

#if defined(GLPK) || defined(GUROBI)
    int num_ccs;

    num_ccs = 0;
#endif

    if (options->lp) {
      nrows = newcst->ncols - 1 - npar - 1;
      populate_scaling_csr_matrices_for_pluto_program(&index, &val, nrows,
                                                      prog);
#if defined(GLPK) || defined(GUROBI)
      num_ccs = prog->ddg->num_ccs;
#endif
    }

    t_start = rtclock();
    if (options->glpk) {
#ifdef GLPK
      sol = pluto_prog_constraints_lexmin_glpk(newcst, obj, val, index, npar,
                                               num_ccs);
#endif
    } else if (options->gurobi) {
#ifdef GUROBI
      sol = pluto_prog_constraints_lexmin_gurobi(newcst, obj, val, index, npar,
                                                 num_ccs);
#endif
    }
    prog->mipTime += rtclock() - t_start;

    pluto_matrix_free(obj);
    if (options->lp) {
      for (i = 0; i < nrows; i++) {
        free(val[i]);
        free(index[i]);
      }
      free(val);
      free(index);
    }
  } else {
    /* Use PIP */
    t_start = rtclock();
    sol = pluto_constraints_lexmin_pip(newcst, ALLOW_NEGATIVE_COEFF);
    prog->mipTime += rtclock() - t_start;
  }

  fsol = NULL;
  if (sol) {
    /* Permute the solution in line with the permuted cst */
    if (!options->dfp) {
      unsigned j = npar + 1;
      for (i = 0; i < nstmts; i++) {
        for (unsigned k = 0; k < stmts[i]->dim_orig; k++) {
          sol[j + 1 + k] = -sol[j + 1 + k];
        }
        j += stmts[i]->dim_orig + 1 + npar + 3;
      }
    }

    fsol = (int64_t *)malloc((cst->ncols - 1) * sizeof(int64_t));

    /* Fill the soln with zeros for the redundant variables */
    int q = 0;
    for (j = 0; j < (int)cst->ncols - 1; j++) {
      fsol[j] = redun[j] ? 0 : sol[q++];
    }
    free(sol);
  }

  pluto_constraints_free(newcst);

  return fsol;
}

/* Is there an edge between some vertex of SCC1 and some vertex of SCC2? */
int ddg_sccs_direct_connected(Graph *g, PlutoProg *prog, int scc1, int scc2) {
  int i, j;

  for (i = 0; i < prog->nstmts; i++) {
    if (prog->stmts[i]->scc_id == scc1) {
      for (j = 0; j < prog->nstmts; j++) {
        if (prog->stmts[j]->scc_id == scc2) {
          if (g->adj->val[i][j] > 0) {
            return 1;
          }
        }
      }
    }
  }

  return 0;
}

/* Cut dependences between two SCCs
 * Returns: number of dependences cut  */
int cut_between_sccs(PlutoProg *prog, Graph *ddg, int scc1, int scc2) {
  Stmt **stmts = prog->stmts;
  int nstmts = prog->nstmts;

  int nvar = prog->nvar;
  int npar = prog->npar;

  int i, j, num_satisfied;

  if (!ddg_sccs_direct_connected(ddg, prog, scc1, scc2)) {
    return 0;
  }

  IF_DEBUG(printf("[pluto] Cutting between SCC id %d and id %d\n", scc1, scc2));

  pluto_prog_add_hyperplane(prog, prog->num_hyperplanes, H_SCALAR);

  for (i = 0; i < nstmts; i++) {
    pluto_stmt_add_hyperplane(stmts[i], H_SCALAR, stmts[i]->trans->nrows);
    for (j = 0; j < nvar + npar; j++) {
      stmts[i]->trans->val[stmts[i]->trans->nrows - 1][j] = 0;
    }
    if (stmts[i]->scc_id < scc2) {
      stmts[i]->trans->val[stmts[i]->trans->nrows - 1][nvar + npar] = 0;
    } else {
      stmts[i]->trans->val[stmts[i]->trans->nrows - 1][nvar + npar] = 1;
    }
  }
  num_satisfied = dep_satisfaction_update(prog, stmts[0]->trans->nrows - 1);
  if (num_satisfied >= 1) {
    IF_DEBUG(
        pluto_transformation_print_level(prog, prog->num_hyperplanes - 1););
    ddg_update(ddg, prog);
  } else {
    for (i = 0; i < nstmts; i++) {
      stmts[i]->trans->nrows--;
    }
    prog->num_hyperplanes--;
  }

  return num_satisfied;
}

/*
 * Cut dependences between all SCCs
 */
int cut_all_sccs(PlutoProg *prog, Graph *ddg) {
  int i, j, num_satisfied;
  Stmt **stmts = prog->stmts;
  int nstmts = prog->nstmts;
  int nvar = prog->nvar;
  int npar = prog->npar;

  IF_DEBUG(printf("[pluto] Cutting between all SCCs\n"));

  if (ddg->num_sccs == 1) {
    IF_DEBUG(printf("\tonly one SCC\n"));
    return 0;
  }

  pluto_prog_add_hyperplane(prog, prog->num_hyperplanes, H_SCALAR);

  for (i = 0; i < nstmts; i++) {
    pluto_stmt_add_hyperplane(stmts[i], H_SCALAR, stmts[i]->trans->nrows);
    for (j = 0; j < nvar + npar; j++) {
      stmts[i]->trans->val[stmts[i]->trans->nrows - 1][j] = 0;
    }
    stmts[i]->trans->val[stmts[i]->trans->nrows - 1][nvar + npar] =
        stmts[i]->scc_id;
  }
  IF_DEBUG(pluto_transformation_print_level(prog, prog->num_hyperplanes - 1););
  num_satisfied = dep_satisfaction_update(prog, stmts[0]->trans->nrows - 1);
  ddg_update(ddg, prog);

  return num_satisfied;
}

/*
 * Cut based on dimensionalities of SCCs; if two SCCs are of different
 * dimensionalities; separate them
 * SCC1 -> SCC2 -> SCC3 ... ->SCCn
 * Two neighboring SCCs won't be cut if they are of the same
 * dimensionality
 *
 * (Due to the algorithm used for computing SCCs, there are no edges
 * between SCC<i> and SCC<j> where i > j)
 */
int cut_scc_dim_based(PlutoProg *prog, Graph *ddg) {
  int i, j, k, count;
  Stmt **stmts = prog->stmts;
  int nvar = prog->nvar;
  int npar = prog->npar;

  if (ddg->num_sccs == 1)
    return 0;

  IF_DEBUG(printf("Cutting based on SCC dimensionalities\n"));

  count = 0;

  int cur_max_dim = ddg->sccs[0].max_dim;

  pluto_prog_add_hyperplane(prog, prog->num_hyperplanes, H_SCALAR);

  for (k = 0; k < ddg->num_sccs; k++) {
    if (cur_max_dim != ddg->sccs[k].max_dim) {
      cur_max_dim = ddg->sccs[k].max_dim;
      count++;
    }

    for (i = 0; i < prog->nstmts; i++) {
      if (stmts[i]->scc_id == k) {
        pluto_stmt_add_hyperplane(stmts[i], H_SCALAR, stmts[i]->trans->nrows);
        for (j = 0; j < nvar; j++) {
          stmts[i]->trans->val[stmts[i]->trans->nrows - 1][j] = 0;
        }
        stmts[i]->trans->val[stmts[i]->trans->nrows - 1][nvar + npar] = count;
      }
    }
  }

  int num_new_carried =
      dep_satisfaction_update(prog, stmts[0]->trans->nrows - 1);

  if (num_new_carried >= 1) {
    IF_DEBUG(
        pluto_transformation_print_level(prog, prog->num_hyperplanes - 1););
    ddg_update(ddg, prog);
  } else {
    for (i = 0; i < prog->nstmts; i++) {
      stmts[i]->trans->nrows--;
    }
    prog->num_hyperplanes--;
  }

  return num_new_carried;
}

/* Heuristic cut */
void cut_smart(PlutoProg *prog, Graph *ddg) {
  if (ddg->num_sccs == 0)
    return;

  if (pluto_transformations_full_ranked(prog)) {
    /* Enough linearly independent solutions have been found */
    cut_all_sccs(prog, ddg);
    return;
  }

  int i, j;

  int num_new_carried = 0;

  /* First time, cut between SCCs of different dimensionalities */
  if (cut_scc_dim_based(prog, ddg)) {
    return;
  }

  /* Cut in the center */
  if (cut_between_sccs(prog, ddg, ceil(ddg->num_sccs / 2.0) - 1,
                       ceil(ddg->num_sccs / 2.0))) {
    return;
  }

  /* Cut between SCCs that are far away */
  for (i = 0; i < ddg->num_sccs - 1; i++) {
    for (j = ddg->num_sccs - 1; j >= i + 1; j--) {
      if ((int)prog->stmts[0]->trans->nrows <= 4 * prog->nvar + 2) {
        if (ddg_sccs_direct_connected(ddg, prog, i, j)) {
          // if (ddg->sccs[i].max_dim == ddg->sccs[j].max_dim) {
          num_new_carried += cut_between_sccs(prog, ddg, i, j);
          // }
        }
      } else {
        cut_all_sccs(prog, ddg);
        return;
      }
    }
  }
}

/* Distribute conservatively to maximize (rather random) fusion chance */
void cut_conservative(PlutoProg *prog, Graph *ddg) {
  int i, j;

  if (cut_scc_dim_based(prog, ddg)) {
    return;
  }

  /* Cut in the center */
  if (cut_between_sccs(prog, ddg, ceil(ddg->num_sccs / 2.0) - 1,
                       ceil(ddg->num_sccs / 2.0))) {
    return;
  }

  /* Cut between SCCs that are far away */
  for (i = 0; i < ddg->num_sccs - 1; i++) {
    for (j = ddg->num_sccs - 1; j >= i + 1; j--) {
      if ((int)prog->stmts[0]->trans->nrows <= 4 * prog->nvar + 2) {
        if (cut_between_sccs(prog, ddg, i, j)) {
          return;
        }
      } else {
        cut_all_sccs(prog, ddg);
        return;
      }
    }
  }
}

/*
 * Determine constraints to ensure linear independence of hyperplanes
 *
 * lin_ind_mode = EAGER: all statement hyperplanes have to be linearly
 *independent
 * w.r.t existing ones (ignoring stmts that already have enough lin ind solns)
 *              = LAZY: at least one statement that does not have enough
 * linearly independent solutions will get a new linearly independent
 * hyperplane (this is enough to make progress)
 */
PlutoConstraints *get_linear_ind_constraints(const PlutoProg *prog,
                                             const PlutoConstraints *cst,
                                             bool lin_ind_mode) {
  int npar, nvar, nstmts, i, j, k, orthosum;
  int orthonum[prog->nstmts];
  PlutoConstraints ***orthcst;
  Stmt **stmts;

  IF_DEBUG(printf("[pluto] get_linear_ind_constraints\n"););

  npar = prog->npar;
  nvar = prog->nvar;
  nstmts = prog->nstmts;
  stmts = prog->stmts;

  orthcst = (PlutoConstraints ***)malloc(nstmts * sizeof(PlutoConstraints **));

  orthosum = 0;

  /* Get orthogonality constraints for each statement */
  for (j = 0; j < nstmts; j++) {
    orthcst[j] = get_stmt_lin_ind_constraints_pluto_plus(stmts[j], prog, cst, &orthonum[j]);
    orthosum += orthonum[j];
  }

  PlutoConstraints *indcst = pluto_constraints_alloc(1, CST_WIDTH);

  if (orthosum >= 1) {
    if (lin_ind_mode == EAGER) {
      /* Look for linearly independent hyperplanes for all stmts */
      for (j = 0; j < nstmts; j++) {
        if (orthonum[j] >= 1) {
          IF_DEBUG2(printf("Added ortho constraints for S%d\n", j + 1););
          pluto_constraints_add(indcst, orthcst[j][orthonum[j] - 1]);
        }
      }
    }
  } else {
    /* LAZY mode */
    assert(lin_ind_mode == LAZY);

    /* Get independence constraints for each statement */
    /* for (j = 0; j < nstmts; j++) { */
    /* TODO: Replace this call the get_stmt_ortho_constraints in
     * src/framework.c*/
    /*   orthcst[j] = get_stmt_non_negative_orthant_constraints( */
    /*       stmts[j], prog, currcst, &orthonum[j]); */
    /*   orthosum += orthonum[j]; */
    /* } */

    if (orthosum >= 1) {
      /* At least one stmt should have a linearly independent hyperplane */
      for (i = 0; i < prog->nstmts; i++) {
        /* Everything was initialized to zero */
        if (orthonum[i] >= 1) {
          for (j = 0; j < CST_WIDTH - 1; j++) {
            indcst->val[0][j] += orthcst[i][orthonum[i] - 1]->val[0][j];
          }
        }
      }
      indcst->val[0][CST_WIDTH - 1] = -1;
      indcst->nrows = 1;
      IF_DEBUG2(printf("Added \"at least one\" linear ind constraints\n"););
      IF_DEBUG2(pluto_constraints_pretty_print(stdout, indcst););
    }
  }

  for (j = 0; j < nstmts; j++) {
    for (k = 0; k < orthonum[j]; k++) {
      pluto_constraints_free(orthcst[j][k]);
    }
    free(orthcst[j]);
  }
  free(orthcst);

  return indcst;
}

PlutoConstraints *get_prog_mod_sum_constraints(PlutoProg *prog) {
  int nstmts = prog->nstmts;
  int nvar = prog->nvar;
  int npar = prog->npar;
  int i, stmt_col_offset, stmt_row_offset, rows_per_stmt;

  rows_per_stmt = (1 << nvar);
  PlutoConstraints *modsumCst =
      pluto_constraints_alloc(nstmts * rows_per_stmt, CST_WIDTH);
  modsumCst->nrows = nstmts * rows_per_stmt;

  for (i = 0; i < nstmts; i++) {
    stmt_col_offset = npar + 1 + i * (nvar + npar + 4);
    stmt_row_offset = i * rows_per_stmt;
    get_mod_sum_constraints(modsumCst->val, stmt_row_offset, stmt_col_offset,
                            nvar);
  }
  /* printf("Mod sum constraints\n"); */
  /* pluto_constraints_compact_print(stdout,modsumCst); */
  return modsumCst;
}

/* Find all linearly independent permutable band of hyperplanes at a level.
 *
 * See sub-functions for hyp_search_mode and lin_ind_mode
 *
 * If all statements already have enough linearly independent solutions, no
 * independence constraints will be generated, and since no non-trivial
 * solution constraints are added in such a case, the trivial zero solution
 * will end up being returned.
 * */
int find_permutable_hyperplanes(PlutoProg *prog, bool hyp_search_mode,
                                int max_sols, int band_depth) {
  int num_sols_found, j, k;
  int64_t *bestsol;
  PlutoConstraints *basecst, *nzcst, *modsumCst;
  PlutoConstraints *currcst;

  int nstmts = prog->nstmts;
  Stmt **stmts = prog->stmts;
  int nvar = prog->nvar;
  int npar = prog->npar;

  IF_DEBUG(fprintf(stdout,
                   "[pluto] find_permutable_hyperplanes: max "
                   "solution(s): %d; band depth: %d\n",
                   max_sols, band_depth));

  assert(max_sols >= 0);

  if (max_sols == 0)
    return 0;

  /* Don't free basecst */
  basecst = get_permutability_constraints(prog);
  // print_polylib_visual_sets("pluto", basecst);

  num_sols_found = 0;
  /* We don't expect to add a lot to basecst - just ortho constraints
   * and trivial soln avoidance constraints; instead of duplicating basecst,
   * we will just allocate once and copy each time */
  currcst = pluto_constraints_alloc(basecst->nrows + nstmts + nvar * nstmts,
                                    CST_WIDTH);
  PlutoConstraints *boundcst =
      get_coeff_bounding_constraints_pluto_plus(prog, 0);
  modsumCst = get_prog_mod_sum_constraints(prog);
  pluto_constraints_add(basecst, boundcst);
  pluto_constraints_add(basecst, modsumCst);
  pluto_constraints_free(boundcst);
  pluto_constraints_free(modsumCst);

  num_sols_found = 0;

  do {
    IF_DEBUG2(printf("Base Constraints\n"));
    IF_DEBUG2(pluto_constraints_compact_print(stdout, basecst));
    pluto_constraints_copy(currcst, basecst);
    nzcst = get_non_trivial_sol_constraints_pluto_plus(prog, hyp_search_mode);
    IF_DEBUG(printf("Non zero constraints\n"););
    IF_DEBUG(pluto_constraints_cplex_print(stdout, nzcst););
    pluto_constraints_add(currcst, nzcst);
    pluto_constraints_free(nzcst);

    PlutoConstraints *indcst =
        get_linear_ind_constraints(prog, currcst, hyp_search_mode);
    // print_polylib_visual_sets("ind", indcst);
    IF_DEBUG2(printf("linear independence constraints\n"));
    IF_DEBUG2(pluto_constraints_pretty_print(stdout, indcst););

    if (indcst->nrows == 0) {
      /* If you don't have any independence constraints, we would end
       * up finding the same solution that was found earlier; so we
       * won't find anything new */
      IF_DEBUG(printf("No linearly independent rows\n"););
      bestsol = NULL;
    } else {
      pluto_constraints_add(currcst, indcst);
      IF_DEBUG(printf("[pluto] (Band %d) Solving for hyperplane #%d\n",
                      band_depth + 1, num_sols_found + 1));
      // IF_DEBUG2(pluto_constraints_pretty_print(stdout, currcst));
      bestsol = pluto_prog_constraints_lexmin(currcst, prog);
    }
    pluto_constraints_free(indcst);

    if (bestsol != NULL) {
      IF_DEBUG(fprintf(
          stdout, "[pluto] find_permutable_hyperplanes: found a hyperplane\n"));
      num_sols_found++;

      pluto_prog_add_hyperplane(prog, prog->num_hyperplanes, H_LOOP);

      for (j = 0; j < nstmts; j++) {
        Stmt *stmt = stmts[j];
        pluto_stmt_add_hyperplane(stmt, H_UNKNOWN, stmt->trans->nrows);
        for (k = 0; k < nvar + npar + 1; k++) {
          stmt->trans->val[stmt->trans->nrows - 1][k] =
              bestsol[npar + 1 + j * (nvar + npar + 1 + 3) + k + 1];
        }

        stmt->hyp_types[stmt->trans->nrows - 1] =
            pluto_is_hyperplane_scalar(stmt, stmt->trans->nrows - 1) ? H_SCALAR
                                                                     : H_LOOP;
      }
      free(bestsol);
      IF_DEBUG(
          pluto_transformation_print_level(prog, prog->num_hyperplanes - 1););
    } else {
      IF_DEBUG(fprintf(
          stdout,
          "[pluto] find_permutable_hyperplanes: No hyperplane found\n"));
    }
  } while (num_sols_found < max_sols && bestsol != NULL);

  pluto_constraints_free(currcst);

  /* Same number of solutions are found for each stmt */
  return num_sols_found;
}

/*
 * Returns H_LOOP if this hyperplane is a real loop or H_SCALAR if it's a
 * scalar dimension (beta row or node splitter)
 */
int get_loop_type(Stmt *stmt, int level) {
  for (int j = 0; j < (int)stmt->trans->ncols - 1; j++) {
    if (stmt->trans->val[level][j] > 0) {
      return H_LOOP;
    }
  }

  return H_SCALAR;
}

/* Cut based on the .fst file; returns 0 if it fails  */
bool precut(PlutoProg *prog, Graph *ddg, int depth) {
  int ncomps;

  int nstmts = prog->nstmts;

  int stmtGrp[nstmts][nstmts];
  int grpCount[nstmts];

  int i, j, k;

  if (depth != 0)
    return false;

  Stmt **stmts = prog->stmts;
  int nvar = prog->nvar;
  int npar = prog->npar;

  FILE *cutFp = fopen(".fst", "r");

  if (cutFp) {
    int tile;

    fscanf(cutFp, "%d", &ncomps);

    if (ncomps > nstmts) {
      printf("You have an .fst in your directory that is invalid for this "
             "source\n");
      printf("No fusion/distribution forced\n");
      return false;
    }

    for (i = 0; i < ncomps; i++) {
      fscanf(cutFp, "%d", &grpCount[i]);
      assert(grpCount[i] <= nstmts);
      for (j = 0; j < grpCount[i]; j++) {
        fscanf(cutFp, "%d", &stmtGrp[i][j]);
        assert(stmtGrp[i][j] <= nstmts - 1);
      }
      fscanf(cutFp, "%d", &tile);
      for (j = 0; j < grpCount[i]; j++)
        for (unsigned k = 0; k < stmts[stmtGrp[i][j]]->dim_orig; k++)
          stmts[stmtGrp[i][j]]->tile = tile;
    }

    fclose(cutFp);

    /* Update transformation matrices */
    for (i = 0; i < nstmts; i++) {
      pluto_stmt_add_hyperplane(stmts[i], H_SCALAR, stmts[i]->trans->nrows);
    }

    for (i = 0; i < ncomps; i++) {
      for (j = 0; j < grpCount[i]; j++) {
        int id = stmtGrp[i][j];
        for (k = 0; k < nvar + npar; k++) {
          stmts[id]->trans->val[stmts[id]->trans->nrows - 1][k] = 0;
        }
        stmts[id]->trans->val[stmts[id]->trans->nrows - 1][nvar + npar] = i;
      }
    }

    pluto_prog_add_hyperplane(prog, prog->num_hyperplanes, H_SCALAR);

    dep_satisfaction_update(prog, prog->num_hyperplanes - 1);
    ddg_update(ddg, prog);

    return true;
  } else {
    FILE *precut = fopen(".precut", "r");
    int ignore, rows, tile, tiling_depth;
    unsigned cols;

    if (precut) {
      /* Num of statements */
      fscanf(precut, "%d", &ignore);

      assert(ignore == prog->nstmts);

      /* Tiling depth */
      fscanf(precut, "%d", &tiling_depth);

      for (i = 0; i < prog->nstmts; i++) {
        /* Read scatterings */
        fscanf(precut, "%d", &rows);
        fscanf(precut, "%d", &cols);

        for (k = 0; k < rows; k++) {
          /* Transformation is in polylib format
           * <stmt_orig_dim>+<npar>+1 (first column for equality) */
          assert(cols == 1 + stmts[i]->dim_orig + npar + 1);

          /* For equality - ignore the zero */
          fscanf(precut, "%d", &ignore);
          assert(ignore == 0);

          pluto_stmt_add_hyperplane(stmts[i], H_UNKNOWN,
                                    stmts[i]->trans->nrows);

          for (j = 0; j < nvar; j++) {
            if (stmts[i]->is_orig_loop[j]) {
              fscanf(precut, "%ld",
                     &stmts[i]->trans->val[stmts[i]->trans->nrows - 1][j]);
            } else {
              stmts[i]->trans->val[stmts[i]->trans->nrows - 1][j] = 0;
            }
          }
          for (j = 0; j < npar; j++) {
            fscanf(precut, "%d", &ignore);
            stmts[i]->trans->val[stmts[i]->trans->nrows - 1][nvar + j] = 0;
          }
          /* Constant part */
          fscanf(
              precut, "%ld",
              &stmts[i]->trans->val[stmts[i]->trans->nrows - 1][nvar + npar]);
          if (get_loop_type(stmts[i], stmts[i]->trans->nrows - 1) == H_LOOP) {
            stmts[i]->hyp_types[stmts[i]->trans->nrows - 1] = H_LOOP;
          } else {
            stmts[i]->hyp_types[stmts[i]->trans->nrows - 1] = H_SCALAR;
          }
        }

        /* Number of tiling levels */
        fscanf(precut, "%d", &ignore);

        /* FIXME: to tile or not is specified depth-wise, why? Just
         * specify once */
        for (j = 0; j < tiling_depth; j++) {
          fscanf(precut, "%d", &tile);
        }
        stmts[i]->tile = tile;
      }

      /* Set hProps correctly and update satisfied dependences */
      for (k = 0; k < rows; k++) {
        pluto_prog_add_hyperplane(prog, prog->num_hyperplanes, H_UNKNOWN);
        for (i = 0; i < nstmts; i++) {
          if (get_loop_type(stmts[i], stmts[0]->trans->nrows - rows + k) ==
              H_LOOP) {
            prog->hProps[prog->num_hyperplanes - 1].type = H_LOOP;
          } else {
            prog->hProps[prog->num_hyperplanes - 1].type = H_SCALAR;
          }
        }
        dep_satisfaction_update(prog, prog->num_hyperplanes - 1);
        ddg_update(ddg, prog);
      }
      return true;
    }

    return false;
  }
}

void pluto_compute_dep_directions(PlutoProg *prog) {
  int i, level;

  Dep **deps = prog->deps;

  for (i = 0; i < prog->ndeps; i++) {
    if (deps[i]->dirvec != NULL) {
      free(deps[i]->dirvec);
    }
    deps[i]->dirvec = (DepDir *)malloc(prog->num_hyperplanes * sizeof(DepDir));
    for (level = 0; level < prog->num_hyperplanes; level++) {
      deps[i]->dirvec[level] = get_dep_direction(deps[i], prog, level);
    }
  }
}

void pluto_detect_hyperplane_types_stmtwise(PlutoProg *prog) {
  for (int s = 0; s < prog->nstmts; s++) {
    Stmt *stmt = prog->stmts[s];
    for (unsigned i = 0; i < stmt->trans->nrows; i++) {
      stmt->hyp_types[i] =
          pluto_is_hyperplane_loop(stmt, i) ? H_LOOP : H_SCALAR;
    }
  }
}

/* Detect H_LOOP or H_SCALAR from scratch */
void pluto_detect_hyperplane_types(PlutoProg *prog) {
  int i, depth;
  int nstmts = prog->nstmts;

  for (depth = 0; depth < prog->num_hyperplanes; depth++) {
    for (i = 0; i < nstmts; i++) {
      if (pluto_is_hyperplane_loop(prog->stmts[i], depth))
        break;
    }
    prog->hProps[depth].type = (i < nstmts) ? H_LOOP : H_SCALAR;
  }
}

void pluto_print_depsat_vectors(PlutoProg *prog, int levels) {
  int i, j;
  Dep **deps;

  deps = prog->deps;

  printf("\nSatisfaction vectors for transformed program\n");

  for (i = 0; i < prog->ndeps; i++) {
    assert(deps[i]->satvec != NULL);
    printf("Dep %d: S%d to S%d: ", i + 1, deps[i]->src + 1, deps[i]->dest + 1);
    printf("(");
    for (j = 0; j < levels; j++) {
      printf("%d, ", deps[i]->satvec[j]);
    }
    printf(")\n");
  }
}

void pluto_print_dep_directions(PlutoProg *prog) {
  int i, j, ndeps, nlevels;
  Dep **deps;

  deps = prog->deps;
  ndeps = prog->ndeps;
  nlevels = prog->num_hyperplanes;

  printf("\nDirection vectors for transformed program\n");

  for (i = 0; i < ndeps; i++) {
    printf("Dep %d: S%d to S%d: ", i + 1, deps[i]->src + 1, deps[i]->dest + 1);
    printf("(");
    for (j = 0; j < nlevels; j++) {
      printf("%c, ", deps[i]->dirvec[j]);
    }
    assert(deps[i]->satvec != NULL);
    printf(") satisfied: %s, satvec: (", deps[i]->satisfied ? "yes" : " no");
    for (j = 0; j < nlevels; j++) {
      printf("%d, ", deps[i]->satvec[j]);
    }
    printf("), sat level: %d", deps[i]->satisfaction_level);

    for (j = 0; j < nlevels; j++) {
      if (deps[i]->dirvec[j] > 0) {
        break;
      }
      /* Just because this is not printed does not mean a dependence has
       * not been violated; it could still be */
      if (deps[i]->dirvec[j] < 0) {
        printf("Dep %d violated: S%d to S%d\n", i, deps[i]->src + 1,
               deps[i]->dest + 1);
        printf("%d %d\n", deps[i]->satisfaction_level, deps[i]->satisfied);
      } else if (deps[i]->dirvec[j] < 0) {
        printf("Dep %d violated: S%d to S%d\n", i, deps[i]->src + 1,
               deps[i]->dest + 1);
        printf("%d %d\n", deps[i]->satisfaction_level, deps[i]->satisfied);
      }
    }

    printf("\n");
  }
}

/*
 * 1. Pad statement domains to maximum domain depth to make it easier to
 * construct scheduling constraints. These will be removed before the actual
 * ILP runs, and just before pluto_auto_transform returns.
 *
 * 2. Pre-process dependence domains to allow a single affine bounding
 * expression to be constructed. Fix this implementation (too brittle).
 */
void normalize_domains(PlutoProg *prog) {
  int i, j, k;

  int nvar = prog->nvar;
  int npar = prog->npar;

  /* if a dep distance <= N and another <= M, how do you bound it, no
   * way to express max(N,M) as a single affine function, when space is
   * built for each dependence, it doesn't know anything about a parameter
   * that does not appear in its dpolyhedron, and so it will assign the
   * coeff corresponding to that param in the bounding function constraints
   * local to the dependence to zero, and what if some other dep needs that
   * particular coeff to be >= 1 for bounding?
   *
   * Solution: global context should be available
   *
   * How to construct? Just put together all constraints on parameters alone
   * in the global context, i.e., eliminate iterators out of each domain and
   * aggregate constraints on the parameters, and add them to each
   * dependence polyhedron
   */
  int count = 0;
  if (npar >= 1) {
    PlutoConstraints *context =
        pluto_constraints_alloc(prog->nstmts * npar, npar + 1);
    pluto_constraints_set_names(context, prog->params);
    for (i = 0; i < prog->nstmts; i++) {
      PlutoConstraints *copy = pluto_constraints_dup(prog->stmts[i]->domain);
      for (unsigned j = 0; j < prog->stmts[i]->dim_orig; j++) {
        fourier_motzkin_eliminate(copy, 0);
      }
      assert((int)copy->ncols == npar + 1);
      count += copy->nrows;

      if (count <= prog->nstmts * npar) {
        pluto_constraints_add(context, copy);
        pluto_constraints_free(copy);
      } else {
        pluto_constraints_free(copy);
        break;
      }
    }
    pluto_constraints_simplify(context);
    IF_DEBUG(printf("[pluto] parameter context from domains\n"););
    IF_DEBUG(pluto_constraints_compact_print(stdout, context););

    /* Add context to every dep polyhedron */
    for (i = 0; i < prog->ndeps; i++) {
      PlutoConstraints *bounding_poly =
          pluto_constraints_dup(prog->deps[i]->dpolytope);

      for (unsigned k = 0; k < context->nrows; k++) {
        pluto_constraints_add_inequality(bounding_poly);

        /* Already initialized to zero */

        for (j = 0; j < npar + 1; j++) {
          bounding_poly->val[bounding_poly->nrows - 1]
                            [j + bounding_poly->ncols - (npar + 1)] =
              context->val[k][j];
        }
      }
      /* Update reference, add_row can resize */
      pluto_constraints_free(prog->deps[i]->bounding_poly);
      prog->deps[i]->bounding_poly = bounding_poly;
    }
    pluto_constraints_free(context);
  } else {
    IF_DEBUG(printf("\tNo global context\n"));
  }

  /* Add padding dimensions to statement domains */
  for (i = 0; i < prog->nstmts; i++) {
    Stmt *stmt = prog->stmts[i];
    for (j = stmt->dim; j < nvar; j++) {
      pluto_sink_statement(stmt, stmt->dim, 0, prog);
    }
  }

  for (i = 0; i < prog->ndeps; i++) {
    Dep *dep = prog->deps[i];
    int src_dim = prog->stmts[dep->src]->dim;
    int target_dim = prog->stmts[dep->dest]->dim;
    assert(dep->dpolytope->ncols ==
           (unsigned)src_dim + target_dim + prog->npar + 1);
  }

  /* Normalize rows of dependence polyhedra */
  for (k = 0; k < prog->ndeps; k++) {
    /* Normalize by gcd */
    PlutoConstraints *dpoly = prog->deps[k]->dpolytope;

    for (unsigned i = 0; i < dpoly->nrows; i++) {
      pluto_constraints_normalize_row(dpoly, i);
    }
  }

  /* Avoid the need for bounding function coefficients to take negative
   * values */
  bool *neg = (bool *)malloc(sizeof(bool) * npar);
  for (k = 0; k < prog->ndeps; k++) {
    Dep *dep = prog->deps[k];
    PlutoConstraints *dpoly = dep->dpolytope;

    bzero(neg, npar * sizeof(bool));

    if (dpoly->nrows == 0)
      continue;

    for (j = 2 * nvar; j < 2 * nvar + npar; j++) {
      int min = dpoly->val[0][j];
      int max = dpoly->val[0][j];
      for (unsigned i = 1; i < dpoly->nrows; i++) {
        min = PLMIN(dpoly->val[i][j], min);
        max = PLMAX(dpoly->val[i][j], max);
      }

      if (min < 0 && max <= 0) {
        neg[j - 2 * nvar] = true;
        IF_DEBUG(printf("Dep %d has negative coeff's for parameter %s\n",
                        dep->id, prog->params[j - 2 * nvar]));
      }
    }

    /* For parameters appearing with negative coefficients in upper bounds */
    for (j = 0; j < npar; j++) {
      if (neg[j]) {
        pluto_constraints_add_inequality(dep->bounding_poly);
        dep->bounding_poly->val[dep->bounding_poly->nrows - 1][2 * nvar + j] =
            1;
      }
    }
  }
  free(neg);
}

/* Remove padding dimensions that were added earlier; transformation matrices
 * will have stmt->dim + npar + 1 after this function */
void denormalize_domains(PlutoProg *prog) {
  int i, j;

  int nvar = prog->nvar;
  int npar = prog->npar;

  for (i = 0; i < prog->nstmts; i++) {
    int del_count;
    Stmt *stmt = prog->stmts[i];
    del_count = 0;
    for (j = 0; j < nvar; j++) {
      if (!stmt->is_orig_loop[j - del_count]) {
        pluto_stmt_remove_dim(stmt, j - del_count, prog);
        if (stmt->evicted_hyp) {
          pluto_matrix_remove_col(stmt->evicted_hyp, j - del_count);
        }
        del_count++;
      }
    }

    assert(stmt->domain->ncols == stmt->dim + npar + 1);
    assert(stmt->trans->ncols == stmt->dim + npar + 1);

    for (unsigned j = 0; j < stmt->dim; j++) {
      stmt->is_orig_loop[j] = 1;
    }
  }
}

/*
 * Finds domain face that allows concurrent start (for diamond tiling)
 * FIXME: iteration space boundaries are assumed to be corresponding to
 * rectangular ones
 *
 * Returns: matrix with row i being the concurrent start face for Stmt i
 */
PlutoMatrix *get_face_with_concurrent_start(PlutoProg *prog, Band *band) {
  PlutoConstraints *bcst, *modsumcst;
  int s, _s, j, nz, nvar, npar;
  PlutoMatrix *conc_start_faces;

  IF_DEBUG(printf("[pluto] get_face_with_concurrent_start for band\n\t"););
  IF_DEBUG(pluto_band_print(band););

  npar = prog->npar;
  nvar = prog->nvar;

  PlutoConstraints *fcst = get_feautrier_schedule_constraints(
      prog, band->loop->stmts, band->loop->nstmts);

  bcst = get_coeff_bounding_constraints_pluto_plus(prog, 0);
  /* bcst = get_coeff_bounding_constraints(prog); */
  modsumcst = get_prog_mod_sum_constraints(prog);
  pluto_constraints_add(fcst, bcst);
  pluto_constraints_free(bcst);
  pluto_constraints_add(fcst, modsumcst);
  pluto_constraints_free(modsumcst);

  int64_t *sol = pluto_prog_constraints_lexmin(fcst, prog);
  pluto_constraints_free(fcst);

  if (!sol) {
    IF_DEBUG(printf("[pluto] get_face_with_concurrent_start: no valid 1-d "
                    "schedules \n"););
    return NULL;
  }

  conc_start_faces = pluto_matrix_alloc(band->loop->nstmts, nvar + npar + 1);
  pluto_matrix_set(conc_start_faces, 0);

  for (s = 0, _s = 0; s < prog->nstmts; s++) {
    if (!pluto_stmt_is_member_of(s, band->loop->stmts, band->loop->nstmts))
      continue;
    assert(_s <= band->loop->nstmts - 1);
    for (j = 0; j < nvar + npar + 1; j++) {
      conc_start_faces->val[_s][j] =
          sol[npar + 1 + s * (nvar + npar + 1 + 3) + 1 + j];
    }
    _s++;
  }
  free(sol);

  IF_DEBUG(printf("[pluto] get_face_with_concurrent_start: 1-d schedules\n"););
  for (s = 0; s < band->loop->nstmts; s++) {
    IF_DEBUG(printf("\tf(S%d) = ", band->loop->stmts[s]->id + 1););
    IF_DEBUG(pluto_affine_function_print(
                 stdout, conc_start_faces->val[s], nvar + npar,
                 (const char **)band->loop->stmts[s]->domain->names););
    IF_DEBUG(printf("\n"););
  }

  /* 1-d schedule should be parallel to an iteration space boundary
   * FIXME: assuming canonical boundaries */
  for (s = 0; s < band->loop->nstmts; s++) {
    nz = 0;
    for (j = 0; j < nvar; j++) {
      if (conc_start_faces->val[s][j])
        nz++;
    }
    if (nz != 1)
      break;
  }

  if (s < band->loop->nstmts) {
    pluto_matrix_free(conc_start_faces);
    IF_DEBUG(printf("[pluto] No iteration space faces with concurrent start "
                    "for all statements\n"););
    return NULL;
  }

  IF_DEBUG(
      printf(
          "[pluto] faces with concurrent start found for all statements\n"););

  return conc_start_faces;
}

/// Find hyperplane that completes the cone with previously found hyperplanes
/// such that the face allowing concurrent start lies within it.
/// conc_start_faces[i]: concurrent start face for statement $i$
/// evict_pos: position of the hyperplane to be evicted by the one that will
/// enable concurrent start cone_complement_pos: in case of partial concurrent
/// start, the hyperplane that will form the cone with the conc start hyperplane
/// cone_complement_hyps will set to the cone complement hyperplanes found
/// for statements in the band.
static int
find_cone_complement_hyperplane(Band *band, PlutoMatrix *conc_start_faces,
                                unsigned evict_pos, int cone_complement_pos,
                                PlutoConstraints *basecst, PlutoProg *prog,
                                PlutoMatrix **cone_complement_hyps) {
  int nvar = prog->nvar;
  int npar = prog->npar;
  unsigned nstmts = band->loop->nstmts;

  IF_DEBUG(printf("[pluto] find_cone_complement_hyperplane for band\n\t"););
  IF_DEBUG(pluto_band_print(band););

  // lambda_cst is the set of additional constraints added to find the cone
  // complement involving the conic combination multipliers. 
  // TODO: improve comment by including info on the constraints that are added.
  PlutoConstraints *lambda_cst = pluto_constraints_alloc(
      (2 * nvar + npar) * nstmts,
      (npar + 1 + prog->nstmts * (nvar + npar + 1 + 3) + 1) + nvar * nstmts);

  /* All lambdas >=1 */
  for (unsigned s = 0; s < nstmts; s++) {
    int stmt_offset = npar + 1 + prog->nstmts * (nvar + npar + 4) + s * nvar;
    for (int j = 0; j < nvar; j++) {
      pluto_constraints_add_inequality(lambda_cst);
      lambda_cst->val[lambda_cst->nrows - 1][stmt_offset + j] = 1;
      lambda_cst->val[lambda_cst->nrows - 1][lambda_cst->ncols - 1] = -1;
    }
  }

  /* Now, add the constraints for the new hyperplane to be in the cone
   * of the face and the negatives of the hyperplanes already found
   * (excluding the one being evicted: at `evict_pos'). */
  for (unsigned s = 0; s < nstmts; s++) {
    Stmt *stmt = band->loop->stmts[s];
<<<<<<< HEAD
    int stmt_offset1 = npar + 1 + stmt->id * (nvar + npar + 4) + 1;
    int stmt_offset2 = npar + 1 + prog->nstmts * (nvar + npar + 4) + s * nvar;
    for (int j = 0; j < nvar + npar; j++) {
=======
    int trans_coeff_offset = npar + 1 + stmt->id * (nvar + 1);
    int lambda_offset = npar + 1 + prog->nstmts * (nvar + 1) + s * nvar;
    for (int j = 0; j < nvar; j++) {
>>>>>>> 24500624
      pluto_constraints_add_equality(lambda_cst);
      lambda_cst->val[lambda_cst->nrows - 1][trans_coeff_offset + j] = 1;

      lambda_cst->val[lambda_cst->nrows - 1][lambda_offset] =
          -(conc_start_faces->val[s][j]);

      /* Unless fulldiamondtile is set, enable concurrent start along
       * only one dimension. */
      if (!options->fulldiamondtile) {
        lambda_cst->val[lambda_cst->nrows - 1][lambda_offset + 1] =
            stmt->trans->val[cone_complement_pos][j];
      } else {
        // Full dimensional concurrent start. */
        int lambda_k = 0;
        /* Just for the band depth hyperplanes */
        for (unsigned k = band->loop->depth;
             k < band->loop->depth + band->width; k++) {
          if (k != evict_pos && stmt->hyp_types[k] != H_SCALAR) {
            lambda_cst
                ->val[lambda_cst->nrows - 1][lambda_offset + lambda_k + 1] =
                stmt->trans->val[k][j];
            lambda_k++;
          }
        }
      }
      lambda_cst->val[lambda_cst->nrows - 1][lambda_cst->ncols - 1] = 0;
    }
  }

  /*
   * con_start_cst serves the same purpose as Pluto's ILP formulation, but
   * with expanded constraint-width to incorporate lambdas.
   * No need of non-zero solution constraints here.
   */
  PlutoConstraints *con_start_cst = pluto_constraints_dup(basecst);
  PlutoConstraints *boundcst =
      get_coeff_bounding_constraints_pluto_plus(prog, -4);
  PlutoConstraints *modsumcst = get_prog_mod_sum_constraints(prog);
  pluto_constraints_add(con_start_cst, modsumcst);
  /* IMPORTANT: boundcst adds a bound on parametric shifts */
  pluto_constraints_add(con_start_cst, boundcst);
  pluto_constraints_free(modsumcst);
  pluto_constraints_free(boundcst);

  for (int i = 0; i < nvar * nstmts; i++) {
    pluto_constraints_add_dim(con_start_cst, basecst->ncols - 1, NULL);
  }

  pluto_constraints_add(con_start_cst, lambda_cst);
  pluto_constraints_free(lambda_cst);

  IF_MORE_DEBUG(printf("Cone complement constraints\n"););
  IF_MORE_DEBUG(pluto_constraints_pretty_print(stdout, con_start_cst););

  int64_t *bestsol =
      pluto_constraints_lexmin(con_start_cst, ALLOW_NEGATIVE_COEFF);
  pluto_constraints_free(con_start_cst);

  if (bestsol == NULL) {
    printf("[pluto] Cone complement hyperplane not found!\n");
    printf("[pluto] No tiled concurrent start possible.\n");
  } else {
    IF_DEBUG(printf("[pluto] Tiled concurrent start possible.\n"););
    for (unsigned j = 0; j < nstmts; j++) {
      Stmt *stmt = band->loop->stmts[j];
      cone_complement_hyps[j] = pluto_matrix_alloc(1, nvar + npar + 1);
      for (int k = 0; k < nvar + npar + 1; k++) {
        cone_complement_hyps[j]->val[0][k] =
            bestsol[npar + 1 + stmt->id * (nvar + npar + 4) + 1 + k];
      }
<<<<<<< HEAD
=======
      /* No parametric shifts. */
      for (int k = nvar; k < nvar + npar; k++) {
        cone_complement_hyps[j]->val[0][k] = 0;
      }
      cone_complement_hyps[j]->val[0][nvar + npar] =
          bestsol[npar + 1 + stmt->id * (nvar + 1) + nvar];

>>>>>>> 24500624
      IF_DEBUG(printf("\tcone_complement(S%d) = ", stmt->id + 1););
      IF_DEBUG(pluto_affine_function_print(
                   stdout, cone_complement_hyps[j]->val[0], nvar + npar,
                   (const char **)stmt->domain->names););
      IF_DEBUG(printf("\n"););
    }
    free(bestsol);
  }

  return (cone_complement_hyps[0] == NULL) ? 0 : 1;
}

/*
 * Check if the d'th row for any statement in the band is parallel to the
 * face allowing concurrent start
 */
int is_concurrent_start_face(Band *band, PlutoMatrix *conc_start_faces, int d) {
  for (unsigned s = 0; s < band->loop->nstmts; s++) {
    if (pluto_vector_is_parallel(band->loop->stmts[s]->trans, d,
                                 conc_start_faces, s)) {
      return 1;
    }
  }
  return 0;
}

/*
 * Find the hyperplace parallel to the concurrent start face
 * that will be evicted; if there is none, return
 * the last hyperplane
 */
int find_hyperplane_to_be_evicted(Band *band, PlutoMatrix *conc_start_faces) {
  for (int d = band->loop->depth;
       d < (int)band->loop->depth + (int)band->width - 1; d++) {
    if (is_concurrent_start_face(band, conc_start_faces, d))
      return d;
  }
  /* Return the last one */
  return band->loop->depth + band->width - 1;
}

int get_first_non_scalar_hyperplane(PlutoProg *prog, int start, int end) {
  int i;
  for (i = start; i <= end; i++) {
    if (prog->hProps[i].type == H_LOOP)
      return i;
  }
  return -1;
}

/* Copy h2 into h1 */
static void copy_hyperplane(int64_t *h1, int64_t *h2, int ncols) {
  int j;

  for (j = 0; j < ncols; j++) {
    h1[j] = h2[j];
  }
}

/* TODO: Check if this fuction is necessary */
int is_access_scalar(PlutoAccess *access) {

  if (access->mat->nrows > 1)
    return 0;

  for (int i = 0; i < access->mat->ncols; i++)
    if (access->mat->val[0][i] != 0)
      return 0;

  return 1;
}

/*
 * Top-level automatic transformation algoritm.
 *
 * All dependences are reset to unsatisfied before starting.
 *
 */
int pluto_auto_transform(PlutoProg *prog) {
  int i, j, s, nsols, conc_start_found, depth;
  /* The maximum number of linearly independent solutions needed across all
   * statements */
  int num_ind_sols_req;

  /* The number of linearly independent solutions found (max across all
   * statements) */
  int num_ind_sols_found;
  /* Pluto algo mode -- LAZY or EAGER */
  bool hyp_search_mode;

#if defined GLPK || defined GUROBI
  Graph *fcg;
  int *colour, nVertices;
#endif

  Stmt **stmts = prog->stmts;
  int nstmts = prog->nstmts;

  for (i = 0; i < prog->ndeps; i++) {
    prog->deps[i]->satisfied = false;
  }

  /* Create the data dependence graph */
  prog->ddg = ddg_create(prog);
  ddg_compute_scc(prog);
  for (i = 0; i < prog->ddg->num_sccs; i++) {
    prog->ddg->sccs[i].vertices = NULL;
  }

  Graph *ddg = prog->ddg;
  int nvar = prog->nvar;
  int npar = prog->npar;

  prog->cst_solve_time = 0.0;
  prog->cst_const_time = 0.0;
  prog->scaling_cst_sol_time = 0.0;
  prog->mipTime = 0.0;
  prog->ilpTime = 0.0;
  prog->skew_time = 0.0;
  prog->cst_write_time = 0.0;
  prog->fcg_const_time = 0.0;
  prog->fcg_update_time = 0.0;
  prog->fcg_colour_time = 0.0;
  prog->fcg_dims_scale_time = 0.0;
  prog->fcg_cst_alloc_time = 0.0;

  prog->num_lp_calls = 0;

  if (nstmts == 0)
    return 0;

  PlutoMatrix **orig_trans =
      (PlutoMatrix **)malloc(nstmts * sizeof(PlutoMatrix *));
  PlutoHypType **orig_hyp_types =
      (PlutoHypType **)malloc(nstmts * sizeof(PlutoHypType *));
  int orig_num_hyperplanes = prog->num_hyperplanes;
  HyperplaneProperties *orig_hProps = prog->hProps;

  /* Get rid of any existing transformation */
  for (i = 0; i < nstmts; i++) {
    Stmt *stmt = prog->stmts[i];
    /* Save the original transformation */
    orig_trans[i] = stmt->trans;
    orig_hyp_types[i] = stmt->hyp_types;
    /* Pre-allocate a little more to prevent frequent realloc */
    stmt->trans = pluto_matrix_alloc(2 * stmt->dim + 1, stmt->dim + npar + 1);
    stmt->trans->nrows = 0;
    stmt->hyp_types = NULL;
    stmt->intra_stmt_dep_cst = NULL;
  }

  normalize_domains(prog);

  hyp_search_mode = EAGER;

  prog->num_hyperplanes = 0;
  prog->hProps = NULL;

  /* The number of independent solutions required for the deepest
   * statement */
  num_ind_sols_req = 0;
  for (i = 0; i < nstmts; i++) {
    num_ind_sols_req = PLMAX((unsigned)num_ind_sols_req, stmts[i]->dim);
  }

  depth = 0;

  if (precut(prog, ddg, depth)) {
    /* Distributed based on .fst or .precut file (customized user-supplied
     * fusion structure */
    num_ind_sols_found = pluto_get_max_ind_hyps(prog);
    printf("[pluto] Forced custom fusion structure from .fst/.precut\n");
    IF_DEBUG(
        fprintf(stdout, "%d ind solns in .precut file\n", num_ind_sols_found));
  } else {
    num_ind_sols_found = 0;
    if (options->fuse == kSmartFuse && !options->dfp) {
      cut_scc_dim_based(prog, ddg);
    }
  }

  /* For diamond tiling */
  conc_start_found = 0;

  if (options->dfp) {
#if defined GLPK || defined GUROBI
    if (options->fuse == kNoFuse) {
      ddg_compute_scc(prog);
      cut_all_sccs(prog, ddg);
    }
    compute_scc_vertices(prog->ddg);
    IF_DEBUG(printf("[Pluto] Initial DDG\n"););
    IF_DEBUG(pluto_matrix_print(stdout, prog->ddg->adj););
    /* ddg_compute_scc(prog); */
    if (!options->silent) {
      printf("[Pluto] Building fusion conflict graph\n");
    }

    nVertices = 0;
    if (options->scc_cluster) {
      for (i = 0; i < ddg->num_sccs; i++) {
        ddg->sccs[i].fcg_scc_offset = nVertices;
        ddg->sccs[i].is_scc_coloured = false;
        nVertices += ddg->sccs[i].max_dim;
      }
    } else {
      for (i = 0; i < nstmts; i++) {
        ddg->vertices[i].fcg_stmt_offset = nVertices;
        nVertices += stmts[i]->dim_orig;
      }
    }

    colour = (int *)malloc(nVertices * sizeof(int));
    for (i = 0; i < nVertices; i++) {
      colour[i] = 0;
    }

    PlutoConstraints *permutecst = get_permutability_constraints(prog);
    IF_DEBUG(pluto_constraints_cplex_print(stdout, permutecst););

    /* Yet to start colouring hence the current_colour can be either 0 or 1 */
    prog->fcg = build_fusion_conflict_graph(prog, colour, nVertices, 0);

    fcg = prog->fcg;
    fcg->num_coloured_vertices = 0;
    fcg->to_be_rebuilt = false;

    IF_DEBUG(printf("[pluto] Fusion Conflict graph\n"););
    IF_DEBUG(pluto_matrix_print(stdout, fcg->adj););

    prog->total_coloured_stmts = (int *)malloc(nvar * sizeof(int));
    prog->scaled_dims = (int *)malloc(nvar * sizeof(int));
    prog->coloured_dims = 0;
    for (i = 0; i < nvar; i++) {
      prog->total_coloured_stmts[i] = 0;
      prog->scaled_dims[i] = 0;
    }

    /* This routine frees colour internally */
    find_permutable_dimensions_scc_based(colour, prog);

    if (!options->silent && options->debug) {
      printf("[Pluto]: Transformations before skewing \n");
      pluto_transformations_pretty_print(prog);
    }

    introduce_skew(prog);

    free(prog->total_coloured_stmts);
    free(prog->scaled_dims);
#endif
  } else {

    do {
      /* Number of linearly independent solutions remaining to be found
       * (maximum across all statements) */
      int num_sols_left;

      if (options->fuse == kNoFuse) {
        ddg_compute_scc(prog);
        cut_all_sccs(prog, ddg);
      }

      num_sols_left = 0;
      for (s = 0; s < nstmts; s++) {
        /* Num linearly independent hyperplanes remaining to be
         * found for a statement; take max across all */
        num_sols_left = PLMAX(num_sols_left,
                              (int)stmts[s]->dim_orig -
                                  (int)pluto_stmt_get_num_ind_hyps(stmts[s]));
      }
      /* Progress in the EAGER mode is made every time a solution is found;
       * thus, the maximum number of linearly independent solutions
       * remaining to be found is the difference between the number required
       * for the deepest statement and the number found so far for the
       * deepest statement (since in EAGER mode, if there was a statement
       * that had fewer than num_ind_sols_found linearly independent
       * hyperplanes,
       * it means it didn't need that many hyperplanes and all of its
       * linearly independent solutions had been found */
      assert(hyp_search_mode == LAZY ||
             num_sols_left == num_ind_sols_req - num_ind_sols_found);

      nsols = find_permutable_hyperplanes(prog, hyp_search_mode, num_sols_left,
                                          depth);

      IF_DEBUG(fprintf(stdout,
                       "[pluto] pluto_auto_transform: band level %d; "
                       "%d hyperplane(s) found\n",
                       depth, nsols));
      IF_DEBUG2(pluto_transformations_pretty_print(prog));

      num_ind_sols_found = pluto_get_max_ind_hyps(prog);

      if (nsols >= 1) {
        /* Diamond tiling: done for the first band of permutable loops */
        if (options->diamondtile && nsols >= 2 && !conc_start_found) {
          conc_start_found = pluto_diamond_tile(prog);
        }

        for (j = 0; j < nsols; j++) {
          /* Mark dependences satisfied by this solution */
          dep_satisfaction_update(prog, stmts[0]->trans->nrows - nsols + j);
          ddg_update(ddg, prog);
        }
      } else {
        /* Satisfy inter-scc dependences via distribution since we have
         * no more fusable loops */

        ddg_compute_scc(prog);

        if (get_num_unsatisfied_inter_scc_deps(prog) >= 1) {
          if (options->fuse == kNoFuse) {
            /* No fuse */
            cut_all_sccs(prog, ddg);
          } else if (options->fuse == kSmartFuse) {
            /* Smart fuse (default) */
            cut_smart(prog, ddg);
          } else {
            /* Max fuse */
            if (depth >= 2 * nvar + 1)
              cut_all_sccs(prog, ddg);
            else
              cut_conservative(prog, ddg);
          }
        } else {
          /* Only one SCC or multiple SCCs with no unsatisfied inter-SCC
           * deps, and no solutions found  */
          if (hyp_search_mode == EAGER) {
            IF_DEBUG(printf("[pluto] Switching to LAZY mode\n"););
            hyp_search_mode = LAZY;
          } else if (!deps_satisfaction_check(prog)) {
            assert(hyp_search_mode == LAZY);
            /* There is a problem; solutions should have been found if
             * there were no inter-scc deps, and some unsatisfied deps
             * existed */
            if (options->debug || options->moredebug) {
              printf("\tNumber of unsatisfied deps: %d\n",
                     get_num_unsatisfied_deps(prog->deps, prog->ndeps));
              printf("\tNumber of unsatisfied inter-scc deps: %d\n",
                     get_num_unsatisfied_inter_scc_deps(prog));
              fprintf(stdout, "[pluto] WARNING: Unfortunately, Pluto cannot "
                              "find any more hyperplanes.\n");
              fprintf(stdout, "\tThis is usually a result of (1) a bug in the "
                              "dependence tester,\n");
              fprintf(stdout,
                      "\tor (2) a bug in Pluto's auto transformation,\n");
              fprintf(stdout, "\tor (3) an inconsistent .fst/.precut in your "
                              "working directory.\n");
              fprintf(stdout, "\tTransformation found so far:\n");
              pluto_transformations_pretty_print(prog);
              pluto_compute_dep_directions(prog);
              pluto_compute_dep_satisfaction(prog);
              pluto_print_dep_directions(prog);
            }
            denormalize_domains(prog);
            printf("[pluto] WARNING: working with original (identity) "
                   "transformation (if they exist)\n");
            /* Restore original ones */
            for (i = 0; i < nstmts; i++) {
              stmts[i]->trans = orig_trans[i];
              stmts[i]->hyp_types = orig_hyp_types[i];
              prog->num_hyperplanes = orig_num_hyperplanes;
              prog->hProps = orig_hProps;
            }
            return 1;
          }
        }
      }
      /* Under LAZY mode, do a precise dep satisfaction check to take
       * care of partial satisfaction (rarely needed) */
      if (hyp_search_mode == LAZY)
        pluto_compute_dep_satisfaction_precise(prog);
      depth++;
    } while (!pluto_transformations_full_ranked(prog) ||
             !deps_satisfaction_check(prog));
  }

  /* Deallocate the fusion conflict graph */
  if (options->dfp) {
#if defined GLPK || defined GUROBI
    ddg = prog->ddg;
    for (i = 0; i < ddg->num_sccs; i++) {
      free(ddg->sccs[i].vertices);
    }
    graph_free(prog->fcg);
#endif
  }
  if (options->diamondtile && !conc_start_found) {
    PLUTO_MESSAGE(printf("[pluto] Diamond tiling not possible/useful\n"););
  }

  denormalize_domains(prog);

  for (i = 0; i < nstmts; i++) {
    pluto_matrix_free(orig_trans[i]);
    free(orig_hyp_types[i]);
  }
  free(orig_trans);
  free(orig_hyp_types);
  free(orig_hProps);

  IF_DEBUG(printf("[pluto] pluto_auto_transform: successful, done\n"););

  return 0;
}

int get_num_unsatisfied_deps(Dep **deps, int ndeps) {
  int i, count;

  count = 0;
  for (i = 0; i < ndeps; i++) {
    if (IS_RAR(deps[i]->type))
      continue;
    if (!deps[i]->satisfied) {
      IF_DEBUG(printf("\tUnsatisfied dep %d\n", i + 1));
      count++;
    }
  }

  return count;
}

int get_num_unsatisfied_inter_stmt_deps(Dep **deps, int ndeps) {
  int i;

  int count = 0;
  for (i = 0; i < ndeps; i++) {
    if (IS_RAR(deps[i]->type))
      continue;
    if (deps[i]->src == deps[i]->dest)
      continue;
    if (!deps[i]->satisfied) {
      IF_DEBUG(printf("Unsatisfied dep %d\n", i + 1));
      count++;
    }
  }

  return count;
}

int get_num_unsatisfied_inter_scc_deps(PlutoProg *prog) {
  int i;

  int count = 0;
  for (i = 0; i < prog->ndeps; i++) {
    Dep *dep = prog->deps[i];
    if (IS_RAR(dep->type))
      continue;
    Stmt *src_stmt = prog->stmts[dep->src];
    Stmt *dest_stmt = prog->stmts[dep->dest];
    if (src_stmt->scc_id != dest_stmt->scc_id && !dep->satisfied) {
      count++;
    }
  }

  return count;
}

void ddg_print(Graph *g) { pluto_matrix_print(stdout, g->adj); }

/*
 * Update the DDG - should be called when some dependences
 * are satisfied
 **/
void ddg_update(Graph *g, PlutoProg *prog) {
  int i, j;
  Dep *dep;

  IF_DEBUG(printf("[pluto] updating DDG\n"););

  for (i = 0; i < g->nVertices; i++)
    for (j = 0; j < g->nVertices; j++)
      g->adj->val[i][j] = 0;

  for (i = 0; i < prog->ndeps; i++) {
    dep = prog->deps[i];
    if (IS_RAR(dep->type))
      continue;
    /* Number of unsatisfied dependences b/w src and dest is stored in the
     * adjacency matrix */
    g->adj->val[dep->src][dep->dest] += !dep_is_satisfied(dep);
  }
}

/*
 * Create the DDG (RAR deps not included) from the unsatisfied deps
 */
Graph *ddg_create(PlutoProg *prog) {
  int i;

  Graph *g = graph_alloc(prog->nstmts);

  for (i = 0; i < prog->ndeps; i++) {
    Dep *dep = prog->deps[i];
    /* no input dep edges in the graph */
    if (IS_RAR(dep->type))
      continue;
    /* remember it's a multi-graph */
    g->adj->val[dep->src][dep->dest] += !dep_is_satisfied(dep);
  }

  return g;
}

/*
 * Get the dimensionality of the stmt with max dimensionality in the SCC
 */
static int get_max_orig_dim_in_scc(PlutoProg *prog, int scc_id) {
  int i;

  int max = -1;
  for (i = 0; i < prog->nstmts; i++) {
    Stmt *stmt = prog->stmts[i];
    if (stmt->scc_id == scc_id) {
      max = PLMAX(max, (int)stmt->dim_orig);
    }
  }

  return max;
}

/* Number of vertices in a given SCC */
static int get_scc_size(PlutoProg *prog, int scc_id) {
  int i;
  Stmt *stmt;

  int num = 0;
  for (i = 0; i < prog->nstmts; i++) {
    stmt = prog->stmts[i];
    if (stmt->scc_id == scc_id) {
      num++;
    }
  }

  return num;
}

/* Compute the connected components of the graph */
void ddg_compute_cc(PlutoProg *prog) {
  int i;
  int cc_id = -1;
  int num_cc = 0;
  int stmt_id;
  int time = 0;
  IF_DEBUG(printf("[pluto] ddg_compute_cc\n"););
  Graph *g = prog->ddg;
  /* Make the graph undirected. */
  Graph *gU = get_undirected_graph(g);
  for (i = 0; i < gU->nVertices; i++) {
    gU->vertices[i].vn = 0;
  }
  for (i = 0; i < gU->nVertices; i++) {
    if (gU->vertices[i].vn == 0) {
      cc_id++;
      num_cc++;
      gU->vertices[i].cc_id = cc_id;
      dfs_vertex(gU, &gU->vertices[i], &time);
      gU->vertices[i].cc_id = cc_id;
    }
    g->vertices[i].cc_id = gU->vertices[i].cc_id;
    stmt_id = g->vertices[i].id;
    assert(stmt_id == i);
    prog->stmts[i]->cc_id = g->vertices[i].cc_id;
  }
  g->num_ccs = num_cc;
  graph_free(gU);
}

/* Compute the SCCs of a graph (using Kosaraju's algorithm) */
void ddg_compute_scc(PlutoProg *prog) {
  int i;

  IF_DEBUG(printf("[pluto] ddg_compute_scc\n"););

  Graph *g = prog->ddg;

  dfs(g);

  Graph *gT = graph_transpose(g);

  dfs_for_scc(gT);

  g->num_sccs = gT->num_sccs;

  for (i = 0; i < g->nVertices; i++) {
    g->vertices[i].scc_id = gT->vertices[i].scc_id;
    int stmt_id = gT->vertices[i].id;
    assert(stmt_id == i);
    prog->stmts[i]->scc_id = g->vertices[i].scc_id;
  }

  for (i = 0; i < g->num_sccs; i++) {
    g->sccs[i].max_dim = get_max_orig_dim_in_scc(prog, i);
    g->sccs[i].size = get_scc_size(prog, i);
    g->sccs[i].id = gT->sccs[i].id;
    g->sccs[i].sol = NULL;
    g->sccs[i].is_parallel = 0;
  }

  graph_free(gT);

  graph_print_sccs(g);
}

/* Get this statement's schedule
 * Schedule format
 * [num sched functions | orig dim iters | params | const ]
 * Number of rows == num sched functions (each row for one hyperplane)
 */
PlutoConstraints *pluto_stmt_get_schedule(const Stmt *stmt) {
  PlutoMatrix *sched, *trans;
  PlutoConstraints *schedcst;

  trans = stmt->trans;
  sched = pluto_matrix_dup(trans);

  for (int i = 0; i < (int)sched->nrows; i++) {
    pluto_matrix_negate_row(sched, sched->nrows - 1 - i);
    pluto_matrix_add_col(sched, 0);
    sched->val[(int)trans->nrows - 1 - i][0] = 1;
  }

  schedcst = pluto_constraints_from_equalities(sched);

  pluto_matrix_free(sched);

  return schedcst;
}

/* Compute region(s) of data accessed by 'acc' with 'copy_level' number of
 * outer loops as parameters
 * 'copy_level' outer dimensions will be treated as parameters in addition
 * to global ones
 * domain: set (iterations of stmt) accessing data - in transformed space
 * acc: original access function
 * Input format: [copy_level, stmt->trans->nrows, prog->npar, 1]
 *                or [copy_level, stmt->trans->nrows-copy_level, prog->npar,
 * 1]
 *
 * Output format:  [copy_level, acc->nrows, prog->npar + 1]
 * */
PlutoConstraints *pluto_compute_region_data(const Stmt *stmt,
                                            const PlutoConstraints *domain,
                                            const PlutoAccess *acc,
                                            int copy_level,
                                            const PlutoProg *prog) {
  int i, k, npar, *divs;

  assert(acc->mat != NULL);
  assert(copy_level >= 0 && copy_level <= stmt->trans->nrows);

  npar = prog->npar;

  assert((stmt->trans->nrows + npar + 1 == domain->ncols) ||
         (copy_level + stmt->trans->nrows + npar + 1 == domain->ncols));

  PlutoMatrix *newacc = pluto_get_new_access_func(stmt, acc->mat, &divs);

  PlutoConstraints *datadom = pluto_constraints_dup(domain);

  assert(newacc->ncols == stmt->trans->nrows + npar + 1);

  for (k = 0; k < newacc->nrows; k++) {
    pluto_matrix_negate_row(newacc, newacc->nrows - 1 - k);
    pluto_matrix_add_col(newacc, stmt->trans->nrows);
    newacc->val[newacc->nrows - 1 - k][stmt->trans->nrows] = divs[k];

    pluto_constraints_add_dim(datadom, domain->ncols - prog->npar - 1, NULL);
    pluto_constraints_add_dim(datadom, domain->ncols - prog->npar - 1, NULL);
  }

  PlutoConstraints *acc_cst = pluto_constraints_from_equalities(newacc);

  for (i = 0; i < domain->ncols - stmt->trans->nrows - npar - 1; i++) {
    pluto_constraints_add_dim(acc_cst, 0, NULL);
  }

  pluto_constraints_add_to_each(datadom, acc_cst);

  pluto_constraints_project_out(datadom, copy_level,
                                datadom->ncols - copy_level - npar - 1 -
                                    newacc->nrows);

  // IF_DEBUG(printf("compute_region_data: data set written to\n"););
  // IF_DEBUG(pluto_constraints_print(stdout, datadom););

  pluto_constraints_free(acc_cst);
  pluto_matrix_free(newacc);

  if (domain->next != NULL) {
    datadom->next =
        pluto_compute_region_data(stmt, domain->next, acc, copy_level, prog);
  }

  return datadom;
}

/*
 * Detect scattering functions that map to a single value, and modify the
 * scattering function to set it to that value; if the domain is  empty, this
 * function ends up setting all of the scattering functions to zero */
void pluto_detect_scalar_dimensions(PlutoProg *prog) {
  int s, d;

  for (s = 0; s < prog->nstmts; s++) {
    Stmt *stmt = prog->stmts[s];
    PlutoConstraints *newdom = pluto_get_new_domain(stmt);

    /* If it's empty, we'll just change it to zero */
    int is_empty = pluto_constraints_is_empty(newdom);
    if (is_empty) {
      pluto_matrix_set(stmt->trans, 0);
      continue;
    }

    for (d = 0; d < stmt->trans->nrows; d++) {
      int is_const_ub, is_const_lb;
      int64_t ub, lb;
      is_const_lb = pluto_constraints_get_const_lb(newdom, d, &lb);
      is_const_ub = pluto_constraints_get_const_ub(newdom, d, &ub);
      if (is_const_lb && is_const_ub) {
        if (ub == lb) {
          pluto_matrix_zero_row(stmt->trans, d);
          stmt->trans->val[d][stmt->trans->ncols - 1] = -lb;
        }
      }
    }
    pluto_constraints_free(newdom);
  }
}

/* Update a dependence with a new constraint added to the statement domain */
void pluto_update_deps(Stmt *stmt, PlutoConstraints *cst, PlutoProg *prog) {
  Stmt **stmts = prog->stmts;

  assert(cst->ncols == stmt->domain->ncols);

  for (int i = 0; i < prog->ndeps; i++) {
    Dep *dep = prog->deps[i];
    if (stmts[dep->src] == stmt) {
      PlutoConstraints *cst_l = pluto_constraints_dup(cst);
      Stmt *tstmt = stmts[dep->dest];
      for (unsigned c = 0; c < tstmt->dim; c++) {
        pluto_constraints_add_dim(cst_l, stmt->dim, NULL);
      }
      pluto_constraints_add(dep->dpolytope, cst_l);
      pluto_constraints_free(cst_l);
    }
    if (stmts[dep->dest] == stmt) {
      PlutoConstraints *cst_l = pluto_constraints_dup(cst);
      Stmt *sstmt = stmts[dep->src];
      for (unsigned c = 0; c < sstmt->dim; c++) {
        pluto_constraints_add_dim(cst_l, 0, NULL);
      }
      pluto_constraints_add(dep->dpolytope, cst_l);
      pluto_constraints_free(cst_l);
    }
  }

  for (int i = 0; i < prog->ntransdeps; i++) {
    Dep *dep = prog->transdeps[i];
    if (stmts[dep->src] == stmt) {
      PlutoConstraints *cst_l = pluto_constraints_dup(cst);
      Stmt *tstmt = stmts[dep->dest];
      for (unsigned c = 0; c < tstmt->dim; c++) {
        pluto_constraints_add_dim(cst_l, stmt->dim, NULL);
      }
      pluto_constraints_add(dep->dpolytope, cst_l);
      pluto_constraints_free(cst_l);
    }
    if (stmts[dep->dest] == stmt) {
      PlutoConstraints *cst_l = pluto_constraints_dup(cst);
      Stmt *sstmt = stmts[dep->src];
      for (unsigned c = 0; c < sstmt->dim; c++) {
        pluto_constraints_add_dim(cst_l, 0, NULL);
      }
      pluto_constraints_add(dep->dpolytope, cst_l);
      pluto_constraints_free(cst_l);
    }
  }
}

/* Are these statements completely fused until the innermost level */
int pluto_are_stmts_fused(Stmt **stmts, int nstmts, const PlutoProg *prog) {
  unsigned num;

  if (prog->num_hyperplanes <= 1)
    return 1;

  Ploop **loops = pluto_get_loops_under(stmts, nstmts,
                                        prog->num_hyperplanes - 2, prog, &num);
  pluto_loops_free(loops, num);

  return (num == 1);
}

/*
 * Diamond tiling.
 */
int pluto_diamond_tile(PlutoProg *prog) {
  unsigned nbands;

  IF_DEBUG(printf("[pluto] pluto_diamond_tile\n"));

  int conc_start_enabled = 0;

  /* Get the permutability constraints since a call to
   * detect_transformation_properties with update dep satisfaction levels
   * and we won't get the constraints we want */

  /* Don't free basecst */
  PlutoConstraints *basecst = get_permutability_constraints(prog);

  pluto_compute_dep_directions(prog);
  pluto_compute_dep_satisfaction(prog);

  Band **bands = pluto_get_outermost_permutable_bands(prog, &nbands);

  for (unsigned b = 0; b < nbands; b++) {
    PlutoMatrix **cone_complement_hyps;
    Band *band = bands[b];
    int evict_pos;
    int first_loop_hyp, cone_complement_pos;
    unsigned ni;

    /* Band should not have outer parallelism */
    if (pluto_loop_is_parallel(prog, band->loop))
      continue;

    /* Band should have inner parallelism */
    Ploop **iloops = pluto_get_loops_immediately_inner(band->loop, prog, &ni);
    unsigned i;
    for (i = 0; i < ni; i++) {
      unsigned s;
      for (s = 0; s < band->loop->nstmts; s++) {
        if (!pluto_loop_is_parallel_for_stmt(prog, iloops[i],
                                             band->loop->stmts[s]))
          break;
      }
      if (s < band->loop->nstmts)
        break;
    }
    if (i < ni) {
      pluto_loops_free(iloops, ni);
      continue;
    }

    /* Pure Inner parallelism should be lost via tiling */
    for (i = 0; i < ni; i++) {
      if (!pluto_loop_has_satisfied_dep_with_component(prog, iloops[i]))
        break;
    }
    pluto_loops_free(iloops, ni);
    if (i < ni)
      continue;

    /* Domains should allows point-wise concurrent start */
    PlutoMatrix *conc_start_faces = get_face_with_concurrent_start(prog, band);
    if (!conc_start_faces)
      continue;

    /* face with concurrent start shouldn't be normal to all hyperplanes
     * of all statements in this band */
    unsigned s;
    for (s = 0; s < band->loop->nstmts; s++) {
      unsigned d;
      for (d = band->loop->depth; d < band->loop->depth + band->width; d++) {
        if (!pluto_vector_is_normal(band->loop->stmts[s]->trans, d,
                                    conc_start_faces, s))
          break;
      }
      if (d < band->loop->depth + band->width)
        break;
    }
    if (s == band->loop->nstmts) {
      printf("row normal\n");
      continue;
    }

    cone_complement_hyps =
        (PlutoMatrix **)malloc(band->loop->nstmts * sizeof(PlutoMatrix *));
    for (unsigned i = 0; i < band->loop->nstmts; i++) {
      cone_complement_hyps[i] = NULL;
    }

    first_loop_hyp = band->loop->depth;
    /*
     * Find hyperplane that will be replaced by the newly found
     * hyperplane
     * Concurrent start pertains to the first band alone
     */
    evict_pos = find_hyperplane_to_be_evicted(band, conc_start_faces);

    /* If we haven't yet found the cone_complement_pos, just
     * choose the first one as the cone_complement_pos */
    cone_complement_pos = first_loop_hyp;

    /* If first_loop_hyp hyperplane itself is to be replaced,
     * choose the next one as cone_complement_pos */
    if (evict_pos == first_loop_hyp)
      cone_complement_pos++;
    int conc_start_enabled_band = find_cone_complement_hyperplane(
        band, conc_start_faces, evict_pos, cone_complement_pos, basecst, prog,
        cone_complement_hyps);
    pluto_matrix_free(conc_start_faces);

    /* Re-arrange the transformation matrix if concurrent start
     * was found, store the replaced hyperplane so that it can be
     * put back for the right intra-tile order */
    if (conc_start_enabled_band) {
      IF_DEBUG(
          printf("[pluto] Transformations before concurrent start enable\n"));
      IF_DEBUG(pluto_transformations_pretty_print(prog););
      IF_DEBUG(pluto_print_hyperplane_properties(prog););
      for (i = 0; i < band->loop->nstmts; i++) {
        Stmt *stmt = band->loop->stmts[i];
        /* Since we do concurrent start only once */
        assert(stmt->evicted_hyp == NULL);
        stmt->evicted_hyp = pluto_matrix_alloc(1, stmt->trans->ncols);
        copy_hyperplane(stmt->evicted_hyp->val[0], stmt->trans->val[evict_pos],
                        stmt->trans->ncols);
        copy_hyperplane(stmt->trans->val[evict_pos],
                        cone_complement_hyps[i]->val[0], stmt->trans->ncols);
        stmt->evicted_hyp_pos = evict_pos;
      }
    }

    conc_start_enabled |= conc_start_enabled_band;

    for (unsigned i = 0; i < band->loop->nstmts; i++) {
      pluto_matrix_free(cone_complement_hyps[i]);
    }
    free(cone_complement_hyps);
  }

  pluto_bands_free(bands, nbands);

  if (conc_start_enabled) {
    pluto_dep_satisfaction_reset(prog);
    PLUTO_MESSAGE(printf("[pluto] Concurrent start hyperplanes found\n"););
    IF_DEBUG(printf("[pluto] Transformations after concurrent start enable\n"));
    IF_DEBUG(pluto_transformations_pretty_print(prog););
  }

  return conc_start_enabled;
}<|MERGE_RESOLUTION|>--- conflicted
+++ resolved
@@ -1503,15 +1503,9 @@
    * (excluding the one being evicted: at `evict_pos'). */
   for (unsigned s = 0; s < nstmts; s++) {
     Stmt *stmt = band->loop->stmts[s];
-<<<<<<< HEAD
-    int stmt_offset1 = npar + 1 + stmt->id * (nvar + npar + 4) + 1;
-    int stmt_offset2 = npar + 1 + prog->nstmts * (nvar + npar + 4) + s * nvar;
+    int trans_coeff_offset = npar + 1 + stmt->id * (nvar + npar + 4) + 1;
+    int lambda_offset = npar + 1 + prog->nstmts * (nvar + npar + 4) + s * nvar;
     for (int j = 0; j < nvar + npar; j++) {
-=======
-    int trans_coeff_offset = npar + 1 + stmt->id * (nvar + 1);
-    int lambda_offset = npar + 1 + prog->nstmts * (nvar + 1) + s * nvar;
-    for (int j = 0; j < nvar; j++) {
->>>>>>> 24500624
       pluto_constraints_add_equality(lambda_cst);
       lambda_cst->val[lambda_cst->nrows - 1][trans_coeff_offset + j] = 1;
 
@@ -1582,16 +1576,6 @@
         cone_complement_hyps[j]->val[0][k] =
             bestsol[npar + 1 + stmt->id * (nvar + npar + 4) + 1 + k];
       }
-<<<<<<< HEAD
-=======
-      /* No parametric shifts. */
-      for (int k = nvar; k < nvar + npar; k++) {
-        cone_complement_hyps[j]->val[0][k] = 0;
-      }
-      cone_complement_hyps[j]->val[0][nvar + npar] =
-          bestsol[npar + 1 + stmt->id * (nvar + 1) + nvar];
-
->>>>>>> 24500624
       IF_DEBUG(printf("\tcone_complement(S%d) = ", stmt->id + 1););
       IF_DEBUG(pluto_affine_function_print(
                    stdout, cone_complement_hyps[j]->val[0], nvar + npar,

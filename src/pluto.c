--- conflicted
+++ resolved
@@ -239,15 +239,12 @@
     return nzcst;
 }
 
-<<<<<<< HEAD
-=======
 /**
  * Coefficient bounds when finding the cone complement; the cone complement
  * could have (and always has in the case of Pluto as opposed to Pluto+)
  * negative coefficients. So, we can't assume non-negative coefficients as in
  * the remaining Pluto hyperplanes
  */
->>>>>>> 06c77845
 PlutoConstraints *pluto_get_bounding_constraints_for_cone_complement(PlutoProg *prog)
 {
     int i, npar, nstmts, nvar, s;
@@ -266,10 +263,7 @@
     /* Lower bound for transformation coefficients */
     for (s=0; s<nstmts; s++)  {
         for (i=0; i<nvar; i++)  {
-<<<<<<< HEAD
-=======
             /* Set this to -4 (is enough) */
->>>>>>> 06c77845
             IF_DEBUG2(printf("Adding lower bound %d for stmt dim coefficients\n", -4););
             pluto_constraints_add_lb(cst, npar+1+s*(nvar+1)+i, -4);
         }

/*
 * PLUTO: An automatic parallelizer and locality optimizer
 *
 * Copyright (C) 2007-2012 Uday Bondhugula
 *
 * This file is part of Pluto.
 *
 * Pluto is free software; you can redistribute it and/or modify
 * it under the terms of the GNU General Public License as published by
 * the Free Software Foundation; either version 3 of the License, or
 * (at your option) any later version.

 * This program is distributed in the hope that it will be useful,
 * but WITHOUT ANY WARRANTY; without even the implied warranty of
 * MERCHANTABILITY or FITNESS FOR A PARTICULAR PURPOSE.  See the
 * GNU General Public License for more details.
 *
 * A copy of the GNU General Public Licence can be found in the file
 * `LICENSE' in the top-level directory of this distribution.
 *
 */
#include <stdio.h>
#include <stdlib.h>
#include <assert.h>
#include <math.h>
#include <string.h>
#include <stdbool.h>

#include "pluto.h"
#include "math_support.h"
#include "constraints.h"
#include "post_transform.h"
#include "program.h"
#include "transforms.h"
#include "ddg.h"
#include "version.h"

/* Iterative search modes */
#define EAGER 0
#define LAZY 1

int dep_satisfaction_update(PlutoProg *prog, int level);
bool dep_satisfaction_test(Dep *dep, PlutoProg *prog, int level);

int get_num_unsatisfied_deps(Dep **deps, int ndeps);
int get_num_unsatisfied_inter_stmt_deps(Dep **deps, int ndeps);
int get_num_unsatisfied_inter_scc_deps(PlutoProg *prog);

int pluto_diamond_tile(PlutoProg *prog);

/*
 * Returns the number of (new) satisfied dependences at this level
 *
 * NOTE: for every unsatisfied dependence, this function tests if the entire
 * dependence has been satisfied at 'level'
 *
 */
int dep_satisfaction_update(PlutoProg *prog, int level)
{
    int i;
    int num_new_carried;

    int ndeps = prog->ndeps;
    Dep **deps = prog->deps;

    num_new_carried = 0;

    IF_DEBUG(printf("[pluto] dep_satisfaction_update (level %d)\n", level););

    for (i=0; i<ndeps; i++) {
        Dep *dep = deps[i];
        if (!dep_is_satisfied(dep)) {
            dep->satisfied = dep_satisfaction_test(dep, prog, level);
            if (dep->satisfied) {
                IF_MORE_DEBUG(printf("[pluto] dep_satisfaction_update: dep %d satisfied\n", i+1););
                if (!IS_RAR(dep->type)) num_new_carried++;
                dep->satisfaction_level = level;
            }
        }
    }
    IF_DEBUG(printf("\t %d dep(s) satisfied\n", num_new_carried););

    return num_new_carried;
}

/* Check whether all deps are satisfied */
int deps_satisfaction_check(PlutoProg *prog)
{
    int i;

    for (i=0; i<prog->ndeps; i++) {
        if (IS_RAR(prog->deps[i]->type)) continue;
        if (!dep_is_satisfied(prog->deps[i])) {
            return false;
        }
    }
    return true;
}

void pluto_dep_satisfaction_reset(PlutoProg *prog)
{
    int i;

    IF_DEBUG(printf("[pluto] pluto_dep_satisfaction_reset\n"););

    for (i=0; i<prog->ndeps; i++) {
        prog->deps[i]->satisfied = false;
        prog->deps[i]->satisfaction_level = -1;
    }
}

/*
 * Conservative but powerful enough: until a dependence has been completely
 * satisfied (a level at which it is completely satisifed), a non-zero
 * dependence component would set satvec for that level to one
 */
void pluto_compute_dep_satisfaction(PlutoProg *prog)
{
    int i, level;

    IF_DEBUG(printf("[pluto] pluto_compute_dep_satisfaction\n"););

    pluto_dep_satisfaction_reset(prog);
    
    for (i=0; i<prog->num_hyperplanes; i++) {
        dep_satisfaction_update(prog, i);
    }

    /* Create and set satisfaction vectors */
    for (i=0; i<prog->ndeps; i++) {
        Dep *dep = prog->deps[i];
        if (IS_RAR(dep->type)) continue;


        if (dep->satvec) free(dep->satvec);
        dep->satvec = (int *) malloc(prog->num_hyperplanes*sizeof(int));

        /* Direction vectors should be available */
        assert(dep->dirvec != NULL);

        for (level=0; level<prog->num_hyperplanes; level++) {
            if (dep->dirvec[level] != DEP_ZERO &&
                    (dep->satisfaction_level >= level || dep->satisfaction_level == -1)) {
                dep->satvec[level] = 1;
            }else{
                dep->satvec[level] = 0;
            }
        }
    }
}



bool dep_is_satisfied(Dep *dep)
{
    return dep->satisfied;
}


int num_satisfied_deps (Dep *deps, int ndeps)
{
    int i;

    int num_satisfied = 0;
    for (i=0; i<ndeps; i++) {
        if (IS_RAR(deps[i].type)) continue;
        if (dep_is_satisfied(&deps[i])) num_satisfied++;
    }

    return num_satisfied;
}


int num_inter_stmt_deps (Dep *deps, int ndeps)
{
    int i;
    int count;

    count=0;
    for (i=0; i<ndeps; i++) {
        if (IS_RAR(deps[i].type)) continue;
        if (deps[i].src != deps[i].dest) {
            count++;
        }
    }
    return count;
}

int num_inter_scc_deps (Stmt *stmts, Dep *deps, int ndeps)
{
    int i, count;

    count=0;
    for (i=0; i<ndeps; i++) {
        if (IS_RAR(deps[i].type)) continue;
        if (dep_is_satisfied(&deps[i])) continue;
        if (stmts[deps[i].src].scc_id != stmts[deps[i].dest].scc_id)
            count++;
    }
    return count;
}


/* PlutoConstraints to avoid trivial solutions (all zeros)
 *
 * hyp_search_mode = EAGER: If a statement's transformation is not full-ranked, 
 * a hyperplane, if found, will be a loop hyperplane.
 *                 = LAZY: at least one of the hyperplanes for non-full statements 
 *  should be a loop hyperplane as opposed to all 
 */
PlutoConstraints *get_non_trivial_sol_constraints(const PlutoProg *prog,
        bool hyp_search_mode)
{
    PlutoConstraints *nzcst;
    int i, j, stmt_offset, nvar, npar, nstmts;

    Stmt **stmts = prog->stmts;
    nstmts = prog->nstmts;
    nvar = prog->nvar;
    npar = prog->npar;

    nzcst = pluto_constraints_alloc(nstmts, CST_WIDTH);
    nzcst->ncols = CST_WIDTH;

    if (hyp_search_mode == EAGER) {
        for (i=0; i<nstmts; i++) {
            /* Don't add the constraint if enough solutions have been found */
            if (pluto_stmt_get_num_ind_hyps(stmts[i]) >= stmts[i]->dim_orig)   {
                IF_DEBUG2(fprintf(stdout, "non-zero cst: skipping stmt %d\n", i));
                continue;
            }
            stmt_offset = npar+1+i*(nvar+1);
            for (j=0; j<nvar; j++)  {
                if (stmts[i]->is_orig_loop[j] == 1) {
                    nzcst->val[nzcst->nrows][stmt_offset+j] = 1;
                }
            }
            nzcst->val[nzcst->nrows][CST_WIDTH-1] = -1;
            nzcst->nrows++;
        }
    }else{
        assert(hyp_search_mode == LAZY);
        for (i=0; i<nstmts; i++) {
            /* Don't add the constraint if enough solutions have been found */
            if (pluto_stmt_get_num_ind_hyps(stmts[i]) >= stmts[i]->dim_orig)   {
                IF_DEBUG2(fprintf(stdout, "non-zero cst: skipping stmt %d\n", i));
                continue;
            }
            stmt_offset = npar+1+i*(nvar+1);
            for (j=0; j<nvar; j++)  {
                if (stmts[i]->is_orig_loop[j] == 1) {
                    nzcst->val[0][stmt_offset+j] = 1;
                }
            }
            nzcst->val[0][CST_WIDTH-1] = -1;
        }
        nzcst->nrows = 1;
    }

    return nzcst;
}

/**
 * Bounds for Pluto ILP variables
 */
static PlutoConstraints *get_coeff_bounding_constraints(PlutoProg *prog)
{
    int i, npar, nstmts, nvar;
    PlutoConstraints *cst;

    npar = prog->npar;
    nstmts = prog->nstmts;
    nvar = prog->nvar;

    cst = pluto_constraints_alloc(1, CST_WIDTH);

    /* Lower bound for bounding coefficients (all non-negative) */
    for (i=0; i<npar+1; i++)  {
        pluto_constraints_add_lb(cst, i, 0);
    }
    /* Lower bound for transformation coefficients (all non-negative) */
    for (i=0; i<cst->ncols-npar-1-1; i++)  {
        IF_DEBUG2(printf("Adding lower bound %d for transformation coefficients\n", 0););
        pluto_constraints_add_lb(cst, npar+1+i, 0);
    }

    if (options->coeff_bound != -1) {
        for (i=0; i<cst->ncols-npar-1-1; i++)  {
            IF_DEBUG2(printf("Adding upper bound %d for transformation coefficients\n", options->coeff_bound););
            pluto_constraints_add_ub(cst, npar+1+i, options->coeff_bound);
        }
    }else{
        /* Add upper bounds for transformation coefficients */
        int ub = pluto_prog_get_largest_const_in_domains(prog);

        /* Putting too small an upper bound can prevent useful transformations;
         * also, note that an upper bound is added for all statements globally due
         * to the lack of an easy way to determine bounds for each coefficient to
         * prevent spurious transformations that involve shifts proportional to
         * loop bounds
         */
        if (ub >= 10)   {
            for (i=0; i<cst->ncols-npar-1-1; i++)  {
                IF_DEBUG2(printf("Adding upper bound %d for transformation coefficients\n", ub););
                pluto_constraints_add_ub(cst, npar+1+i, ub);
            }
        }
    }

    return cst;
}


/**
 * Coefficient bounds when finding the cone complement; the cone complement
 * could have (and always has in the case of Pluto as opposed to Pluto+)
 * negative coefficients. So, we can't assume non-negative coefficients as in
 * the remaining Pluto hyperplanes
 */
static PlutoConstraints *get_coeff_bounding_constraints_for_cone_complement(PlutoProg *prog)
{
    int i, npar, nstmts, nvar, s;
    PlutoConstraints *cst;

    npar = prog->npar;
    nstmts = prog->nstmts;
    nvar = prog->nvar;

    cst = pluto_constraints_alloc(1, CST_WIDTH);

    /* Lower bound for bounding coefficients */
    for (i=0; i<npar+1; i++)  {
        pluto_constraints_add_lb(cst, i, 0);
    }
    /* Lower bound for transformation coefficients */
    for (s=0; s<nstmts; s++)  {
        for (i=0; i<nvar; i++)  {
            /* Set this to -4 (is enough) */
            IF_DEBUG2(printf("[pluto_get_coeff_bound_for_cone_complement] Adding lower bound %d for stmt dim coefficients\n", -4););
            pluto_constraints_add_lb(cst, npar+1+s*(nvar+1)+i, -4);
        }
        /* Translation coefficients need not be negative */
        IF_DEBUG2(printf("[pluto_get_coeff_bound_for_cone_complement] Adding lower bound %d for stmt translation coefficient\n", 0););
        pluto_constraints_add_lb(cst, npar+1+s*(nvar+1)+nvar, 0);
    }
    return cst;
}


/*
 * This calls pluto_constraints_lexmin, but before doing that does some preprocessing
 * - removes variables that we know will be assigned 0 - also do some
 *   permutation/substitution of variables
 */
int64 *pluto_prog_constraints_lexmin(PlutoConstraints *cst, PlutoProg *prog)
{
    Stmt **stmts;
    int nstmts, nvar, npar;

    stmts = prog->stmts;
    nstmts = prog->nstmts;
    nvar = prog->nvar;
    npar = prog->npar;

    /* Remove redundant variables - that don't appear in your outer loops */
    int redun[npar+1+nstmts*(nvar+1)+1];
    int i, j, k, q;
    int64 *sol, *fsol;
    PlutoConstraints *newcst;

    assert(cst->ncols - 1 == CST_WIDTH - 1);

    for (i=0; i<npar+1; i++)    {
        redun[i] = 0;
    }

    for (i=0; i<nstmts; i++)    {
        for (j=0; j<nvar; j++)    {
            redun[npar+1+i*(nvar+1)+j] = !stmts[i]->is_orig_loop[j];
        }
        redun[npar+1+i*(nvar+1)+nvar] = 0;
    }
    redun[npar+1+nstmts*(nvar+1)] = 0;

    int del_count = 0;
    newcst = pluto_constraints_dup(cst);
    for (j = 0; j < cst->ncols-1; j++) {
        if (redun[j]) {
            pluto_constraints_remove_dim(newcst, j-del_count);
            del_count++;
        }
    }
    // IF_DEBUG2(printf("Constraints after reductions\n"));
    // IF_DEBUG2(pluto_constraints_pretty_print(stdout,newcst));

        
    /* Reverse the variable order for stmts */
    PlutoMatrix *perm_mat = pluto_matrix_alloc(newcst->ncols, newcst->ncols);
    PlutoMatrix *newcstmat = pluto_matrix_alloc(newcst->nrows, newcst->ncols);

    pluto_matrix_set(perm_mat, 0);

    for (i=0; i<npar+1; i++) {
        perm_mat->val[i][i] = 1;
    }

    j=npar+1;
    for (i=0; i<nstmts; i++)    {
        for (k=j; k<j+stmts[i]->dim_orig; k++) {
            perm_mat->val[k][2*j+stmts[i]->dim_orig-k-1] = 1;
        }
        perm_mat->val[k][k] = 1;
        j += stmts[i]->dim_orig+1;
    }
    perm_mat->val[j][j] = 1;

    for (i=0; i<newcst->nrows; i++) {
        for (j=0; j<newcst->ncols; j++) {
            newcstmat->val[i][j] = 0;
            for (k=0; k<newcst->ncols; k++) {
                newcstmat->val[i][j] += newcst->val[i][k]*perm_mat->val[k][j];
            }
        }
    }
    /* pluto_matrix_print(stdout, newcst->val, newcst->nrows, newcst->ncols); */
    /* pluto_matrix_print(stdout, newcstmat, newcst->nrows, newcst->ncols); */

    PlutoConstraints *newcst_permuted;
    newcst_permuted = pluto_constraints_from_mixed_matrix(newcstmat, newcst->is_eq);
    pluto_matrix_free(newcstmat);

    IF_DEBUG(printf("[pluto] pluto_prog_constraints_lexmin (%d variables, %d constraints)\n",
                cst->ncols-1, cst->nrows););

    /* Solve the constraints */
    sol = pluto_constraints_lexmin(newcst_permuted, DO_NOT_ALLOW_NEGATIVE_COEFF);
    /* print_polylib_visual_sets("csts", newcst); */

    pluto_constraints_free(newcst_permuted);

    fsol = NULL;
    if (sol != NULL)    {

        PlutoMatrix *actual_sol = pluto_matrix_alloc(1, newcst->ncols-1);
        for (j=0; j<newcst->ncols-1; j++) {
            actual_sol->val[0][j] = 0;
            for (k=0; k<newcst->ncols-1; k++) {
                actual_sol->val[0][j] += sol[k]*perm_mat->val[k][j];
            }
        }
        free(sol);

        fsol = (int64 *)malloc(cst->ncols*sizeof(int64));
        /* Fill the soln with zeros for the redundant variables */
        q = 0;
        for (j=0; j<cst->ncols-1; j++) {
            if (redun[j])  {
                fsol[j] = 0;
            }else{
                fsol[j] = actual_sol->val[0][q++];
            }
        }
        pluto_matrix_free(actual_sol);
    }

    pluto_matrix_free(perm_mat);
    pluto_constraints_free(newcst);

    return fsol;
}


/* Is there an edge between some vertex of SCC1 and some vertex of SCC2? */
int ddg_sccs_direct_connected(Graph *g, PlutoProg *prog, int scc1, int scc2)
{
    int i, j;

    for (i=0; i<prog->nstmts; i++)  {
        if (prog->stmts[i]->scc_id == scc1)  {
            for (j=0; j<prog->nstmts; j++)  {
                if (prog->stmts[j]->scc_id == scc2)  {
                    if (g->adj->val[i][j] > 0)  {
                        return 1;
                    }
                }
            }
        }
    }

    return 0;
}

/* Cut dependences between two SCCs 
 * Returns: number of dependences cut  */
int cut_between_sccs(PlutoProg *prog, Graph *ddg, int scc1, int scc2)
{
    Stmt **stmts = prog->stmts;
    int nstmts = prog->nstmts;

    int nvar = prog->nvar;
    int npar = prog->npar;

    int i, j, num_satisfied;

    if (!ddg_sccs_direct_connected(ddg, prog, scc1, scc2))    {
        return 0;
    }

    IF_DEBUG(printf("[pluto] Cutting between SCC id %d and id %d\n", scc1, scc2));

    pluto_prog_add_hyperplane(prog, prog->num_hyperplanes, H_SCALAR);

    for (i=0; i<nstmts; i++) {
        pluto_stmt_add_hyperplane(stmts[i], H_SCALAR, stmts[i]->trans->nrows);
        for (j=0; j<nvar+npar; j++)  {
            stmts[i]->trans->val[stmts[i]->trans->nrows-1][j] = 0;
        }
        if (stmts[i]->scc_id < scc2)   {
            stmts[i]->trans->val[stmts[i]->trans->nrows-1][nvar+npar] = 0;
        }else{
            stmts[i]->trans->val[stmts[i]->trans->nrows-1][nvar+npar] = 1;
        }

    }
    num_satisfied =  dep_satisfaction_update(prog, stmts[0]->trans->nrows-1);
    if (num_satisfied >= 1) {
        IF_DEBUG(pluto_transformation_print_level(prog, prog->num_hyperplanes-1););
        ddg_update(ddg, prog);
    }else{
        for (i=0; i<nstmts; i++) {
            stmts[i]->trans->nrows--;
        }
        prog->num_hyperplanes--;
    }

    return num_satisfied;
}


/*
 * Cut dependences between all SCCs 
 */
int cut_all_sccs(PlutoProg *prog, Graph *ddg)
{
    int i, j, num_satisfied;
    Stmt **stmts = prog->stmts;
    int nstmts = prog->nstmts;
    int nvar = prog->nvar;
    int npar = prog->npar;

    IF_DEBUG(printf("[pluto] Cutting between all SCCs\n"));

    if (ddg->num_sccs == 1) {
        IF_DEBUG(printf("\tonly one SCC\n"));
        return 0;
    }

    pluto_prog_add_hyperplane(prog, prog->num_hyperplanes, H_SCALAR);

    for (i=0; i<nstmts; i++)    {
        pluto_stmt_add_hyperplane(stmts[i], H_SCALAR, stmts[i]->trans->nrows);
        for (j=0; j<nvar+npar; j++)  {
            stmts[i]->trans->val[stmts[i]->trans->nrows-1][j] = 0;
        }
        stmts[i]->trans->val[stmts[i]->trans->nrows-1][nvar+npar] = stmts[i]->scc_id;

    }
    IF_DEBUG(pluto_transformation_print_level(prog, prog->num_hyperplanes-1););
    num_satisfied = dep_satisfaction_update(prog, stmts[0]->trans->nrows-1);
    ddg_update(ddg, prog);

    return num_satisfied;
}


/* 
 * Cut based on dimensionalities of SCCs; if two SCCs are of different 
 * dimensionalities; separate them 
 * SCC1 -> SCC2 -> SCC3 ... ->SCCn 
 * Two neighboring SCCs won't be cut if they are of the same
 * dimensionality
 */
int cut_scc_dim_based(PlutoProg *prog, Graph *ddg)
{
    int i, j, k, count;
    Stmt **stmts = prog->stmts;
    int nvar = prog->nvar;
    int npar = prog->npar;

    if (ddg->num_sccs == 1) return 0;

    IF_DEBUG(printf("Cutting based on SCC dimensionalities\n"));

    count = 0;

    int cur_max_dim = ddg->sccs[0].max_dim;

    pluto_prog_add_hyperplane(prog, prog->num_hyperplanes, H_SCALAR);

    for (k=0; k<ddg->num_sccs; k++) {
        if (cur_max_dim != ddg->sccs[k].max_dim)   {
            cur_max_dim = ddg->sccs[k].max_dim;
            count++;
        }

        for (i=0; i<prog->nstmts; i++) {
            if (stmts[i]->scc_id == k)  {
                pluto_stmt_add_hyperplane(stmts[i], H_SCALAR, stmts[i]->trans->nrows);
                for (j=0; j<nvar; j++)  {
                    stmts[i]->trans->val[stmts[i]->trans->nrows-1][j] = 0;
                }
                stmts[i]->trans->val[stmts[i]->trans->nrows-1][nvar+npar] = count;
            }
        }
    }

    int num_new_carried = dep_satisfaction_update(prog, stmts[0]->trans->nrows-1);

    if (num_new_carried >= 1)   {
        IF_DEBUG(pluto_transformation_print_level(prog, prog->num_hyperplanes-1););
        ddg_update(ddg, prog);
    }else{
        for (i=0; i<prog->nstmts; i++) {
            stmts[i]->trans->nrows--;
        }
        prog->num_hyperplanes--;
    }

    return num_new_carried;
}

/* Heuristic cut */
void cut_smart(PlutoProg *prog, Graph *ddg)
{
    if (ddg->num_sccs == 0) return;

    if (pluto_transformations_full_ranked(prog)) {
        /* Enough linearly independent solutions have been found */
        cut_all_sccs(prog, ddg);
        return;
    }

    int i, j;

    int num_new_carried = 0;

    /* First time, cut between SCCs of different dimensionalities */
    if (cut_scc_dim_based(prog, ddg)) {
        return;
    }

    /* Cut in the center */
    if (cut_between_sccs(prog,ddg,ceil(ddg->num_sccs/2.0)-1, 
                ceil(ddg->num_sccs/2.0))) {
        return;
    }

    /* Cut between SCCs that are far away */
    for (i=0; i<ddg->num_sccs-1; i++) {
        for (j=ddg->num_sccs-1; j>=i+1; j--) {
            if (prog->stmts[0]->trans->nrows <= 4*prog->nvar+2)   {
                if (ddg_sccs_direct_connected(ddg, prog, i, j))    {
                    // if (ddg->sccs[i].max_dim == ddg->sccs[j].max_dim) {
                    num_new_carried += cut_between_sccs(prog,ddg,i,j);
                    // }
                }
            }else{
                cut_all_sccs(prog, ddg);
                return;
            }
        }
    }
}


/* Distribute conservatively to maximize (rather random) fusion chance */
void cut_conservative(PlutoProg *prog, Graph *ddg)
{
    int i, j;

    if (cut_scc_dim_based(prog,ddg))   {
        return;
    }

    /* Cut in the center */
    if (cut_between_sccs(prog,ddg,ceil(ddg->num_sccs/2.0)-1,
                ceil(ddg->num_sccs/2.0)))  {
        return;
    }

    /* Cut between SCCs that are far away */
    for (i=0; i<ddg->num_sccs-1; i++) {
        for (j=ddg->num_sccs-1; j>=i+1; j--) {
            if (prog->stmts[0]->trans->nrows <= 4*prog->nvar+2)   {
                if (cut_between_sccs(prog,ddg,i,j)) {
                    return;
                }
            }else{
                cut_all_sccs(prog, ddg);
                return;
            }
        }
    }
}

/*
 * Determine constraints to ensure linear independence of hyperplanes
 *
 * lin_ind_mode = EAGER: all statement hyperplanes have to be linearly independent
 * w.r.t existing ones (ignoring stmts that already have enough lin ind solns)
 *              = LAZY: at least one statement that does not have enough
 * linearly independent solutions will get a new linearly independent
 * hyperplane (this is enough to make progress)
 */
PlutoConstraints *get_linear_ind_constraints(const PlutoProg *prog, 
        const PlutoConstraints *cst, bool lin_ind_mode)
{
    int npar, nvar, nstmts, i, j, k, orthosum;
    int orthonum[prog->nstmts];
    PlutoConstraints ***orthcst;
    Stmt **stmts;

    IF_DEBUG(printf("[pluto] get_linear_ind_constraints\n"););

    npar = prog->npar;
    nvar = prog->nvar;
    nstmts = prog->nstmts;
    stmts = prog->stmts;

    orthcst = (PlutoConstraints ***) malloc(nstmts*sizeof(PlutoConstraints **));

    orthosum = 0;

    /* Get orthogonality constraints for each statement */
    for (j=0; j<nstmts; j++)    {
        orthcst[j] = get_stmt_ortho_constraints(stmts[j], 
                prog, cst, &orthonum[j]);
        orthosum += orthonum[j];
    }

    PlutoConstraints *indcst = pluto_constraints_alloc(1, CST_WIDTH);

    if (orthosum >= 1) {
        if (lin_ind_mode == EAGER) {
            /* Look for linearly independent hyperplanes for all stmts */
            for (j=0; j<nstmts; j++)    {
                if (orthonum[j] >= 1)   {
                    IF_DEBUG2(printf("Added ortho constraints for S%d\n", j+1););
                    pluto_constraints_add(indcst, orthcst[j][orthonum[j]-1]);
                }
            }
        }else{
            assert(lin_ind_mode == LAZY);
            /* At least one stmt should have a linearly independent hyperplane */
            for (i=0; i<prog->nstmts; i++) {
                /* Everything was initialized to zero */
                if (orthonum[i] >= 1) {
                    for (j=0; j<CST_WIDTH-1; j++) {
                        indcst->val[0][j] += orthcst[i][orthonum[i]-1]->val[0][j];
                    }
                }
            }
            indcst->val[0][CST_WIDTH-1] = -1;
            indcst->nrows = 1;
            IF_DEBUG2(printf("Added \"at least one\" linear ind constraints\n"););
            IF_DEBUG2(pluto_constraints_pretty_print(stdout, indcst););
        }
    }

    for (j=0; j<nstmts; j++)    {
        for (k=0; k<orthonum[j]; k++)   {
            pluto_constraints_free(orthcst[j][k]);
        }
        free(orthcst[j]);
    }
    free(orthcst);

    return indcst;
}


/* Find all linearly independent permutable band of hyperplanes at a level. 
 *
 * See sub-functions for hyp_search_mode and lin_ind_mode
 *
 * If all statements already have enough linearly independent solutions, no
 * independence constraints will be generated, and since no non-trivial
 * solution constraints are added in such a case, the trivial zero solution will 
 * end up being returned.
 * */
int find_permutable_hyperplanes(PlutoProg *prog, bool hyp_search_mode, 
        int max_sols, int band_depth)
{
    int num_sols_found, j, k;
    int64 *bestsol;
    PlutoConstraints *basecst, *nzcst, *boundcst;
    PlutoConstraints *currcst;

    int nstmts = prog->nstmts;
    Stmt **stmts = prog->stmts;
    int nvar = prog->nvar;
    int npar = prog->npar;

    IF_DEBUG(fprintf(stdout, "[pluto] find_permutable_hyperplanes: max solution(s): %d; band depth: %d\n", max_sols, band_depth));

    assert(max_sols >= 0);

    if (max_sols == 0) return 0;

    /* Don't free basecst */
    basecst = get_permutability_constraints(prog);
    boundcst = get_coeff_bounding_constraints(prog);
    pluto_constraints_add(basecst, boundcst);
    pluto_constraints_free(boundcst);
    // print_polylib_visual_sets("pluto", basecst);

    num_sols_found = 0;
    /* We don't expect to add a lot to basecst - just ortho constraints
     * and trivial soln avoidance constraints; instead of duplicating basecst,
     * we will just allocate once and copy each time */
    currcst = pluto_constraints_alloc(basecst->nrows+nstmts+nvar*nstmts, 
            CST_WIDTH);

    do{
        pluto_constraints_copy(currcst, basecst);
        nzcst = get_non_trivial_sol_constraints(prog, hyp_search_mode);
        pluto_constraints_add(currcst, nzcst);
        pluto_constraints_free(nzcst);

        PlutoConstraints *indcst = get_linear_ind_constraints(prog, currcst, hyp_search_mode);
        // print_polylib_visual_sets("ind", indcst);
        IF_DEBUG2(printf("linear independence constraints\n"));
        IF_DEBUG2(pluto_constraints_pretty_print(stdout, indcst););

        if (indcst->nrows == 0) {
            /* If you don't have any independence constraints, we would end 
             * up finding the same solution that was found earlier; so we 
             * won't find anything new */
            IF_DEBUG(printf("No linearly independent rows\n"););
            bestsol = NULL;
        }else{
            pluto_constraints_add(currcst, indcst);
            IF_DEBUG(printf("[pluto] (Band %d) Solving for hyperplane #%d\n", band_depth+1, num_sols_found+1));
            IF_DEBUG2(pluto_constraints_pretty_print(stdout, currcst));
            bestsol = pluto_prog_constraints_lexmin(currcst, prog);
        }
        pluto_constraints_free(indcst);

        if (bestsol != NULL)    {
            IF_DEBUG(fprintf(stdout, "[pluto] find_permutable_hyperplanes: found a hyperplane\n"));
            num_sols_found++;

            pluto_prog_add_hyperplane(prog, prog->num_hyperplanes, H_LOOP);

            for (j=0; j<nstmts; j++)    {
                Stmt *stmt = stmts[j];
                pluto_stmt_add_hyperplane(stmt, H_UNKNOWN, stmt->trans->nrows);
                for (k=0; k<nvar; k++)    {
                    stmt->trans->val[stmt->trans->nrows-1][k] = 
                        bestsol[npar+1+j*(nvar+1)+k];
                }
                /* No parameteric shifts */
                for (k=nvar; k<nvar+npar; k++)    {
                    stmt->trans->val[stmt->trans->nrows-1][k] = 0;
                }
                stmt->trans->val[stmt->trans->nrows-1][nvar+npar] = 
                    bestsol[npar+1+j*(nvar+1)+nvar];

                stmt->hyp_types[stmt->trans->nrows-1] =  
                    pluto_is_hyperplane_scalar(stmt, stmt->trans->nrows-1)?
                    H_SCALAR: H_LOOP;

            }
            free(bestsol);
            IF_DEBUG(pluto_transformation_print_level(prog, prog->num_hyperplanes-1););
        }else{
            IF_DEBUG(fprintf(stdout, "[pluto] find_permutable_hyperplanes: No hyperplane found\n"));
        }
    }while (num_sols_found < max_sols && bestsol != NULL);

    pluto_constraints_free(currcst);

    /* Same number of solutions are found for each stmt */
    return num_sols_found;
}

/*
 * Returns H_LOOP if this hyperplane is a real loop or H_SCALAR if it's a scalar
 * dimension (beta row or node splitter)
 */
int get_loop_type(Stmt *stmt, int level)
{
    int j;

    for (j=0; j<stmt->trans->ncols-1; j++)    {
        if (stmt->trans->val[level][j] > 0)  {
            return H_LOOP;
        }
    }

    return H_SCALAR;
}


/* Cut based on the .fst file; returns 0 if it fails  */
bool precut(PlutoProg *prog, Graph *ddg, int depth)
{
    int ncomps;

    int nstmts = prog->nstmts;

    int stmtGrp[nstmts][nstmts];
    int grpCount[nstmts];

    int i, j, k;

    if (depth != 0) return false;

    Stmt **stmts = prog->stmts;
    int nvar = prog->nvar;
    int npar = prog->npar;

    FILE *cutFp = fopen(".fst", "r");

    if (cutFp)  {
        int tile;

        fscanf(cutFp, "%d", &ncomps);

        if (ncomps > nstmts)   {
            printf("You have an .fst in your directory that is invalid for this source\n");
            printf("No fusion/distribution forced\n");
            return false;
        }

        for (i=0; i<ncomps; i++)    {
            fscanf(cutFp, "%d", &grpCount[i]);
            assert(grpCount[i] <= nstmts);
            for (j=0; j<grpCount[i]; j++)    {
                fscanf(cutFp, "%d", &stmtGrp[i][j]);
                assert(stmtGrp[i][j] <= nstmts-1);
            }
            fscanf(cutFp, "%d", &tile);
            for (j=0; j<grpCount[i]; j++)    
                for (k=0; k<stmts[stmtGrp[i][j]]->dim_orig; k++)
                    stmts[stmtGrp[i][j]]->tile = tile;
        }

        fclose(cutFp);

        /* Update transformation matrices */
        for (i=0; i<nstmts; i++)    {
            pluto_stmt_add_hyperplane(stmts[i], H_SCALAR, stmts[i]->trans->nrows);
        }

        for (i=0; i<ncomps; i++)    {
            for (j=0; j<grpCount[i]; j++)    {
                int id = stmtGrp[i][j];
                for (k=0; k<nvar+npar; k++)  {
                    stmts[id]->trans->val[stmts[id]->trans->nrows-1][k] = 0;
                }
                stmts[id]->trans->val[stmts[id]->trans->nrows-1][nvar+npar] = i;
            }
        }

        pluto_prog_add_hyperplane(prog, prog->num_hyperplanes, H_SCALAR);

        dep_satisfaction_update(prog, prog->num_hyperplanes-1);
        ddg_update(ddg, prog);

        return true;
    }else{
        FILE *precut = fopen(".precut", "r");
        int ignore, rows, cols, tile, tiling_depth;

        if (precut) {
            /* Num of statements */
            fscanf(precut, "%d", &ignore);

            assert(ignore == prog->nstmts);

            /* Tiling depth */
            fscanf(precut, "%d", &tiling_depth);

            for (i=0; i<prog->nstmts; i++)  {
                /* Read scatterings */
                fscanf(precut, "%d", &rows);
                fscanf(precut, "%d", &cols);

                for (k=0; k<rows; k++)  {
                    /* Transformation is in polylib format
                     * <stmt_orig_dim>+<npar>+1 (first column for equality) */
                    assert(cols == 1+stmts[i]->dim_orig+npar+1);

                    /* For equality - ignore the zero */
                    fscanf(precut, "%d", &ignore);
                    assert(ignore == 0);

                    pluto_stmt_add_hyperplane(stmts[i], H_UNKNOWN, stmts[i]->trans->nrows);

                    for (j=0; j<nvar; j++)    {
                        if (stmts[i]->is_orig_loop[j])  {
                            fscanf(precut, "%lld", &stmts[i]->trans->val[stmts[i]->trans->nrows-1][j]);
                        }else{
                            stmts[i]->trans->val[stmts[i]->trans->nrows-1][j] = 0;
                        }
                    }
                    for (j=0; j<npar; j++)    {
                        fscanf(precut, "%d", &ignore);
                        stmts[i]->trans->val[stmts[i]->trans->nrows-1][nvar+j] = 0;
                    }
                    /* Constant part */
                    fscanf(precut, "%lld", &stmts[i]->trans->val[stmts[i]->trans->nrows-1][nvar+npar]);
                    if (get_loop_type(stmts[i], stmts[i]->trans->nrows-1)
                            == H_LOOP)  {
                        stmts[i]->hyp_types[stmts[i]->trans->nrows-1] = H_LOOP;
                    }else{
                        stmts[i]->hyp_types[stmts[i]->trans->nrows-1] = H_SCALAR;
                    }

                }

                /* Number of tiling levels */
                fscanf(precut, "%d", &ignore);

                /* FIXME: to tile or not is specified depth-wise, why? Just
                 * specify once */
                for (j=0; j<tiling_depth; j++)    {
                    fscanf(precut, "%d", &tile);
                }
                stmts[i]->tile = tile;
            }

            /* Set hProps correctly and update satisfied dependences */
            for (k=0; k<rows; k++)  {
                pluto_prog_add_hyperplane(prog, prog->num_hyperplanes, H_UNKNOWN);
                for (i=0; i<nstmts; i++)    {
                    if (get_loop_type(stmts[i], stmts[0]->trans->nrows-rows+k)
                            == H_LOOP)  {
                        prog->hProps[prog->num_hyperplanes-1].type = H_LOOP;
                    }else{
                        prog->hProps[prog->num_hyperplanes-1].type = H_SCALAR;
                    }
                }
                dep_satisfaction_update(prog, prog->num_hyperplanes-1);
                ddg_update(ddg, prog);
            }
            return true;
        }

        return false;
    }
}


void pluto_compute_dep_directions(PlutoProg *prog)
{
    int i, level;

    Dep **deps = prog->deps;

    for (i=0; i<prog->ndeps; i++)   {
        if (deps[i]->dirvec != NULL)  {
            free(deps[i]->dirvec);
        }
        deps[i]->dirvec = (DepDir *)malloc(prog->num_hyperplanes*sizeof(DepDir));
        for (level=0; level < prog->num_hyperplanes; level++)  {
            deps[i]->dirvec[level] = get_dep_direction(deps[i], prog, level);
        }
    }
}

void pluto_detect_hyperplane_types_stmtwise(PlutoProg *prog)
{
    int s, i;

    for (s=0; s<prog->nstmts; s++) {
        Stmt *stmt = prog->stmts[s];
        for (i=0; i<stmt->trans->nrows; i++) {
            stmt->hyp_types[i] = pluto_is_hyperplane_loop(stmt, i)? H_LOOP:H_SCALAR;
        }
    }
}

/* Detect H_LOOP or H_SCALAR from scratch */
void pluto_detect_hyperplane_types(PlutoProg *prog)
{
    int i, depth;
    int nstmts = prog->nstmts;

    for (depth=0; depth<prog->num_hyperplanes; depth++) {
        for (i=0; i<nstmts; i++) {
            if (pluto_is_hyperplane_loop(prog->stmts[i], depth)) break;
        }
        prog->hProps[depth].type = (i<nstmts)? H_LOOP: H_SCALAR;
    }
}


/* Detect tilable bands; calculate dependence components (in transformed 
 * space); calls simple dep satisfaction checks */
void pluto_detect_transformation_properties(PlutoProg *prog)
{
    int level, i, j;
    Stmt **stmts = prog->stmts;
    Dep **deps = prog->deps;
    int band, num_loops_in_band;

    IF_DEBUG(printf("[pluto] pluto_detect_transformation_properties\n"););

    if (prog->nstmts == 0) return;

    HyperplaneProperties *hProps = prog->hProps;

    assert(prog->num_hyperplanes == stmts[0]->trans->nrows);

    // pluto_deps_print(stdout, prog);

    /* First compute satisfaction levels */
    pluto_compute_dep_directions(prog);
    pluto_compute_dep_satisfaction(prog);

    band = 0;
    num_loops_in_band = 0;
    int bandStart = 0;

    for (level=0; level < prog->num_hyperplanes; ) {
        for (i=0; i<prog->ndeps; i++)   {
            if (IS_RAR(deps[i]->type)) continue;
            if (deps[i]->satisfaction_level < level && 
                    hProps[deps[i]->satisfaction_level].type == H_SCALAR) continue;
            if (deps[i]->satisfaction_level >= bandStart 
                    && deps[i]->dirvec[level] != DEP_ZERO) 
                break;
        }

        if (i==prog->ndeps) {
            /* This band information is not used later; since band detection
             * is done again more accurately based on the scattering tree as
             * opposed to global depths; this is only used to output band
             * numbers conservatively when printing transformation properties */
            hProps[level].dep_prop = PARALLEL;
            hProps[level].band_num = band;
            if (hProps[level].type != H_SCALAR) num_loops_in_band++;
            level++;
        }else{

            for (i=0; i<prog->ndeps; i++)   {
                if (IS_RAR(deps[i]->type)) continue;
                /* Dependences satisfied at scalar dimensions earlier are fine (even 
                 * if at dimensions in the same band */
                if (deps[i]->satisfaction_level < level && 
                        hProps[deps[i]->satisfaction_level].type == H_SCALAR) continue;
                /* Dependences satisfied within the band or not satisfied yet
                 * should have non-negative components */
                if (deps[i]->satisfaction_level >= bandStart 
                        && (deps[i]->dirvec[level] == DEP_MINUS 
                            || deps[i]->dirvec[level] == DEP_STAR))
                    break;
            }
            if (i==prog->ndeps) {
                hProps[level].dep_prop = PIPE_PARALLEL;
                hProps[level].band_num = band;
                if (hProps[level].type != H_SCALAR) num_loops_in_band++;

                level++;
            }else{
                /* Dependence violation if assertion fails: 
                 * basically, the current level has negative
                 * components for some unsatisfied dependence
                 */
                if (num_loops_in_band == 0) {
                    fprintf(stdout, "[pluto] Unfortunately, the transformation computed has violated a dependence.\n");
                    fprintf(stdout, "\tPlease make sure there is no inconsistent/illegal .fst file in your working directory.\n");
                    fprintf(stdout, "\tIf not, this usually is a result of a bug in the dependence tester,\n");
                    fprintf(stdout, "\tor a bug in Pluto's auto transformation.\n");
                    fprintf(stdout, "\tPlease send this input file to the author if possible.\n");
                    pluto_transformations_pretty_print(prog);
                    pluto_print_hyperplane_properties(prog);
                    pluto_compute_dep_directions(prog);
                    pluto_print_dep_directions(prog);
                    assert(0);
                }

                band++;
                bandStart = level;
                if (num_loops_in_band == 1) {
                    if (hProps[level-1].dep_prop == PIPE_PARALLEL)
                        hProps[level-1].dep_prop = SEQ;
                }
                num_loops_in_band = 0;
            }

        }
    }

    if (num_loops_in_band == 1) {
        if (hProps[level-1].dep_prop == PIPE_PARALLEL)
            hProps[level-1].dep_prop = SEQ;
    }

    /* 
     * This functionality is obsolete since Ploop based functions are now used
     * Permutable bands of loops could have inner parallel loops; they 
     * all have been detected as fwd_dep (except the outer parallel one of a band); 
     * we just modify those to parallel */
    for (i=0; i<prog->num_hyperplanes; i++)  {
        for (j=0; j<prog->ndeps; j++) {
            if (IS_RAR(deps[j]->type)) continue;
            if (deps[j]->satisfaction_level >= i && deps[j]->dirvec[i] != DEP_ZERO) break;
        }

        if (j==prog->ndeps)   {
            if (hProps[i].dep_prop == PIPE_PARALLEL)    {
                hProps[i].dep_prop = PARALLEL;
            }
        }
    }

    pluto_detect_hyperplane_types_stmtwise(prog);
}


void pluto_print_depsat_vectors(PlutoProg *prog, int levels)
{
    int i, j;
    Dep **deps;

    deps = prog->deps;

    printf("\nSatisfaction vectors for transformed program\n");

    for (i=0; i<prog->ndeps; i++) {
        assert(deps[i]->satvec != NULL);
        printf("Dep %d: S%d to S%d: ", i+1, deps[i]->src+1, deps[i]->dest+1);
        printf("(");
        for (j=0; j<levels; j++) {
            printf("%d, ", deps[i]->satvec[j]);
        }
        printf(")\n");
    }
}

void pluto_print_dep_directions(PlutoProg *prog)
{
    int i, j, ndeps, nlevels;
    Dep **deps;
   
    deps = prog->deps;
    ndeps = prog->ndeps;
    nlevels = prog->num_hyperplanes;

    printf("\nDirection vectors for transformed program\n");

    for (i=0; i<ndeps; i++) {
        printf("Dep %d: S%d to S%d: ", i+1, deps[i]->src+1, deps[i]->dest+1);
        printf("(");
        for (j=0; j<nlevels; j++) {
            printf("%c, ", deps[i]->dirvec[j]);
        }
        assert(deps[i]->satvec != NULL);
        printf(") satisfied: %s, satvec: (", 
                deps[i]->satisfied? "yes":" no");
        for (j=0; j<nlevels; j++) {
            printf("%d, ", deps[i]->satvec[j]);
        }
        printf("), sat level: %d", deps[i]->satisfaction_level);

        for (j=0; j<nlevels; j++) {
            if (deps[i]->dirvec[j] > 0)  {
                break;
            }
            /* Just because this is not printed does not mean a dependence has
             * not been violated; it could still be */
            if (deps[i]->dirvec[j] < 0) {
                printf("Dep %d violated: S%d to S%d\n", i, deps[i]->src+1, deps[i]->dest+1);
                printf("%d %d\n", deps[i]->satisfaction_level, deps[i]->satisfied);
            }else if (deps[i]->dirvec[j] < 0) {
                printf("Dep %d violated: S%d to S%d\n", i, deps[i]->src+1, deps[i]->dest+1);
                printf("%d %d\n", deps[i]->satisfaction_level, deps[i]->satisfied);
            }
        }

        printf("\n");
    }
}


/* 
 * 1. Pad statement domains to maximum domain depth to make it easier to construct
 * scheduling constraints. These will be removed before the actual ILP
 * runs, and just before pluto_auto_transform returns
 *
 * 2. Pre-process dependence domains to allow a single affine bounding
 * expression to be constructed. Fix this implementation (too brittle).
 */
void normalize_domains(PlutoProg *prog)
{
    int i, j, k;

    int nvar = prog->nvar;
    int npar = prog->npar;

    /* if a dep distance <= N and another <= M, how do you bound it, no
     * way to express max(N,M) as a single affine function, when space is
     * built for each dependence, it doesn't know anything about a parameter
     * that does not appear in its dpolyhedron, and so it will assign the
     * coeff corresponding to that param in the bounding function constraints
     * local to the dependence to zero, and what if some other dep needs that 
     * particular coeff to be >= 1 for bounding? 
     *
     * Solution: global context should be available
     *
     * How to construct? Just put together all constraints on parameters alone in
     * the global context, i.e., eliminate iterators out of each domain and
     * aggregate constraints on the parameters, and add them to each
     * dependence polyhedron
     */
    int count=0;
    if (npar >= 1)	{
        PlutoConstraints *context = pluto_constraints_alloc(prog->nstmts*npar, npar+1);
        pluto_constraints_set_names(context, prog->params);
        for (i=0; i<prog->nstmts; i++)    {
            PlutoConstraints *copy = pluto_constraints_dup(prog->stmts[i]->domain);
            for (j=0; j<prog->stmts[i]->dim_orig; j++)    {
                fourier_motzkin_eliminate(copy, 0);
            }
            assert(copy->ncols == npar+1);
            count += copy->nrows;

            if (count <= prog->nstmts*npar)    {
                pluto_constraints_add(context, copy);
                pluto_constraints_free(copy);
            }else{
                pluto_constraints_free(copy);
                break;
            }
        }
        pluto_constraints_simplify(context);
        IF_DEBUG(printf("[pluto] parameter context from domains\n"););
        IF_DEBUG(pluto_constraints_compact_print(stdout, context););

        /* Add context to every dep polyhedron */
        for (i=0; i<prog->ndeps; i++) {
            PlutoConstraints *dpolytope = prog->deps[i]->dpolytope;

            for (k=0; k<context->nrows; k++) {
                pluto_constraints_add_inequality(dpolytope);

                /* Already initialized to zero */

                for (j=0; j<npar+1; j++){
                    dpolytope->val[dpolytope->nrows-1][j+dpolytope->ncols-(npar+1)] = 
                        context->val[k][j];
                }
            }
            /* Update reference, add_row can resize */
            prog->deps[i]->dpolytope = dpolytope;
        }
        pluto_constraints_free(context);
    }else{
        IF_DEBUG(printf("\tNo global context\n"));
    }

    /* Add padding dimensions to statement domains */
    for (i=0; i<prog->nstmts; i++)    {
        Stmt *stmt = prog->stmts[i];
        int orig_depth = stmt->dim_orig;
        assert(orig_depth == stmt->dim);
        for (j=orig_depth; j<nvar; j++)  {
            pluto_sink_statement(stmt, stmt->dim, 0, prog);
        }
    }

    for (i=0; i<prog->ndeps; i++)    {
        Dep *dep = prog->deps[i];
        int src_dim = prog->stmts[dep->src]->dim;
        int target_dim = prog->stmts[dep->dest]->dim;
        assert(dep->dpolytope->ncols == src_dim+target_dim+prog->npar+1);
    }

    /* Normalize rows of dependence polyhedra */
    for (k=0; k<prog->ndeps; k++)   {
        /* Normalize by gcd */
        PlutoConstraints *dpoly = prog->deps[k]->dpolytope;

        for(i=0; i<dpoly->nrows; i++)   {
            pluto_constraints_normalize_row(dpoly, i);
        }
    }

    /* Avoid the need for bounding function coefficients to take negative
     * values (TODO: should do this only for the bounding function constraints) */
    bool *neg = malloc(sizeof(bool)*npar);
    for (k=0; k<prog->ndeps; k++) {
        Dep *dep = prog->deps[k];
        PlutoConstraints *dpoly = dep->dpolytope;

        bzero(neg, npar*sizeof(bool));

        if (dpoly->nrows == 0) continue;

        for (j=2*nvar; j<2*nvar+npar; j++)  {
            int min = dpoly->val[0][j];
            int max = dpoly->val[0][j];
            for (i=1; i<dpoly->nrows; i++)  {
                min = PLMIN(dpoly->val[i][j], min);
                max = PLMAX(dpoly->val[i][j], max);
            }

            if (min < 0 && max <= 0)    {
                neg[j-2*nvar] = true;
                IF_DEBUG(printf("Dep %d has negative coeff's for parameter %d\n", 
                            dep->id, j-2*nvar+1));
            }
        }

        /* For parameters appearing with negative coefficients in upper bounds */
        for (j=0; j<npar; j++)  {
            if (neg[j])   {
                pluto_constraints_add_inequality(dpoly);
                dpoly->val[dpoly->nrows-1][2*nvar+j] = 1;
            }
        }
    }
    free(neg);
}


/* Remove padding dimensions that were added earlier; transformation matrices
 * will have stmt->dim + npar + 1 after this function */
void denormalize_domains(PlutoProg *prog)
{
    int i, j;

    int nvar = prog->nvar;
    int npar = prog->npar;

    for (i=0; i<prog->nstmts; i++)  {
        int del_count;
        Stmt *stmt = prog->stmts[i];
        del_count = 0;
        for (j=0; j<nvar; j++)  {
            if (!stmt->is_orig_loop[j-del_count]) {
                pluto_stmt_remove_dim(stmt, j-del_count, prog);
                if (stmt->evicted_hyp) {
                    pluto_matrix_remove_col(stmt->evicted_hyp, j-del_count);
                }
                del_count++;
            }
        }

        assert(stmt->domain->ncols == stmt->dim+npar+1);
        assert(stmt->trans->ncols == stmt->dim+npar+1);

        for (j=0; j<stmt->dim; j++)  {
            stmt->is_orig_loop[j] = 1;
        }
    }
}

/*
 * Finds domain face that allows concurrent start (for diamond tiling)
 * FIXME: iteration space boundaries are assumed to be corresponding to
 * rectangular ones
 *
 * Returns: matrix with row i being the concurrent start face for Stmt i
 */
PlutoMatrix *get_face_with_concurrent_start(PlutoProg *prog, Band *band)
{
    PlutoConstraints *bcst;
    int s, _s, j, nz, nvar, npar;
    PlutoMatrix *fmat;

    IF_DEBUG(printf("[pluto] get_face_with_concurrent_start for band\n\t"););
    IF_DEBUG(pluto_band_print(band););

    npar = prog->npar;
    nvar = prog->nvar;

    PlutoConstraints *fcst = get_feautrier_schedule_constraints(prog, 
            band->loop->stmts, band->loop->nstmts);

    bcst = get_coeff_bounding_constraints(prog);
    pluto_constraints_add(fcst, bcst);
    pluto_constraints_free(bcst);

    int64 *sol = pluto_prog_constraints_lexmin(fcst, prog);

    if (!sol) {
        IF_DEBUG(printf("[pluto] get_face_with_concurrent_start: no valid 1-d schedules \n"););
        return NULL;
    }

    fmat = pluto_matrix_alloc(band->loop->nstmts, nvar+npar+1);
    pluto_matrix_set(fmat, 0);

    for (s=0, _s=0; s<prog->nstmts; s++) {
        if (!pluto_stmt_is_member_of(s, band->loop->stmts, 
                    band->loop->nstmts)) continue;
        assert(_s <= band->loop->nstmts-1);
        for (j=0; j<nvar; j++) {
            fmat->val[_s][j] = sol[npar+1+s*(nvar+1)+j];
        }
        fmat->val[_s][nvar+npar] = sol[npar+1+s*(nvar+1)+nvar];
        _s++;
    }

    IF_DEBUG(printf("[pluto] get_face_with_concurrent_start: 1-d schedules\n"););
    for (s=0; s<band->loop->nstmts; s++) {
        IF_DEBUG(printf("\tf(S%d) = ", band->loop->stmts[s]->id+1););
        IF_DEBUG(pluto_affine_function_print(stdout, fmat->val[s], nvar+npar,
                    band->loop->stmts[s]->domain->names););
        IF_DEBUG(printf("\n"););
    }

    /* 1-d schedule should be parallel to an iteration space boundary 
     * FIXME: assuming canonical boundaries */
    for (s=0; s<band->loop->nstmts; s++) {
        nz = 0;
        for (j=0; j<nvar; j++) {
            if (fmat->val[s][j]) nz++;
        }
        if (nz != 1) break;
    }

    if (s < band->loop->nstmts) {
        pluto_matrix_free(fmat);
        IF_DEBUG(printf("[pluto] No iteration space faces with concurrent start for all statements\n"););
        return NULL;
    }

    IF_DEBUG(printf("[pluto] faces with concurrent start found for all statements\n"););

    return fmat;
}


/*
 * Find hyperplane inside the cone  of previously found hyperplanes 
 * and the face allowing concurrent start
 *
 * fmat[i]: concurrent start face for statement $i$
 *
 * evict_pos: position of the hyperplane to be evicted by the one that will
 * enable concurrent start
 *
 * cone_complement_pos: in case of partial concurrent start, the 
 * hyperplane that will form the cone with the conc start hyperplane
 *
 * cone_complement_hyps will set to the cone complement hyperplanes found
 * for statements in the band
 */
int find_cone_complement_hyperplane(Band *band, PlutoMatrix *fmat, int evict_pos, 
        int cone_complement_pos, PlutoConstraints *basecst, PlutoProg *prog, 
        PlutoMatrix **cone_complement_hyps)
{
    int i, s, j, k, lambda_k, nstmts, nvar, npar;
    int64 *bestsol;
    PlutoConstraints *con_start_cst, *lastcst;

    nvar = prog->nvar;
    npar = prog->npar;
    nstmts = band->loop->nstmts;

    IF_DEBUG(printf("[pluto] find_cone_complement_hyperplane for band\n\t"););
    IF_DEBUG(pluto_band_print(band););

    /* lastcst is the set of additional constraints */
    lastcst = pluto_constraints_alloc(2*nvar*nstmts, 
            (npar+1+prog->nstmts*(nvar+1)+1) + nvar*nstmts);

    /* all lambdas >=1 */
    for (i=0; i<nstmts; i++) {
        int stmt_offset = npar+1+prog->nstmts*(nvar+1)+i*nvar;
        for (j=0; j<nvar; j++)  {
            pluto_constraints_add_inequality(lastcst);
            lastcst->val[lastcst->nrows-1][stmt_offset+j] =1;
            lastcst->val[lastcst->nrows-1][lastcst->ncols-1] = -1;
        }
    }

    /* Now, add the constraints for the new hyperplane to be in the cone
     * of the face and the negatives of the hyperplanes already found
     * (excluding the one being evicted: at `evict_pos') */
    for (s=0; s<nstmts; s++) {
        Stmt *stmt = band->loop->stmts[s];
        int stmt_offset1= npar+1+stmt->id*(nvar+1);
        int stmt_offset2= npar+1+prog->nstmts*(nvar+1)+s*nvar;
        for (j=0; j<nvar; j++)  {
            pluto_constraints_add_equality(lastcst);
            lastcst->val[lastcst->nrows-1][stmt_offset1+j] =1;

            lastcst->val[lastcst->nrows-1][stmt_offset2] = -(fmat->val[s][j]);

            if (options->partlbtile) {
                lastcst->val[lastcst->nrows-1][stmt_offset2+1] = 
                    stmt->trans->val[cone_complement_pos][j];
            }else{
                lambda_k = 0;
                /* Just for the band depth hyperplanes */
                for (k=band->loop->depth; k < band->loop->depth + band->width; k++){
                    if (k != evict_pos && stmt->hyp_types[k]!= H_SCALAR) {
                        lastcst->val[lastcst->nrows-1][stmt_offset2+lambda_k+1] = stmt->trans->val[k][j];
                        lambda_k++;
                    }
                }
            }
            lastcst->val[lastcst->nrows-1][lastcst->ncols-1] = 0;
        }
    }

    /*
     * con_start_cst serves the same purpose as Pluto ILP formulation, but 
     * with expanded constraint-width to incorporate lambdas
     *
     * No need of non-zero solution constraints
     */
    con_start_cst = pluto_constraints_dup(basecst);

    PlutoConstraints *boundcst = get_coeff_bounding_constraints_for_cone_complement(prog);
    pluto_constraints_add(con_start_cst, boundcst);
    pluto_constraints_free(boundcst);

    for (i=0; i<nvar*nstmts; i++) {
        pluto_constraints_add_dim(con_start_cst, basecst->ncols-1, NULL);
    }

    pluto_constraints_add(con_start_cst, lastcst);
    pluto_constraints_free(lastcst);
    // printf("Cone complement constraints\n");
    // pluto_constraints_pretty_print(stdout, con_start_cst);

    /* pluto_constraints_lexmin is being called directly */
    bestsol = pluto_constraints_lexmin(con_start_cst, ALLOW_NEGATIVE_COEFF);
    pluto_constraints_free(con_start_cst);

    /* pluto_constraints_lexmin is being called directly */
    if (bestsol == NULL) {
        printf("[pluto] No concurrent start possible\n");
    }else{
        IF_DEBUG(printf("[pluto] Concurrent start possible\n"););
        for (j=0; j<nstmts; j++) {
            Stmt *stmt = band->loop->stmts[j];
            cone_complement_hyps[j] =
                pluto_matrix_alloc(1, stmt->dim+npar+1);
            for (k=0; k<nvar; k++)    {
                cone_complement_hyps[j]->val[0][k] =
                    bestsol[npar+1+ stmt->id*(nvar+1) + k];
            }
            /* No parametric shifts */
            for (k=nvar; k<nvar+npar; k++)    {
                cone_complement_hyps[j]->val[0][k] = 0;
            }
            cone_complement_hyps[j]->val[0][nvar+npar] =
                bestsol[npar+1+ stmt->id*(nvar+1) + nvar];

            IF_DEBUG(printf("\tcone_complement(S%d) = ", stmt->id+1););
            IF_DEBUG(pluto_affine_function_print(stdout, cone_complement_hyps[j]->val[0], nvar, stmt->iterators););
            IF_DEBUG(printf("\n"););
        }
        free(bestsol);
    }

    return (cone_complement_hyps[0] == NULL)? 0:1; 
}

/* 
 * Check if the d'th row for any statement in the band is parallel to the
 * face allowing concurrent start
 */
int is_concurrent_start_face(Band *band, PlutoMatrix *fmat, int d)
{
    int s;

    for (s=0; s<band->loop->nstmts; s++){
        if (pluto_vector_is_parallel(band->loop->stmts[s]->trans, d,
                fmat, s)) {
            return 1;
        }
    }
    return 0;
}

/* 
 * Find the hyperplace parallel to the concurrent start face 
 * that will be evicted; if there is none, return
 * the last hyperplane
 */
int find_hyperplane_to_be_evicted(Band *band, PlutoMatrix *fmat, PlutoProg *prog)
{
    int d;
    for (d=band->loop->depth; d < band->loop->depth + band->width-1; d++){
        if (is_concurrent_start_face(band, fmat, d)) return d;
    }
    /* Return the last one */
    return band->loop->depth + band->width - 1; 
}



int get_first_non_scalar_hyperplane(PlutoProg *prog, int start, int end)
{
    int i;
    for (i=start; i<=end; i++){
        if (prog->hProps[i].type == H_LOOP) return i;
    }
    return -1;
}

/* Copy h2 into h1 */
static void copy_hyperplane(int64 *h1, int64 *h2, int ncols)
{
    int j;

    for(j=0; j<ncols; j++){
        h1[j] = h2[j];
    }
}

#if 0
/* Swap hyperplanes h1 and h2 */
static void swap_hyperplanes(int64 *h1, int64 *h2, int ncols)
{
    int64 tmp;
    int j;

    for(j=0; j<ncols; j++){
        tmp = h2[j];
        h2[j] = h1[j];
        h1[j] = tmp;
    }
}
#endif

/* 
 * Top-level automatic transformation algoritm 
 *
 * All dependences are reset to unsatisfied before starting
 *
 */ 
int pluto_auto_transform(PlutoProg *prog)
{
    int i, j, s, nsols, conc_start_found, depth;
    /* The maximum number of linearly independent solutions needed across all
     * statements */
    int num_ind_sols_req;

    /* The number of linearly independent solutions found (max across all
     * statements) */
    int num_ind_sols_found;
    /* Pluto algo mode -- LAZY or EAGER */
    bool hyp_search_mode;

    Stmt **stmts = prog->stmts;
    int nstmts = prog->nstmts;

    for (i=0; i<prog->ndeps; i++) {
        prog->deps[i]->satisfied = false;
    }

    /* Create the data dependence graph */
    prog->ddg = ddg_create(prog);
    ddg_compute_scc(prog);

    Graph *ddg = prog->ddg;
    int nvar = prog->nvar;
    int npar = prog->npar;

    if (nstmts == 0)  return 0;

    PlutoMatrix **orig_trans = malloc(nstmts*sizeof(PlutoMatrix *));
    PlutoHypType **orig_hyp_types = malloc(nstmts*sizeof(PlutoHypType *));
    int orig_num_hyperplanes = prog->num_hyperplanes;
    HyperplaneProperties *orig_hProps = prog->hProps;

    /* Get rid of any existing transformation */
    for (i=0; i<nstmts; i++) {
        Stmt *stmt = prog->stmts[i];
        /* Save the original transformation */
        orig_trans[i] = stmt->trans;
        orig_hyp_types[i] = stmt->hyp_types;
        /* Pre-allocate a little more to prevent frequent realloc */
        stmt->trans = pluto_matrix_alloc(2*stmt->dim+1, stmt->dim+npar+1);
        stmt->trans->nrows = 0;
        stmt->hyp_types = NULL;
    }

    normalize_domains(prog);

    hyp_search_mode = EAGER;

    prog->num_hyperplanes = 0;
    prog->hProps = NULL;

    /* The number of independent solutions required for the deepest 
     * statement */
    num_ind_sols_req = 0;
    for (i=0; i<nstmts; i++)    {
        num_ind_sols_req = PLMAX(num_ind_sols_req, stmts[i]->dim);
    }

    depth = 0;

    if (precut(prog, ddg, depth))   {
        /* Distributed based on .fst or .precut file (customized user-supplied
         * fusion structure */
        num_ind_sols_found = pluto_get_max_ind_hyps(prog);
        printf("[pluto] Forced custom fusion structure from .fst/.precut\n");
        IF_DEBUG(fprintf(stdout, "%d ind solns in .precut file\n", 
                    num_ind_sols_found));
    }else{
        num_ind_sols_found = 0;
        if (options->fuse == SMART_FUSE)    {
            cut_scc_dim_based(prog,ddg);
        }
    }


    /* For diamond tiling */
    conc_start_found = 0;

    do{
        /* Number of linearly independent solutions remaining to be found
         * (maximum across all statements) */
        int num_sols_left;

        if (options->fuse == NO_FUSE)   {
            ddg_compute_scc(prog);
            cut_all_sccs(prog, ddg);
        }

        num_sols_left = 0;
        for (s=0; s<nstmts; s++) {
            /* Num linearly independent hyperplanes remaining to be
             * found for a statement; take max across all */
            num_sols_left = PLMAX(num_sols_left, stmts[s]->dim_orig
                    - pluto_stmt_get_num_ind_hyps(stmts[s]));
        }
        /* Progress in the EAGER mode is made every time a solution is found;
         * thus, the maximum number of linearly independent solutions
         * remaining to be found is the difference between the number required
         * for the deepest statement and the number found so far for the
         * deepest statement (since in EAGER mode, if there was a statement
         * that had fewer than num_ind_sols_found linearly independent hyperplanes,
         * it means it didn't need that many hyperplanes and all of its
         * linearly independent solutions had been found */
        assert(hyp_search_mode == LAZY || num_sols_left == num_ind_sols_req - num_ind_sols_found);

        nsols = find_permutable_hyperplanes(prog, hyp_search_mode,
                num_sols_left, depth);

        IF_DEBUG(fprintf(stdout, "[pluto] pluto_auto_transform: band level %d; %d hyperplane(s) found\n",
                    depth, nsols));
        IF_DEBUG2(pluto_transformations_pretty_print(prog));

        num_ind_sols_found = pluto_get_max_ind_hyps(prog);
        
        if (nsols >= 1) {
            /* Diamond tiling: done for the first band of permutable loops */
            if (options->lbtile && nsols >= 2 && !conc_start_found) {
                conc_start_found = pluto_diamond_tile(prog);
            }

            for (j=0; j<nsols; j++)      {
                /* Mark dependences satisfied by this solution */
                dep_satisfaction_update(prog, stmts[0]->trans->nrows - nsols + j);
                ddg_update(ddg, prog);
            }
        }else{
            /* Satisfy inter-scc dependences via distribution since we have 
             * no more fusable loops */

            ddg_compute_scc(prog);

            if (get_num_unsatisfied_inter_scc_deps(prog) >= 1) {
                if (options->fuse == NO_FUSE)  {
                    /* No fuse */
                    cut_all_sccs(prog, ddg);
                }else if (options->fuse == SMART_FUSE)  {
                    /* Smart fuse (default) */
                    cut_smart(prog, ddg);
                }else{
                    /* Max fuse */
                    if (depth >= 2*nvar+1) cut_all_sccs(prog, ddg);
                    else cut_conservative(prog, ddg);
                }
            }else{
                /* Only one SCC or multiple SCCs with no unsatisfied inter-SCC
                 * deps, and no solutions found  */
                if (hyp_search_mode == EAGER)   {
                    IF_DEBUG(printf("[pluto] Switching to LAZY mode\n"););
                    hyp_search_mode = LAZY;
                }else if (!deps_satisfaction_check(prog)) {
                    assert(hyp_search_mode == LAZY);
                    /* There is a problem; solutions should have been found if
                     * there were no inter-scc deps, and some unsatisfied deps
                     * existed */
                    if (options->debug || options->moredebug) {
                        printf("\tNumber of unsatisfied deps: %d\n",
                                get_num_unsatisfied_deps(prog->deps, prog->ndeps));
                        printf("\tNumber of unsatisfied inter-scc deps: %d\n",
                                get_num_unsatisfied_inter_scc_deps(prog));
                        fprintf(stdout, "[pluto] WARNING: Unfortunately, pluto cannot find any more hyperplanes.\n");
                        fprintf(stdout, "\tThis is usually a result of (1) a bug in the dependence tester,\n");
                        fprintf(stdout, "\tor (2) a bug in Pluto's auto transformation,\n");
                        fprintf(stdout, "\tor (3) an inconsistent .fst/.precut in your working directory.\n");
                        fprintf(stdout, "\tTransformation found so far:\n");
                        pluto_transformations_pretty_print(prog);
                        pluto_compute_dep_directions(prog);
                        pluto_compute_dep_satisfaction(prog);
                        pluto_print_dep_directions(prog);
                    }
                    denormalize_domains(prog);
                    printf("[pluto] WARNING: working with original (identity) transformation (if they exist)\n");
                    /* Restore original ones */
                    for (i=0; i<nstmts; i++) {
                        stmts[i]->trans = orig_trans[i];
                        stmts[i]->hyp_types = orig_hyp_types[i];
                        prog->num_hyperplanes = orig_num_hyperplanes;
                        prog->hProps = orig_hProps;
                    }
                    return 1;
                }
            }
        }
        depth++;
    }while (!pluto_transformations_full_ranked(prog) || 
            !deps_satisfaction_check(prog));

    if (options->lbtile && !conc_start_found) {
        PLUTO_MESSAGE(printf("[pluto] Diamond tiling not possible/useful\n"););
    }

    denormalize_domains(prog);

    for (i=0; i<nstmts; i++)    {
        pluto_matrix_free(orig_trans[i]);
        free(orig_hyp_types[i]);
    }
    free(orig_trans);
    free(orig_hyp_types);
    free(orig_hProps);

    IF_DEBUG(printf("[pluto] pluto_auto_transform: successful, done\n"););

    return 0;
}


int get_num_unsatisfied_deps(Dep **deps, int ndeps)
{
    int i, count;

    count = 0;
    for (i=0; i<ndeps; i++) {
        if (IS_RAR(deps[i]->type))   continue;
        if (!deps[i]->satisfied)  {
            IF_DEBUG(printf("\tUnsatisfied dep %d\n", i+1));
            count++;
        }
    }

    return count;

}


int get_num_unsatisfied_inter_stmt_deps(Dep **deps, int ndeps)
{
    int i;

    int count = 0;
    for (i=0; i<ndeps; i++) {
        if (IS_RAR(deps[i]->type))   continue;
        if (deps[i]->src == deps[i]->dest)    continue;
        if (!deps[i]->satisfied)  {
            IF_DEBUG(printf("Unsatisfied dep %d\n", i+1));
            count++;
        }
    }

    return count;

}

int get_num_unsatisfied_inter_scc_deps(PlutoProg *prog)
{
    int i;

    int count = 0;
    for (i=0; i<prog->ndeps; i++) {
        Dep *dep = prog->deps[i];
        if (IS_RAR(dep->type))   continue;
        Stmt *src_stmt = prog->stmts[dep->src];
        Stmt *dest_stmt = prog->stmts[dep->dest];
        if (src_stmt->scc_id != dest_stmt->scc_id && !dep->satisfied)  {
            count++;
        }
    }

    return count;
}


void ddg_print(Graph *g)
{
    pluto_matrix_print(stdout, g->adj);
}


/* Update the DDG - should be called when some dependences 
 * are satisfied */
void ddg_update(Graph *g, PlutoProg *prog)
{
    int i, j;
    Dep *dep;

    IF_DEBUG(printf("[pluto] updating DDG\n"););

    for (i=0; i<g->nVertices; i++) 
        for (j=0; j<g->nVertices; j++)
            g->adj->val[i][j] = 0;

    for (i=0; i<prog->ndeps; i++)   {
        dep = prog->deps[i];
        if (IS_RAR(dep->type)) continue;
        /* Number of unsatisfied dependences b/w src and dest is stored in the
         * adjacency matrix */
        g->adj->val[dep->src][dep->dest] += !dep_is_satisfied(dep);
    }
}


/* 
 * Create the DDG (RAR deps not included) from the unsatisfied deps
 */
Graph *ddg_create(PlutoProg *prog)
{
    int i;

    Graph *g = graph_alloc(prog->nstmts);

    for (i=0; i<prog->ndeps; i++)   {
        Dep *dep = prog->deps[i];
        /* no input dep edges in the graph */
        if (IS_RAR(dep->type)) continue;
        /* remember it's a multi-graph */
        g->adj->val[dep->src][dep->dest] += !dep_is_satisfied(dep);
    }

    return g;
}


/* 
 * Get the dimensionality of the stmt with max dimensionality in the SCC
 */
static int get_max_orig_dim_in_scc(PlutoProg *prog, int scc_id)
{
    int i;

    int max = -1;
    for (i=0; i<prog->nstmts; i++)  {
        Stmt *stmt = prog->stmts[i];
        if (stmt->scc_id == scc_id) {
            max = PLMAX(max,stmt->dim_orig);
        }
    }

    return max;
}

/* Number of vertices in a given SCC */
static int get_scc_size(PlutoProg *prog, int scc_id)
{
    int i;
    Stmt *stmt;

    int num = 0;
    for (i=0; i<prog->nstmts; i++)  {
        stmt = prog->stmts[i];
        if (stmt->scc_id == scc_id) {
            num++;
        }
    }

    return num;
}


/* Compute the SCCs of a graph */
void ddg_compute_scc(PlutoProg *prog)
{
    int i;

    IF_DEBUG(printf("[pluto] ddg_compute_scc\n"););

    Graph *g = prog->ddg;

    dfs(g);

    Graph *gT = graph_transpose(g);

    dfs_for_scc(gT);

    g->num_sccs = gT->num_sccs;

    for (i=0; i<g->nVertices; i++)  {
        g->vertices[i].scc_id = gT->vertices[i].scc_id;
        int stmt_id = gT->vertices[i].id;
        assert(stmt_id == i);
        prog->stmts[i]->scc_id = g->vertices[i].scc_id;
    }

    for (i=0; i<g->num_sccs; i++)  {
        g->sccs[i].max_dim = get_max_orig_dim_in_scc(prog, i);
        g->sccs[i].size = get_scc_size (prog, i);
        g->sccs[i].id = gT->sccs[i].id;
    }

    graph_free(gT);

    graph_print_sccs(g);
}

/* Get this statement's schedule
 * Schedule format
 * [num sched functions | orig dim iters | params | const ]
 * Number of rows == num sched functions (each row for one hyperplane)
 */
PlutoConstraints *pluto_stmt_get_schedule(const Stmt *stmt)
{
    int i;

    PlutoMatrix *sched, *trans;
    PlutoConstraints *schedcst;

    trans = stmt->trans;
    sched = pluto_matrix_dup(trans);

    for (i=0; i<sched->nrows; i++)  {
        pluto_matrix_negate_row(sched, sched->nrows-1-i);
        pluto_matrix_add_col(sched, 0);
        sched->val[trans->nrows-1-i][0] = 1;
    }

    schedcst = pluto_constraints_from_equalities(sched);

    pluto_matrix_free(sched);

    return schedcst;
}


/* Update a dependence with a new constraint added to the statement domain */
void pluto_update_deps(Stmt *stmt, PlutoConstraints *cst, PlutoProg *prog)
{
    int i, c;

    Stmt **stmts = prog->stmts;

    assert(cst->ncols == stmt->domain->ncols);

    for (i=0; i<prog->ndeps; i++) {
        Dep *dep = prog->deps[i];
        if (stmts[dep->src] == stmt) {
            PlutoConstraints *cst_l = pluto_constraints_dup(cst);
            Stmt *tstmt = stmts[dep->dest];
            for (c=0; c<tstmt->dim; c++) {
                pluto_constraints_add_dim(cst_l, stmt->dim, NULL);
            }
            pluto_constraints_add(dep->dpolytope, cst_l);
            pluto_constraints_free(cst_l);
        }
        if (stmts[dep->dest] == stmt) {
            PlutoConstraints *cst_l = pluto_constraints_dup(cst);
            Stmt *sstmt = stmts[dep->src];
            for (c=0; c<sstmt->dim; c++) {
                pluto_constraints_add_dim(cst_l, 0, NULL);
            }
            pluto_constraints_add(dep->dpolytope, cst_l);
            pluto_constraints_free(cst_l);
        }
    }

    for (i=0; i<prog->ntransdeps; i++) {
        Dep *dep = prog->transdeps[i];
        if (stmts[dep->src] == stmt) {
            PlutoConstraints *cst_l = pluto_constraints_dup(cst);
            Stmt *tstmt = stmts[dep->dest];
            for (c=0; c<tstmt->dim; c++) {
                pluto_constraints_add_dim(cst_l, stmt->dim, NULL);
            }
            pluto_constraints_add(dep->dpolytope, cst_l);
            pluto_constraints_free(cst_l);
        }
        if (stmts[dep->dest] == stmt) {
            PlutoConstraints *cst_l = pluto_constraints_dup(cst);
            Stmt *sstmt = stmts[dep->src];
            for (c=0; c<sstmt->dim; c++) {
                pluto_constraints_add_dim(cst_l, 0, NULL);
            }
            pluto_constraints_add(dep->dpolytope, cst_l);
            pluto_constraints_free(cst_l);
        }
    }
}

/* Are these statements completely fused until the innermost level */
int pluto_are_stmts_fused(Stmt **stmts, int nstmts, const PlutoProg *prog)
{
    int num;

    if (prog->num_hyperplanes <= 1) return 1;

    Ploop **loops = pluto_get_loops_under(stmts, nstmts, prog->num_hyperplanes-2, prog, &num);
    pluto_loops_free(loops, num);

    return num==1;
}


/* 
 * Diamond Tiling
 */
int pluto_diamond_tile(PlutoProg *prog)
{
    int b, d, nbands, conc_start_enabled, conc_start_enabled_band;

    IF_DEBUG(printf("[pluto] pluto_diamond_tile\n")); 

    conc_start_enabled = 0;

    /* Get the permutability constraints since a call to
     * detect_transformation_properties with update dep satisfaction levels
     * and we won't get the constraints we want */

    /* Don't free basecst */
    PlutoConstraints *basecst = get_permutability_constraints(prog);

<<<<<<< HEAD
    PlutoConstraints *boundcst = get_coeff_bounding_constraints_for_cone_complement(prog);

    pluto_constraints_add(basecst, boundcst);
    pluto_constraints_free(boundcst);

    /* 
     * For partial concurrent, if we are trying to find a hyperplane c 
     * such that the face f is in the cone of c and a previously found 
     * hyperplane h, then h is the cone_complement of c
     */
    pluto_detect_transformation_properties(prog);
=======
    pluto_compute_dep_directions(prog);
    pluto_compute_dep_satisfaction(prog);

>>>>>>> 6f42c2fd
    Band **bands = pluto_get_outermost_permutable_bands(prog, &nbands);

    for (b=0; b<nbands; b++) {
        PlutoMatrix **cone_complement_hyps;
        Band *band = bands[b];
        int evict_pos;
        int i, first_loop_hyp, cone_complement_pos, ni, s;

        /* Band should not have outer parallelism */
        if (pluto_loop_is_parallel(prog, band->loop)) continue;

        /* Band should have inner parallelism */
        Ploop **iloops = pluto_get_loops_immediately_inner(band->loop, prog, &ni);
        for (i=0; i<ni; i++) {
            for (s=0; s<band->loop->nstmts; s++) {
                if (!pluto_loop_is_parallel_for_stmt(prog, iloops[i], 
                            band->loop->stmts[s])) break;
            }
            if (s<band->loop->nstmts) break;
        }
        if (i<ni) {
            pluto_loops_free(iloops, ni);
            continue;
        }

        /* Pure Inner parallelism should be lost via tiling */
        for (i=0; i<ni; i++) {
            if (!pluto_loop_has_satisfied_dep_with_component(
                        prog, iloops[i])) break;
        }
        pluto_loops_free(iloops, ni);
        if (i<ni) continue;

        /* Iteration space should have concurrent start */
        PlutoMatrix *fmat = get_face_with_concurrent_start(prog, band);
        if (!fmat) continue;

        /* face with concurrent start shouldn't be normal to all hyperplanes
         * of all statements in this band */
        for (s=0; s<band->loop->nstmts; s++) {
            for (d=band->loop->depth; d<band->loop->depth + band->width; d++) {
                if (!pluto_vector_is_normal(band->loop->stmts[s]->trans, d,
                        fmat, s)) break;
            }
            if (d < band->loop->depth + band->width) break;
        }
        if (s == band->loop->nstmts) {
            printf("row normal\n");
            continue;
        }

        cone_complement_hyps = malloc(
                band->loop->nstmts*sizeof(PlutoMatrix *));
        for (i=0; i<band->loop->nstmts; i++) {
            cone_complement_hyps[i] = NULL;
        }

        first_loop_hyp = band->loop->depth;
        /* 
         * Find hyperplane that will be replaced by the newly found
         * hyperplane
         * Concurrent start pertains to the first band alone
         */
        evict_pos = find_hyperplane_to_be_evicted(band, fmat, prog);

        /* If we haven't yet found the cone_complement_pos, just 
         * choose the first one as the cone_complement_pos */
        cone_complement_pos = first_loop_hyp;

        /* If first_loop_hyp hyperplane itself is to be replaced, 
         * choose the next one as cone_complement_pos */
        if (evict_pos == first_loop_hyp) cone_complement_pos++ ;
        conc_start_enabled_band = find_cone_complement_hyperplane(band, fmat, evict_pos,
                cone_complement_pos, basecst, prog, cone_complement_hyps);
        pluto_matrix_free(fmat);

        /* Re-arrange the transformation matrix if concurrent start
         * was found, store the replaced hyperplane so that it can be 
         * put back for the right intra-tile order */
        if (conc_start_enabled_band) {
            IF_DEBUG(printf("[pluto] Transformations before concurrent start enable\n")); 
            IF_DEBUG(pluto_transformations_pretty_print(prog););
            IF_DEBUG(pluto_print_hyperplane_properties(prog););
            for (i=0; i<band->loop->nstmts; i++){
                Stmt *stmt = band->loop->stmts[i];
                /* Since we do concurrent start only once */
                assert(stmt->evicted_hyp == NULL);
                stmt->evicted_hyp = pluto_matrix_alloc(1, stmt->trans->ncols);
                copy_hyperplane(stmt->evicted_hyp->val[0], 
                        stmt->trans->val[evict_pos], stmt->trans->ncols);
                copy_hyperplane(stmt->trans->val[evict_pos], 
                        cone_complement_hyps[i]->val[0], stmt->trans->ncols);
                stmt->evicted_hyp_pos = evict_pos;
            }
        }

        conc_start_enabled |= conc_start_enabled_band;

        for (i=0; i<band->loop->nstmts; i++) {
            pluto_matrix_free(cone_complement_hyps[i]);
        }
        free(cone_complement_hyps);
    }

    pluto_bands_free(bands, nbands);

    if (conc_start_enabled) {
        pluto_dep_satisfaction_reset(prog);
        PLUTO_MESSAGE(printf("[pluto] Concurrent start hyperplanes found\n"););
        IF_DEBUG(printf("[pluto] Transformations after concurrent start enable\n")); 
        IF_DEBUG(pluto_transformations_pretty_print(prog););
    }

    return conc_start_enabled;
}<|MERGE_RESOLUTION|>--- conflicted
+++ resolved
@@ -2239,23 +2239,9 @@
     /* Don't free basecst */
     PlutoConstraints *basecst = get_permutability_constraints(prog);
 
-<<<<<<< HEAD
-    PlutoConstraints *boundcst = get_coeff_bounding_constraints_for_cone_complement(prog);
-
-    pluto_constraints_add(basecst, boundcst);
-    pluto_constraints_free(boundcst);
-
-    /* 
-     * For partial concurrent, if we are trying to find a hyperplane c 
-     * such that the face f is in the cone of c and a previously found 
-     * hyperplane h, then h is the cone_complement of c
-     */
-    pluto_detect_transformation_properties(prog);
-=======
     pluto_compute_dep_directions(prog);
     pluto_compute_dep_satisfaction(prog);
 
->>>>>>> 6f42c2fd
     Band **bands = pluto_get_outermost_permutable_bands(prog, &nbands);
 
     for (b=0; b<nbands; b++) {

--- conflicted
+++ resolved
@@ -268,52 +268,8 @@
   return count;
 }
 
-<<<<<<< HEAD
-PlutoMatrix *construct_cplex_objective(const PlutoConstraints *cst,
-                                       const PlutoProg *prog) {
-=======
-/**
- * Coefficient bounds when finding the cone complement; the cone complement
- * could have (and always has in the case of Pluto as opposed to Pluto+)
- * negative coefficients. So, we can't assume non-negative coefficients as in
- * the remaining Pluto hyperplanes
- */
-static PlutoConstraints *
-get_coeff_bounding_constraints_for_cone_complement(PlutoProg *prog) {
-  int i, npar, nstmts, nvar;
-  PlutoConstraints *cst;
-
-  npar = prog->npar;
-  nstmts = prog->nstmts;
-  nvar = prog->nvar;
-
-  cst = pluto_constraints_alloc(1, CST_WIDTH);
-
-  /* Lower bound for bounding coefficients */
-  for (i = 0; i < npar + 1; i++) {
-    pluto_constraints_add_lb(cst, i, 0);
-  }
-  /* Lower bound for transformation coefficients */
-  for (int s = 0; s < nstmts; s++) {
-    for (i = 0; i < nvar; i++) {
-      /* Set this to -4 (is enough) */
-      IF_DEBUG2(printf("[pluto_get_coeff_bound_for_cone_complement] Adding "
-                       "lower bound %d for stmt dim coefficients\n",
-                       -4););
-      pluto_constraints_add_lb(cst, npar + 1 + s * (nvar + 1) + i, -4);
-    }
-    /* Translation coefficients need not be negative */
-    IF_DEBUG2(printf("[pluto_get_coeff_bound_for_cone_complement] Adding lower "
-                     "bound %d for stmt translation coefficient\n",
-                     0););
-    pluto_constraints_add_lb(cst, npar + 1 + s * (nvar + 1) + nvar, 0);
-  }
-  return cst;
-}
-
 static PlutoMatrix *construct_cplex_objective(const PlutoConstraints *cst,
                                               const PlutoProg *prog) {
->>>>>>> 78d0dd6a
   int npar = prog->npar;
   int nvar = prog->nvar;
   PlutoMatrix *obj = pluto_matrix_alloc(1, cst->ncols - 1);

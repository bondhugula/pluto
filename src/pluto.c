/*
 * PLUTO: An automatic parallelizer and locality optimizer
 *
 * Copyright (C) 2007-2012 Uday Bondhugula
 *
 * This file is part of Pluto.
 *
 * Pluto is free software; you can redistribute it and/or modify
 * it under the terms of the GNU General Public License as published by
 * the Free Software Foundation; either version 3 of the License, or
 * (at your option) any later version.

 * This program is distributed in the hope that it will be useful,
 * but WITHOUT ANY WARRANTY; without even the implied warranty of
 * MERCHANTABILITY or FITNESS FOR A PARTICULAR PURPOSE.  See the
 * GNU General Public License for more details.
 *
 * A copy of the GNU General Public Licence can be found in the file
 * `LICENSE' in the top-level directory of this distribution.
 *
 */
#include <stdio.h>
#include <stdlib.h>
#include <assert.h>
#include <math.h>
#include <string.h>
#include <stdbool.h>

#include <sys/time.h>

#include "pluto.h"
#include "math_support.h"
#include "constraints.h"
#include "post_transform.h"
#include "program.h"
#include "transforms.h"
#include "ddg.h"
#include "version.h"

void pluto_print_colours(int *colour,PlutoProg *prog);
bool* innermost_dep_satisfaction_dims(PlutoProg *prog, bool *tile_preventing_deps);
bool colour_scc(int scc_id, int *colour, int c, int stmt_pos, int pv, PlutoProg *prog);


bool dep_satisfaction_test(Dep *dep, PlutoProg *prog, int level);

int get_num_unsatisfied_deps(Dep **deps, int ndeps);
int get_num_unsatisfied_inter_stmt_deps(Dep **deps, int ndeps);
int get_num_unsatisfied_inter_scc_deps(PlutoProg *prog);

int pluto_diamond_tile(PlutoProg *prog);

<<<<<<< HEAD
void LOOP(PlutoProg* prog, int loop, int pseudo_id);
void SCC(PlutoProg* prog, int loop, int scc_id, int pseudo_id);


int src_acc_dim(PlutoProg* prog, PlutoMatrix* mat)
{

    int i,j,count=0;

    for(i=0;i<mat->nrows;i++)
    {
        for(j=0;j<prog->nvar;j++)
        {
            if(mat->val[i][j])
            {
                count++;
                break;
            }
        }
    }

    return count;
}

int is_on_loop(PlutoProg* prog, PlutoConstraints* dpolytope, int j)
{
    int i, count = 0;
    for(i=0;i<prog->nvar;i++) {
        if(dpolytope->val[j][i]) {
            count++;
            break;
        }
    }
    for(i=prog->nvar;i<2*prog->nvar;i++) {
        if(dpolytope->val[j][i]) {
            count++;
            break;
        }
    }

    if(count==2) return true;
    else return false;
}

/* 
 * Returns true if the two statements have the same transformation
 * This is useful to determine if the statements are in the same loop (i.e. they have the same original transformation)
 */

bool pluto_domain_equality(Stmt* stmt1, Stmt* stmt2)
{

    PlutoMatrix* mat1 = stmt1->trans,* mat2 = stmt2->trans;

    if(stmt1->dim_orig != stmt2->dim_orig || mat1->nrows!=mat2->nrows || mat1->ncols!=mat2->ncols) return false;

    int i,j,depth=0,scalar;

    for(i=0;i<mat1->nrows;i++) {
	scalar = 1;
	if(depth==stmt1->dim_orig) break;
        for(j=0;j<mat1->ncols;j++) {
	    if(j<mat1->ncols-1 && mat1->val[i][j]) scalar = 0;
            if(mat1->val[i][j]!=mat2->val[i][j]) return false;
        }
	if(scalar==0) depth++;
    }
    return true;
}


/* 
 * Returns true if the two domains are the same
 */

bool pluto_domain_equality1(PlutoConstraints* mat1, PlutoConstraints* mat2)
{

    if(mat1->nrows!=mat2->nrows || mat1->ncols!=mat2->ncols) return false;

    int i,j;

    for(i=0;i<mat1->nrows;i++) {
        for(j=0;j<mat2->ncols;j++) {
            if(mat1->val[i][j]!=mat2->val[i][j]) return false;
        }
    }
    return true;
}

/* 
 * Returns the loop number to which Statement s belongs
 */

int which_loop(const PlutoProg* prog, int s)
{
    int i;
    for(i=0;i<prog->nloops;i++) {
        if(s<=prog->loops[i] && s > (i==0?-1:prog->loops[i-1])) return i;
    }
    return -1;
=======
static double rtclock()
{
    struct timezone Tzp;
    struct timeval Tp;
    int stat;
    stat = gettimeofday (&Tp, &Tzp);
    if (stat != 0) printf("Error return from gettimeofday: %d",stat);
    return(Tp.tv_sec + Tp.tv_usec*1.0e-6);
>>>>>>> 3004cda9
}

/*
 * Returns the number of (new) satisfied dependences at this level
 *
 * NOTE: for every unsatisfied dependence, this function tests if the entire
 * dependence has been satisfied at 'level'
 *
 */

int dep_satisfaction_update(PlutoProg *prog, int level)
{
    int i;
    int num_new_carried;

    int ndeps = prog->ndeps;
    Dep **deps = prog->deps;

    num_new_carried = 0;

    IF_DEBUG(printf("[pluto] dep_satisfaction_update (level %d)\n", level););

    for (i=0; i<ndeps; i++) {
        Dep *dep = deps[i];
        if (!dep_is_satisfied(dep)) {
            dep->satisfied = dep_satisfaction_test(dep, prog, level);
            if (dep->satisfied) {
                IF_MORE_DEBUG(printf("[pluto] dep_satisfaction_update: dep %d satisfied\n", i+1););
                if (!IS_RAR(dep->type)) num_new_carried++;
                dep->satisfaction_level = level;
            }
        }
    }
    IF_DEBUG(printf("\t %d dep(s) satisfied\n", num_new_carried););

    return num_new_carried;
}

/* Check whether all deps are satisfied */
int deps_satisfaction_check(PlutoProg *prog)
{
    int i;

    for (i=0; i<prog->ndeps; i++) {
        if (IS_RAR(prog->deps[i]->type)) continue;
        if (!dep_is_satisfied(prog->deps[i])) {
            return false;
        }
    }
    return true;
}

void pluto_dep_satisfaction_reset(PlutoProg *prog)
{
    int i;

    IF_DEBUG(printf("[pluto] pluto_dep_satisfaction_reset\n"););

    for (i=0; i<prog->ndeps; i++) {
        prog->deps[i]->satisfied = false;
        prog->deps[i]->satisfaction_level = -1;
    }
}

/*
 * Conservative but powerful enough: until a dependence has been completely
 * satisfied (a level at which it is completely satisifed), a non-zero
 * dependence component would set satvec for that level to one
 */
void pluto_compute_dep_satisfaction(PlutoProg *prog)
{
    int i, level;

    IF_DEBUG(printf("[pluto] pluto_compute_dep_satisfaction\n"););

    pluto_dep_satisfaction_reset(prog);
    
    for (i=0; i<prog->num_hyperplanes; i++) {
        dep_satisfaction_update(prog, i);
    }

    /* Create and set satisfaction vectors */
    for (i=0; i<prog->ndeps; i++) {
        Dep *dep = prog->deps[i];
        if (IS_RAR(dep->type)) continue;


        if (dep->satvec) free(dep->satvec);
        dep->satvec = (int *) malloc(prog->num_hyperplanes*sizeof(int));

        /* Direction vectors should be available */
        assert(dep->dirvec != NULL);

        for (level=0; level<prog->num_hyperplanes; level++) {
            if (dep->dirvec[level] != DEP_ZERO &&
                    (dep->satisfaction_level >= level || dep->satisfaction_level == -1)) {
                dep->satvec[level] = 1;
            }else{
                dep->satvec[level] = 0;
            }
        }
    }
}



bool dep_is_satisfied(Dep *dep)
{
    return dep->satisfied;
}


int num_satisfied_deps (Dep *deps, int ndeps)
{
    int i;

    int num_satisfied = 0;
    for (i=0; i<ndeps; i++) {
        if (IS_RAR(deps[i].type)) continue;
        if (dep_is_satisfied(&deps[i])) num_satisfied++;
    }

    return num_satisfied;
}


int num_inter_stmt_deps (Dep *deps, int ndeps)
{
    int i;
    int count;

    count=0;
    for (i=0; i<ndeps; i++) {
        if (IS_RAR(deps[i].type)) continue;
        if (deps[i].src != deps[i].dest) {
            count++;
        }
    }
    return count;
}

int num_inter_scc_deps (Stmt *stmts, Dep *deps, int ndeps)
{
    int i, count;

    count=0;
    for (i=0; i<ndeps; i++) {
        if (IS_RAR(deps[i].type)) continue;
        if (dep_is_satisfied(&deps[i])) continue;
        if (stmts[deps[i].src].scc_id != stmts[deps[i].dest].scc_id)
            count++;
    }
    return count;
}

/**
 * Coefficient bounds when finding the cone complement; the cone complement
 * could have (and always has in the case of Pluto as opposed to Pluto+)
 * negative coefficients. So, we can't assume non-negative coefficients as in
 * the remaining Pluto hyperplanes
 */
static PlutoConstraints *get_coeff_bounding_constraints_for_cone_complement(PlutoProg *prog)
{
    int i, npar, nstmts, nvar, s;
    PlutoConstraints *cst;

    npar = prog->npar;
    nstmts = prog->nstmts;
    nvar = prog->nvar;

    cst = pluto_constraints_alloc(1, CST_WIDTH);

    /* Lower bound for bounding coefficients */
    for (i=0; i<npar+1; i++)  {
        pluto_constraints_add_lb(cst, i, 0);
    }
    /* Lower bound for transformation coefficients */
    for (s=0; s<nstmts; s++)  {
        for (i=0; i<nvar; i++)  {
            /* Set this to -4 (is enough) */
            IF_DEBUG2(printf("[pluto_get_coeff_bound_for_cone_complement] Adding lower bound %d for stmt dim coefficients\n", -4););
            pluto_constraints_add_lb(cst, npar+1+s*(nvar+1)+i, -4);
        }
        /* Translation coefficients need not be negative */
        IF_DEBUG2(printf("[pluto_get_coeff_bound_for_cone_complement] Adding lower bound %d for stmt translation coefficient\n", 0););
        pluto_constraints_add_lb(cst, npar+1+s*(nvar+1)+nvar, 0);
    }
    return cst;
}


PlutoMatrix* construct_cplex_objective(const PlutoConstraints *cst, const PlutoProg *prog)
{
    int npar = prog->npar;
    int nvar = prog->nvar;
    int i, j, k;

    PlutoMatrix *obj = pluto_matrix_alloc(1, cst->ncols-1);
    pluto_matrix_set(obj, 0);

    /* u */
    for (j=0; j<npar; j++) {
        obj->val[0][j] = 5*5*nvar*prog->nloops;
    }
<<<<<<< HEAD
    /* w
     * */
    obj->val[0][npar] = 5*nvar*prog->nloops;
=======
    /* w */
    obj->val[0][npar] = 5*nvar*prog->nstmts;
>>>>>>> 3004cda9

    for (i=0, j=npar+1; i<prog->nloops; i++) {
        for (k=j; k<j+prog->stmts[prog->loops[i]]->dim_orig; k++) {
            obj->val[0][k] = (nvar+2)*(prog->stmts[prog->loops[i]]->dim_orig-(k-j));
        }
        /* constant shift */
        obj->val[0][k] = 1;
        j += prog->stmts[prog->loops[i]]->dim_orig + 1;
    }
    return obj;
}


/*
 * This calls pluto_constraints_lexmin, but before doing that does some preprocessing
 * - removes variables that we know will be assigned 0 - also do some
 *   permutation/substitution of variables
 */
int64 *pluto_prog_constraints_lexmin(PlutoConstraints *cst, PlutoProg *prog)
{
    Stmt **stmts;
    int i, j, k;
    int nvar, npar, del_count, nloops;
    int64 *sol, *fsol;
    PlutoConstraints *newcst;
    double t_start;

    stmts = prog->stmts;
    nvar = prog->nvar;
    npar = prog->npar;
    nloops = prog->nloops;

    assert(cst->ncols - 1 == CST_WIDTH - 1);

    /* Remove redundant variables - that don't appear in your outer loops */
    int redun[npar+1+nloops*(nvar+1)+1];
    for (i=0; i<npar+1; i++)    {
        redun[i] = 0;
    }

    for (i=0; i<nloops; i++)    {
        for (j=0; j<nvar; j++)    {
            redun[npar+1+i*(nvar+1)+j] = !stmts[prog->loops[i]]->is_orig_loop[j];
        }
        redun[npar+1+i*(nvar+1)+nvar] = 0;
    }
    redun[npar+1+nloops*(nvar+1)] = 0;

    del_count = 0;
    newcst = pluto_constraints_dup(cst);
    for (j = 0; j < cst->ncols-1; j++) {
        if (redun[j]) {
            pluto_constraints_remove_dim(newcst, j-del_count);
            del_count++;
        }
    }

    /* Permute the constraints so that if all else is the same, the original
     * hyperplane order is preserved (no strong reason to do this) */
    /* We do not need to permute in case of pluto-lp-dfp */
    if (!options->dfp){
    j = npar + 1;
    for (i=0; i<nloops; i++)    {
        for (k=j; k<j+(stmts[prog->loops[i]]->dim_orig)/2; k++) {
            pluto_constraints_interchange_cols(newcst, k, j + (stmts[prog->loops[i]]->dim_orig - 1 - (k-j)));
        }
        j += stmts[prog->loops[i]]->dim_orig+1;
    }

    }
    IF_DEBUG(printf("[pluto] pluto_prog_constraints_lexmin (%d variables, %d constraints)\n",
                cst->ncols-1, cst->nrows););

    /* Solve the constraints using chosen solvers*/
    if (options->islsolve) {
        t_start = rtclock(); 
        sol = pluto_constraints_lexmin_isl(newcst, DO_NOT_ALLOW_NEGATIVE_COEFF);
        prog->mipTime += rtclock()-t_start;
    }
#ifdef GLPK
    else if (options->glpk || options->lp || options->dfp) {
         
        double **val = NULL;
        int **index = NULL;
        int num_ccs, nrows;
        num_ccs = 0;

        PlutoMatrix *obj = construct_cplex_objective(newcst, prog);

        if (options->lp) {
            nrows = newcst->ncols-1-npar-1;
            populate_scaling_csr_matrices_for_pluto_program(&index, &val, nrows, prog);
            num_ccs = prog->ddg->num_ccs;
        }

        t_start = rtclock(); 
        sol = pluto_prog_constraints_lexmin_glpk(newcst, obj, val, index, npar, num_ccs);
        prog->mipTime += rtclock()-t_start;

        pluto_matrix_free(obj);
        if (options->lp) {
            for (i=0; i<nrows; i++) {
                free(val[i]);
                free(index[i]);
            }
            free(val);
            free(index);
        }
    }
#endif
    else {
        t_start = rtclock(); 
        sol = pluto_constraints_lexmin_pip(newcst, DO_NOT_ALLOW_NEGATIVE_COEFF);
        prog->mipTime += rtclock()-t_start;
    }
    /* sol = pluto_constraints_lexmin(newcst, DO_NOT_ALLOW_NEGATIVE_COEFF); */
    /* print_polylib_visual_sets("csts", newcst); */


    fsol = NULL;
    if (sol) {
        int k1, k2, q;
        int64 tmp;
        /* Permute the solution in line with the permuted cst */
<<<<<<< HEAD
        j = npar + 1;
        for (i=0; i<nloops; i++)    {
            for (k=j; k<j+(stmts[prog->loops[i]]->dim_orig)/2; k++) {
                k1 = k;
                k2 = j + (stmts[prog->loops[i]]->dim_orig - 1 - (k-j));
                tmp = sol[k1];
                sol[k1] = sol[k2];
                sol[k2] = tmp;
            }
            j += stmts[prog->loops[i]]->dim_orig+1;
=======
        if(!options->dfp){
            j = npar + 1;
            for (i=0; i<nstmts; i++)    {
                for (k=j; k<j+(stmts[i]->dim_orig)/2; k++) {
                    k1 = k;
                    k2 = j + (stmts[i]->dim_orig - 1 - (k-j));
                    tmp = sol[k1];
                    sol[k1] = sol[k2];
                    sol[k2] = tmp;
                }
                j += stmts[i]->dim_orig+1;
            }
>>>>>>> 3004cda9
        }

        fsol = (int64 *) malloc((cst->ncols-1)*sizeof(int64));

        /* Fill the soln with zeros for the redundant variables */
        q = 0;
        for (j=0; j<cst->ncols-1; j++) {
            fsol[j] = redun[j]? 0: sol[q++];
        }
        free(sol);
    }

    pluto_constraints_free(newcst);

    return fsol;
}


/* Is there an edge between some vertex of SCC1 and some vertex of SCC2? */
int ddg_sccs_direct_connected(Graph *g, PlutoProg *prog, int scc1, int scc2)
{
    int i, j;

    for (i=0; i<prog->nstmts; i++)  {
        if (prog->stmts[i]->scc_id == scc1)  {
            for (j=0; j<prog->nstmts; j++)  {
                if (prog->stmts[j]->scc_id == scc2)  {
                    if (g->adj->val[i][j] > 0)  {
                        return 1;
                    }
                }
            }
        }
    }

    return 0;
}

/* Cut dependences between two SCCs 
 * Returns: number of dependences cut  */
int cut_between_sccs_initial(PlutoProg *prog, Graph *ddg, int scc1, int scc2)
{
    Stmt **stmts = prog->stmts;
    int nstmts = prog->nstmts;

    int nvar = prog->nvar;
    int npar = prog->npar;

    int i, j, num_satisfied;

    if (!ddg_sccs_direct_connected(ddg, prog, scc1, scc2))    {
        return 0;
    }

    if (scc1 == scc2) return 0;

    bug("[pluto] -- initial: Cutting between SCC id %d and id %d", scc1, scc2);

	for(i=scc1;i<scc2-1;i++) {
        if(lord[i][0]!=lord[i+1][0])        
        break;
    }
    scc2=i+1;

    pluto_prog_add_hyperplane(prog, prog->num_hyperplanes, H_SCALAR);
    for (i=0; i<nstmts; i++) {
        pluto_stmt_add_hyperplane(stmts[i], H_SCALAR, stmts[i]->trans->nrows);
        for (j=0; j<nvar+npar; j++)  {
            stmts[i]->trans->val[stmts[i]->trans->nrows-1][j] = 0;
        }
        if (stmts[i]->scc_id < scc2)   {
            stmts[i]->trans->val[stmts[i]->trans->nrows-1][nvar+npar] = 0;
        }else{
            stmts[i]->trans->val[stmts[i]->trans->nrows-1][nvar+npar] = 1;
        }

    }
    num_satisfied =  dep_satisfaction_update(prog, stmts[0]->trans->nrows-1);
    if (num_satisfied >= 1) {
        ddg_update(ddg, prog);
    }else{
        for (i=0; i<nstmts; i++) {
            stmts[i]->trans->nrows--;
        }
        prog->num_hyperplanes--;
    }

    return num_satisfied;
}


/* Cut dependences between two SCCs 
 * Returns: number of dependences cut  */
int cut_between_sccs(PlutoProg *prog, Graph *ddg, int scc1, int scc2)
{
    Stmt **stmts = prog->stmts;
    int nstmts = prog->nstmts;

    int nvar = prog->nvar;
    int npar = prog->npar;

    int i, j, num_satisfied;

    if (!ddg_sccs_direct_connected(ddg, prog, scc1, scc2))    {
        return 0;
    }

    bug("[pluto] Cutting between SCC id %d and id %d", scc1, scc2);

    pluto_prog_add_hyperplane(prog, prog->num_hyperplanes, H_SCALAR);
    for (i=0; i<nstmts; i++) {
        pluto_stmt_add_hyperplane(stmts[i], H_SCALAR, stmts[i]->trans->nrows);
        for (j=0; j<nvar+npar; j++)  {
            stmts[i]->trans->val[stmts[i]->trans->nrows-1][j] = 0;
        }
        if (stmts[i]->scc_id < scc2)   {
            stmts[i]->trans->val[stmts[i]->trans->nrows-1][nvar+npar] = 0;
        }else{
            stmts[i]->trans->val[stmts[i]->trans->nrows-1][nvar+npar] = 1;
        }

    }
    num_satisfied =  dep_satisfaction_update(prog, stmts[0]->trans->nrows-1);
    if (num_satisfied >= 1) {
        pluto_transformation_print_level(prog, prog->num_hyperplanes-1);
        ddg_update(ddg, prog);
    }else{
        for (i=0; i<nstmts; i++) {
            stmts[i]->trans->nrows--;
        }
        prog->num_hyperplanes--;
    }

    return num_satisfied;
}


/*
 * Cut dependences between all SCCs 
 */

int cut_all_sccs(PlutoProg *prog, Graph *ddg)
{
    int i, j, num_satisfied;
    Stmt **stmts = prog->stmts;
    int nstmts = prog->nstmts;
    int nvar = prog->nvar;
    int npar = prog->npar;

    bug("[pluto] Cutting between all SCCs\n");

    if (ddg->num_sccs == 1) {
        IF_DEBUG(printf("\tonly one SCC\n"));
        return 0;
    }

    pluto_prog_add_hyperplane(prog, prog->num_hyperplanes, H_SCALAR);

    for (i=0; i<nstmts; i++)    {
        pluto_stmt_add_hyperplane(stmts[i], H_SCALAR, stmts[i]->trans->nrows);
        for (j=0; j<nvar+npar; j++)  {
            stmts[i]->trans->val[stmts[i]->trans->nrows-1][j] = 0;
        }
        stmts[i]->trans->val[stmts[i]->trans->nrows-1][nvar+npar] = stmts[i]->scc_id;

    }
    IF_DEBUG(pluto_transformation_print_level(prog, prog->num_hyperplanes-1););
    num_satisfied = dep_satisfaction_update(prog, stmts[0]->trans->nrows-1);
    ddg_update(ddg, prog);

    return num_satisfied;
}


/* This assigns the same pseudo_id to all statements in the loop */
void LOOP(PlutoProg* prog, int loop, int pseudo_id)
{
    bug("In LOOP: %d", loop);
    int i,j,num_sccs=0;
    int* sccs = (int*)malloc(sizeof(int)*prog->ddg->num_sccs);
    for(i=(loop==0?0:prog->loops[loop-1]+1);i<=prog->loops[loop];i++)
    {
        prog->stmts[i]->pseudo_scc_id=pseudo_id;
        for(j=0;j<num_sccs;j++)
        {
            if(prog->stmts[i]->scc_id==sccs[j])
                break;
        }
        if(j==num_sccs) // new SCC
        {
            num_sccs++;
            sccs[j]=prog->stmts[i]->scc_id;
            SCC(prog,loop,sccs[j],pseudo_id);
        }
    }
}

/* This assigns the same pseudo_id to statements in the same SCC at the current loop level even
 * though those SCCs may be across different loops (as they appear in the original program) */
void SCC(PlutoProg* prog, int loop, int scc_id, int pseudo_id)
{
    bug("In SCC: %d %d", loop, scc_id);
    int i;
    for(i=0;i<prog->nstmts;i++)
    {
        if(prog->stmts[i]->scc_id==scc_id && prog->stmts[i]->pseudo_scc_id==-1)
        {
            prog->stmts[i]->pseudo_scc_id=pseudo_id;
            if(which_loop(prog, i)!=loop)
                LOOP(prog, which_loop(prog, i), pseudo_id);
        }
    }
}


/*
 * Cut dependences between all O-molecules
 */

int cut_all_molecules(PlutoProg *prog, Graph *ddg)
{

    int i, j, num_satisfied,k,l;
    Stmt **stmts = prog->stmts;
    int nstmts = prog->nstmts;
    int nvar = prog->nvar;
    int npar = prog->npar;

    bug("Cutting between all molecules\n");

    if (ddg->num_sccs == 1) {
        IF_DEBUG(printf("\t only one SCC\n"));
        return 0;
    }

    pluto_prog_add_hyperplane(prog, prog->num_hyperplanes, H_SCALAR);
    //    prog->hProps[prog->num_hyperplanes-1].type = H_SCALAR;

    for (i=0; i<nstmts; i++)    {
        pluto_stmt_add_hyperplane(stmts[i], H_SCALAR, stmts[i]->trans->nrows);
        //        pluto_matrix_add_row(stmts[i]->trans, stmts[i]->trans->nrows);
        for (j=0; j<nvar+npar; j++)  {
            stmts[i]->trans->val[stmts[i]->trans->nrows-1][j] = 0;
        }
        stmts[i]->trans->val[stmts[i]->trans->nrows-1][nvar+npar] = -1; //stmts[i]->scc_id;

    }


    for(i=0;i<nstmts;i++)
        stmts[i]->pseudo_scc_id=-1;


    int loop,pseudo_id=0;
    for(loop=0;loop<prog->nloops;loop++)
    {

        if(stmts[(loop==0)?0:prog->loops[loop-1]+1]->pseudo_scc_id!=-1)
            continue;

        bug("In cut_all_molecules");

        LOOP(prog, loop, pseudo_id);

        pseudo_id++;

    }

/* 
 * The following code makes sure that no source statement gets scheduled later than its destination statement 
 * This may otherwise happen when assigning SCC IDs to SCCs using our modified algorithm
 */

    for(i=0;i<pseudo_id;i++)
    {
        for(j=0;j<pseudo_id;j++)
        {
            for(k=0;k<nstmts;k++)
            {
                if(stmts[k]->pseudo_scc_id==j && stmts[k]->trans->val[stmts[k]->trans->nrows-1][nvar+npar]!=-1)
                    break;
                for(l=0;l<nstmts;l++)
                {
                    if(stmts[k]->pseudo_scc_id==j && stmts[l]->pseudo_scc_id!=stmts[k]->pseudo_scc_id && prog->ddg->adj->val[l][k] && stmts[l]->trans->val[stmts[l]->trans->nrows-1][nvar+npar]==-1)
                        break;
                }
                if(l!=nstmts)
                    break;
            }
            if(k==nstmts)
            {
                for(k=0;k<nstmts;k++)
                    if(stmts[k]->pseudo_scc_id==j)
                        stmts[k]->trans->val[stmts[k]->trans->nrows-1][nvar+npar] = i;
                break;
            }
        }
    }

    for(i=0;i<nstmts;i++)
        bug("%d %d",stmts[i]->scc_id,stmts[i]->pseudo_scc_id);

    num_satisfied = dep_satisfaction_update(prog, stmts[0]->trans->nrows-1);
    ddg_update(ddg, prog);

    return num_satisfied;


}

/* 
 * Cut based on dimensionalities of SCCs; if two SCCs are of different 
 * dimensionalities; separate them 
 * SCC1 -> SCC2 -> SCC3 ... ->SCCn 
 * Two neighboring SCCs won't be cut if they are of the same
 * dimensionality
 *
 * (Due to the algorithm used for computing SCCs, there are no edges 
 * between SCC<i> and SCC<j> where i > j)
 */
int cut_scc_dim_based(PlutoProg *prog, Graph *ddg)
{
    int i, j, k, count;
    Stmt **stmts = prog->stmts;
    int nvar = prog->nvar;
    int npar = prog->npar;

    if (ddg->num_sccs == 1) return 0;

    bug("Cutting based on SCC dimensionalities\n");

    count = 0;

    int cur_max_dim = ddg->sccs[0].max_dim;

    pluto_prog_add_hyperplane(prog, prog->num_hyperplanes, H_SCALAR);

    for (k=0; k<ddg->num_sccs; k++) {
        if (cur_max_dim != ddg->sccs[k].max_dim)   {
            cur_max_dim = ddg->sccs[k].max_dim;
            count++;
        }

        for (i=0; i<prog->nstmts; i++) {
            if (stmts[i]->scc_id == k)  {
                pluto_stmt_add_hyperplane(stmts[i], H_SCALAR, stmts[i]->trans->nrows);
                for (j=0; j<nvar; j++)  {
                    stmts[i]->trans->val[stmts[i]->trans->nrows-1][j] = 0;
                }
                stmts[i]->trans->val[stmts[i]->trans->nrows-1][nvar+npar] = count;
            }
        }
    }

    int num_new_carried = dep_satisfaction_update(prog, stmts[0]->trans->nrows-1);

    if (num_new_carried >= 1)   {
        IF_DEBUG(pluto_transformation_print_level(prog, prog->num_hyperplanes-1););
        ddg_update(ddg, prog);
    }else{
        for (i=0; i<prog->nstmts; i++) {
            stmts[i]->trans->nrows--;
        }
        prog->num_hyperplanes--;
    }

    return num_new_carried;
}

/* Heuristic cut */
void cut_smart(PlutoProg *prog, Graph *ddg)
{
    if (ddg->num_sccs == 0) return;

        cut_all_molecules(prog, ddg);

}


/* Distribute conservatively to maximize (rather random) fusion chance */
void cut_conservative(PlutoProg *prog, Graph *ddg)
{
    int i, j;

    if (cut_scc_dim_based(prog,ddg))   {
        return;
    }

    /* Cut in the center */
    if (cut_between_sccs(prog,ddg,ceil(ddg->num_sccs/2.0)-1,
                ceil(ddg->num_sccs/2.0)))  {
        return;
    }

    /* Cut between SCCs that are far away */
    for (i=0; i<ddg->num_sccs-1; i++) {
        for (j=ddg->num_sccs-1; j>=i+1; j--) {
            if (prog->stmts[0]->trans->nrows <= 4*prog->nvar+2)   {
                if (cut_between_sccs(prog,ddg,i,j)) {
                    return;
                }
            }else{
                cut_all_sccs(prog, ddg);
                return;
            }
        }
    }
}

/* 
 * Determine constraints to ensure linear independence of hyperplanes 
 *
 * lin_ind_mode = EAGER: all statement hyperplanes have to be linearly independent
 * w.r.t existing ones (ignoring stmts that already have enough lin ind solns)
 *              = LAZY: at least one statement that does not have enough
 * linearly independent solutions will get a new linearly independent
 * hyperplane (this is enough to make progress)
 */
PlutoConstraints *get_linear_ind_constraints(const PlutoProg *prog, 
        const PlutoConstraints *cst, bool lin_ind_mode)
{
    int nloops, i, j, k, orthosum;
    int orthonum[prog->nloops];
    PlutoConstraints ***orthcst;
    Stmt **stmts;

    IF_DEBUG(printf("[pluto] get_linear_ind_constraints\n"););

    stmts = prog->stmts;
    nloops = prog->nloops;

    orthcst = (PlutoConstraints ***) malloc(nloops*sizeof(PlutoConstraints **));

    orthosum = 0;

    /* Get orthogonality constraints for each statement */
    for (j=0; j<nloops; j++)    {
        orthcst[j] = get_stmt_ortho_constraints(stmts[prog->loops[j]], 
                prog, cst, &orthonum[j]);
        orthosum += orthonum[j];
    }

    PlutoConstraints *indcst = pluto_constraints_alloc(1, CST_WIDTH);

    if (orthosum >= 1) {
        if (lin_ind_mode == EAGER) {
            /* Look for linearly independent hyperplanes for all stmts */
            for (j=0; j<nloops; j++)    {
                if (orthonum[j] >= 1)   {
                    IF_DEBUG2(printf("Added ortho constraints for S%d\n", j+1););
                    pluto_constraints_add(indcst, orthcst[j][orthonum[j]-1]);
                }
            }
        }else{
            assert(lin_ind_mode == LAZY);
            /* At least one stmt should have a linearly independent hyperplane */
            for (i=0; i<prog->nloops; i++) {
                /* Everything was initialized to zero */
                if (orthonum[i] >= 1) {
                    for (j=0; j<CST_WIDTH-1; j++) {
                        indcst->val[0][j] += orthcst[i][orthonum[i]-1]->val[0][j];
                    }
                }
            }
            indcst->val[0][CST_WIDTH-1] = -1;
            indcst->nrows = 1;
            IF_DEBUG2(printf("Added \"at least one\" linear ind constraints\n"););
            IF_DEBUG2(pluto_constraints_pretty_print(stdout, indcst););
        }
    }

    for (j=0; j<nloops; j++)    {
        for (k=0; k<orthonum[j]; k++)   {
            pluto_constraints_free(orthcst[j][k]);
        }
        free(orthcst[j]);
    }
    free(orthcst);

    return indcst;
}


/* Find all linearly independent permutable band of hyperplanes at a level. 
 *
 * See sub-functions for hyp_search_mode and lin_ind_mode
 *
 * If all statements already have enough linearly independent solutions, no
 * independence constraints will be generated, and since no non-trivial
 * solution constraints are added in such a case, the trivial zero solution will 
 * end up being returned.
 * */
int find_permutable_hyperplanes(PlutoProg *prog, bool hyp_search_mode, 
        int max_sols, int band_depth)
{
    int num_sols_found, j, k;
    int64 *bestsol;
    PlutoConstraints *basecst, *nzcst, *boundcst;
    PlutoConstraints *currcst;

    int nstmts = prog->nstmts;
    int nloops = prog->nloops;
    Stmt **stmts = prog->stmts;
    int nvar = prog->nvar;
    int npar = prog->npar;

    IF_DEBUG(fprintf(stdout, "[pluto] find_permutable_hyperplanes: max solution(s): %d; band depth: %d\n", max_sols, band_depth));

    assert(max_sols >= 0);

    if (max_sols == 0) return 0;

    /* Don't free basecst */
    basecst = get_permutability_constraints(prog);
    boundcst = get_coeff_bounding_constraints(prog);
    pluto_constraints_add(basecst, boundcst);
    pluto_constraints_free(boundcst);
    // print_polylib_visual_sets("pluto", basecst);

    num_sols_found = 0;
    /* We don't expect to add a lot to basecst - just ortho constraints
     * and trivial soln avoidance constraints; instead of duplicating basecst,
     * we will just allocate once and copy each time */
    currcst = pluto_constraints_alloc(basecst->nrows+nloops+nvar*nloops, 
            CST_WIDTH);

    do{
        pluto_constraints_copy(currcst, basecst);
        nzcst = get_non_trivial_sol_constraints(prog, hyp_search_mode);
        pluto_constraints_add(currcst, nzcst);
        pluto_constraints_free(nzcst);

        PlutoConstraints *indcst = get_linear_ind_constraints(prog, currcst, hyp_search_mode);
        // print_polylib_visual_sets("ind", indcst);
        IF_DEBUG2(printf("linear independence constraints\n"));
        IF_DEBUG2(pluto_constraints_pretty_print(stdout, indcst););

        if (indcst->nrows == 0) {
            /* If you don't have any independence constraints, we would end 
             * up finding the same solution that was found earlier; so we 
             * won't find anything new */
            IF_DEBUG(printf("No linearly independent rows\n"););
            bestsol = NULL;
        }else{
            pluto_constraints_add(currcst, indcst);
            IF_DEBUG(printf("[pluto] (Band %d) Solving for hyperplane #%d\n", band_depth+1, num_sols_found+1));
            // IF_DEBUG2(pluto_constraints_pretty_print(stdout, currcst));
            bestsol = pluto_prog_constraints_lexmin(currcst, prog);
        }
        pluto_constraints_free(indcst);

        if (bestsol != NULL)    {
            
            int cut=0;
            for(j=0;j<prog->ndeps;j++) {
                if(prog->deps[j]->temp_across && num_sols_found < prog->deps[j]->fuse_depth && pluto_domain_equality(prog->stmts[prog->deps[j]->src],prog->stmts[prog->deps[j]->dest])) {
                    for(k=0;k<nvar;k++) {
                        if(bestsol[npar+1+which_loop(prog,prog->deps[j]->src)*(nvar+1)+k] != bestsol[npar+1+which_loop(prog,prog->deps[j]->dest)*(nvar+1)+k])
                            break;
                    }
                    if(k!=nvar || (bestsol[npar+1+which_loop(prog,prog->deps[j]->src)*(nvar+1)+nvar]!=bestsol[npar+1+which_loop(prog,prog->deps[j]->dest)*(nvar+1)+nvar])) {
        		        bug("Cutting between SCCs to prevent illegal transformation with var-lib");
                        cut=1;
                        cut_between_sccs(prog,prog->ddg,prog->stmts[prog->deps[j]->src]->scc_id,prog->stmts[prog->deps[j]->dest]->scc_id);
                    }                        	
                }
            }
            
            if(cut) {
                free(bestsol);
                continue;     
            }           

            bug("Sols left to be found: # %d",max_sols-num_sols_found-1);
            IF_DEBUG(fprintf(stdout, "[pluto] find_permutable_hyperplanes: found a hyperplane\n"));
            num_sols_found++;

            pluto_prog_add_hyperplane(prog, prog->num_hyperplanes, H_LOOP);

            for (j=0; j<nstmts; j++)    {
                Stmt *stmt = stmts[j];
                pluto_stmt_add_hyperplane(stmt, H_UNKNOWN, stmt->trans->nrows);
                for (k=0; k<nvar; k++)    {
                    stmt->trans->val[stmt->trans->nrows-1][k] = 
                        bestsol[npar+1+which_loop(prog,j)*(nvar+1)+k];
                }
                /* No parameteric shifts */
                for (k=nvar; k<nvar+npar; k++)    {
                    stmt->trans->val[stmt->trans->nrows-1][k] = 0;
                }
                stmt->trans->val[stmt->trans->nrows-1][nvar+npar] = 
                    bestsol[npar+1+which_loop(prog,j)*(nvar+1)+nvar];

                stmt->hyp_types[stmt->trans->nrows-1] =  
                    pluto_is_hyperplane_scalar(stmt, stmt->trans->nrows-1)?
                    H_SCALAR: H_LOOP;

            }

            free(bestsol);

            IF_DEBUG(pluto_transformation_print_level(prog, prog->num_hyperplanes-1););
        }else{
            IF_DEBUG(fprintf(stdout, "[pluto] find_permutable_hyperplanes: No hyperplane found\n"));
        }
    }while (num_sols_found < max_sols && bestsol != NULL);

    pluto_constraints_free(currcst);

    /* Same number of solutions are found for each stmt */
    return num_sols_found;
}

/*
 * Returns H_LOOP if this hyperplane is a real loop or H_SCALAR if it's a scalar
 * dimension (beta row or node splitter)
 */
int get_loop_type(Stmt *stmt, int level)
{
    int j;

    for (j=0; j<stmt->trans->ncols-1; j++)    {
        if (stmt->trans->val[level][j] > 0)  {
            return H_LOOP;
        }
    }

    return H_SCALAR;
}


/* Cut based on the .fst file; returns 0 if it fails  */
bool precut(PlutoProg *prog, Graph *ddg, int depth)
{
    int ncomps;

    int nstmts = prog->nstmts;

    int stmtGrp[nstmts][nstmts];
    int grpCount[nstmts];

    int i, j, k;

    if (depth != 0) return false;

    Stmt **stmts = prog->stmts;
    int nvar = prog->nvar;
    int npar = prog->npar;

    FILE *cutFp = fopen(".fst", "r");

    if (cutFp)  {
        int tile;

        fscanf(cutFp, "%d", &ncomps);

        if (ncomps > nstmts)   {
            printf("You have an .fst in your directory that is invalid for this source\n");
            printf("No fusion/distribution forced\n");
            return false;
        }

        for (i=0; i<ncomps; i++)    {
            fscanf(cutFp, "%d", &grpCount[i]);
            assert(grpCount[i] <= nstmts);
            for (j=0; j<grpCount[i]; j++)    {
                fscanf(cutFp, "%d", &stmtGrp[i][j]);
                assert(stmtGrp[i][j] <= nstmts-1);
            }
            fscanf(cutFp, "%d", &tile);
            for (j=0; j<grpCount[i]; j++)    
                for (k=0; k<stmts[stmtGrp[i][j]]->dim_orig; k++)
                    stmts[stmtGrp[i][j]]->tile = tile;
        }

        fclose(cutFp);

        /* Update transformation matrices */
        for (i=0; i<nstmts; i++)    {
            pluto_stmt_add_hyperplane(stmts[i], H_SCALAR, stmts[i]->trans->nrows);
        }

        for (i=0; i<ncomps; i++)    {
            for (j=0; j<grpCount[i]; j++)    {
                int id = stmtGrp[i][j];
                for (k=0; k<nvar+npar; k++)  {
                    stmts[id]->trans->val[stmts[id]->trans->nrows-1][k] = 0;
                }
                stmts[id]->trans->val[stmts[id]->trans->nrows-1][nvar+npar] = i;
            }
        }

        pluto_prog_add_hyperplane(prog, prog->num_hyperplanes, H_SCALAR);

        dep_satisfaction_update(prog, prog->num_hyperplanes-1);
        ddg_update(ddg, prog);

        return true;
    }else{
        FILE *precut = fopen(".precut", "r");
        int ignore, rows, cols, tile, tiling_depth;

        if (precut) {
            /* Num of statements */
            fscanf(precut, "%d", &ignore);

            assert(ignore == prog->nstmts);

            /* Tiling depth */
            fscanf(precut, "%d", &tiling_depth);

            for (i=0; i<prog->nstmts; i++)  {
                /* Read scatterings */
                fscanf(precut, "%d", &rows);
                fscanf(precut, "%d", &cols);

                for (k=0; k<rows; k++)  {
                    /* Transformation is in polylib format
                     * <stmt_orig_dim>+<npar>+1 (first column for equality) */
                    assert(cols == 1+stmts[i]->dim_orig+npar+1);

                    /* For equality - ignore the zero */
                    fscanf(precut, "%d", &ignore);
                    assert(ignore == 0);

                    pluto_stmt_add_hyperplane(stmts[i], H_UNKNOWN, stmts[i]->trans->nrows);

                    for (j=0; j<nvar; j++)    {
                        if (stmts[i]->is_orig_loop[j])  {
                            fscanf(precut, "%lld", &stmts[i]->trans->val[stmts[i]->trans->nrows-1][j]);
                        }else{
                            stmts[i]->trans->val[stmts[i]->trans->nrows-1][j] = 0;
                        }
                    }
                    for (j=0; j<npar; j++)    {
                        fscanf(precut, "%d", &ignore);
                        stmts[i]->trans->val[stmts[i]->trans->nrows-1][nvar+j] = 0;
                    }
                    /* Constant part */
                    fscanf(precut, "%lld", &stmts[i]->trans->val[stmts[i]->trans->nrows-1][nvar+npar]);
                    if (get_loop_type(stmts[i], stmts[i]->trans->nrows-1)
                            == H_LOOP)  {
                        stmts[i]->hyp_types[stmts[i]->trans->nrows-1] = H_LOOP;
                    }else{
                        stmts[i]->hyp_types[stmts[i]->trans->nrows-1] = H_SCALAR;
                    }

                }

                /* Number of tiling levels */
                fscanf(precut, "%d", &ignore);

                /* FIXME: to tile or not is specified depth-wise, why? Just
                 * specify once */
                for (j=0; j<tiling_depth; j++)    {
                    fscanf(precut, "%d", &tile);
                }
                stmts[i]->tile = tile;
            }

            /* Set hProps correctly and update satisfied dependences */
            for (k=0; k<rows; k++)  {
                pluto_prog_add_hyperplane(prog, prog->num_hyperplanes, H_UNKNOWN);
                for (i=0; i<nstmts; i++)    {
                    if (get_loop_type(stmts[i], stmts[0]->trans->nrows-rows+k)
                            == H_LOOP)  {
                        prog->hProps[prog->num_hyperplanes-1].type = H_LOOP;
                    }else{
                        prog->hProps[prog->num_hyperplanes-1].type = H_SCALAR;
                    }
                }
                dep_satisfaction_update(prog, prog->num_hyperplanes-1);
                ddg_update(ddg, prog);
            }
            return true;
        }

        return false;
    }
}


void pluto_compute_dep_directions(PlutoProg *prog)
{
    int i, level;

    Dep **deps = prog->deps;

    for (i=0; i<prog->ndeps; i++)   {
        if (deps[i]->dirvec != NULL)  {
            free(deps[i]->dirvec);
        }
        deps[i]->dirvec = (DepDir *)malloc(prog->num_hyperplanes*sizeof(DepDir));
        for (level=0; level < prog->num_hyperplanes; level++)  {
            deps[i]->dirvec[level] = get_dep_direction(deps[i], prog, level);
        }
    }
}

void pluto_detect_hyperplane_types_stmtwise(PlutoProg *prog)
{
    int s, i;

    for (s=0; s<prog->nstmts; s++) {
        Stmt *stmt = prog->stmts[s];
        for (i=0; i<stmt->trans->nrows; i++) {
            stmt->hyp_types[i] = pluto_is_hyperplane_loop(stmt, i)? H_LOOP:H_SCALAR;
        }
    }
}

/* Detect H_LOOP or H_SCALAR from scratch */
void pluto_detect_hyperplane_types(PlutoProg *prog)
{
    int i, depth;
    int nstmts = prog->nstmts;

    for (depth=0; depth<prog->num_hyperplanes; depth++) {
        for (i=0; i<nstmts; i++) {
            if (pluto_is_hyperplane_loop(prog->stmts[i], depth)) break;
        }
        prog->hProps[depth].type = (i<nstmts)? H_LOOP: H_SCALAR;
    }
}


/* Detect tilable bands; calculate dependence components (in transformed 
 * space); calls simple dep satisfaction checks */
void pluto_detect_transformation_properties(PlutoProg *prog)
{
    int level, i, j;
    FILE* skipdeps;	
    Stmt **stmts = prog->stmts;
    Dep **deps = prog->deps;
    int band, num_loops_in_band;

    /* OUTDATED */
    assert(0);

    IF_DEBUG(printf("[pluto] pluto_detect_transformation_properties\n"););

    if (prog->nstmts == 0) return;

    HyperplaneProperties *hProps = prog->hProps;

    assert(prog->num_hyperplanes == stmts[0]->trans->nrows);

    /* First compute satisfaction levels */
    pluto_compute_dep_directions(prog);
    pluto_compute_dep_satisfaction(prog);

    band = 0;
    num_loops_in_band = 0;
    int bandStart = 0, num;

    for (level=0; level < prog->num_hyperplanes; ) {
        for (i=0; i<prog->ndeps; i++)   {
            if (IS_RAR(deps[i]->type)) continue;

            num=-1;
            skipdeps=fopen("skipdeps.txt","r");
            while(!feof(skipdeps)) {
                fscanf(skipdeps,"%d",&num);
                if(num==i) {
                    num=-2;
                    break;
                }
            }
            fclose(skipdeps);    		
            if(num==-2) continue;           

            if (deps[i]->satisfaction_level < level && 
                    hProps[deps[i]->satisfaction_level].type == H_SCALAR) continue;
            if (deps[i]->satisfaction_level >= bandStart 
                    && deps[i]->dirvec[level] != DEP_ZERO) {
                bug("level, fwd-dep, sat-level: %d %d %d %d", level, i, deps[i]->satisfaction_level,deps[i]->dirvec[level]);
                break;
            }
        }

        if (i==prog->ndeps) {
            /* This band information is not used later; since band detection
             * is done again more accurately based on the scattering tree as
             * opposed to global depths; this is only used to output band
             * numbers conservatively when printing transformation properties */
            hProps[level].dep_prop = PARALLEL;
            hProps[level].band_num = band;
            if (hProps[level].type != H_SCALAR) num_loops_in_band++;
            level++;
        }else{

            for (i=0; i<prog->ndeps; i++)   {
                if (IS_RAR(deps[i]->type)) continue;

            	num=-1;
            	skipdeps=fopen("skipdeps.txt","r");
            	while(!feof(skipdeps)) {
            	    fscanf(skipdeps,"%d",&num);
            	    if(num==i) {
            	        num=-2;
            	        break;
            	    }
            	}
            	fclose(skipdeps);    		
            	if(num==-2) continue;           

                /* Dependences satisfied at scalar dimensions earlier are fine (even 
                 * if at dimensions in the same band */
                if (deps[i]->satisfaction_level < level && 
                        hProps[deps[i]->satisfaction_level].type == H_SCALAR) continue;
                /* Dependences satisfied within the band or not satisfied yet
                 * should have non-negative components */
                if (deps[i]->satisfaction_level >= bandStart 
                        && (deps[i]->dirvec[level] == DEP_MINUS 
                            || deps[i]->dirvec[level] == DEP_STAR)) {
                    bug("%d %d %d %d %d %d %d", i, deps[i]->src,deps[i]->dest,deps[i]->dirvec[level],DEP_MINUS,DEP_STAR, level);
                    break;
                }
            }
            if (i==prog->ndeps) {
                hProps[level].dep_prop = PIPE_PARALLEL;
                hProps[level].band_num = band;
                if (hProps[level].type != H_SCALAR) num_loops_in_band++;

                level++;
            }else{
                /* Dependence violation if assertion fails: 
                 * basically, the current level has negative
                 * components for some unsatisfied dependence
                 *
                 * CORRECTION: under partial satisfaction, this can happen.
                 */
                if (num_loops_in_band == 0) {
                    fprintf(stdout, "[pluto] Unfortunately, the transformation computed has violated a dependence.\n");
                    fprintf(stdout, "\tPlease make sure there is no inconsistent/illegal .fst file in your working directory.\n");
                    fprintf(stdout, "\tIf not, this usually is a result of a bug in the dependence tester,\n");
                    fprintf(stdout, "\tor a bug in Pluto's auto transformation.\n");
                    fprintf(stdout, "\tPlease send this input file to the author if possible.\n");
                    pluto_transformations_pretty_print(prog);
                    pluto_print_hyperplane_properties(prog);
                    pluto_compute_dep_directions(prog);
                    pluto_print_dep_directions(prog);
                    assert(0);
                }

                band++;
                bandStart = level;
                if (num_loops_in_band == 1) {
                    if (hProps[level-1].dep_prop == PIPE_PARALLEL)
                        hProps[level-1].dep_prop = SEQ;
                }
                num_loops_in_band = 0;
            }

        }
    }

    if (num_loops_in_band == 1) {
        if (hProps[level-1].dep_prop == PIPE_PARALLEL)
            hProps[level-1].dep_prop = SEQ;
    }

    /* 
     * This functionality is obsolete since Ploop based functions are now used
     * Permutable bands of loops could have inner parallel loops; they 
     * all have been detected as fwd_dep (except the outer parallel one of a band); 
     * we just modify those to parallel */
    for (i=0; i<prog->num_hyperplanes; i++)  {
        for (j=0; j<prog->ndeps; j++) {
            if (IS_RAR(deps[j]->type)) continue;
            if (deps[j]->satisfaction_level >= i && deps[j]->dirvec[i] != DEP_ZERO) break;
        }

        if (j==prog->ndeps)   {
            if (hProps[i].dep_prop == PIPE_PARALLEL)    {
                hProps[i].dep_prop = PARALLEL;
            }
        }
    }

    pluto_detect_hyperplane_types_stmtwise(prog);
}


void pluto_print_depsat_vectors(PlutoProg *prog, int levels)
{
    int i, j;
    Dep **deps;

    deps = prog->deps;

    printf("\nSatisfaction vectors for transformed program\n");

    for (i=0; i<prog->ndeps; i++) {
        assert(deps[i]->satvec != NULL);
        printf("Dep %d: S%d to S%d: ", i+1, deps[i]->src+1, deps[i]->dest+1);
        printf("(");
        for (j=0; j<levels; j++) {
            printf("%d, ", deps[i]->satvec[j]);
        }
        printf(")\n");
    }
}

void pluto_print_dep_directions(PlutoProg *prog)
{
    int i, j, ndeps, nlevels;
    Dep **deps;
   
    deps = prog->deps;
    ndeps = prog->ndeps;
    nlevels = prog->num_hyperplanes;

    printf("\nDirection vectors for transformed program\n");

    for (i=0; i<ndeps; i++) {
        printf("Dep %d: S%d to S%d: ", i+1, deps[i]->src+1, deps[i]->dest+1);
        printf("(");
        for (j=0; j<nlevels; j++) {
            printf("%c, ", deps[i]->dirvec[j]);
        }
        assert(deps[i]->satvec != NULL);
        printf(") satisfied: %s, satvec: (", 
                deps[i]->satisfied? "yes":" no");
        for (j=0; j<nlevels; j++) {
            printf("%d, ", deps[i]->satvec[j]);
        }
        printf("), sat level: %d", deps[i]->satisfaction_level);

        for (j=0; j<nlevels; j++) {
            if (deps[i]->dirvec[j] > 0)  {
                break;
            }
            /* Just because this is not printed does not mean a dependence has
             * not been violated; it could still be */
            if (deps[i]->dirvec[j] < 0) {
                printf("Dep %d violated: S%d to S%d\n", i, deps[i]->src+1, deps[i]->dest+1);
                printf("%d %d\n", deps[i]->satisfaction_level, deps[i]->satisfied);
            }else if (deps[i]->dirvec[j] < 0) {
                printf("Dep %d violated: S%d to S%d\n", i, deps[i]->src+1, deps[i]->dest+1);
                printf("%d %d\n", deps[i]->satisfaction_level, deps[i]->satisfied);
            }
        }

        printf("\n");
    }
}


/* 
 * 1. Pad statement domains to maximum domain depth to make it easier to construct
 * scheduling constraints. These will be removed before the actual ILP
 * runs, and just before pluto_auto_transform returns
 *
 * 2. Pre-process dependence domains to allow a single affine bounding
 * expression to be constructed. Fix this implementation (too brittle).
 */
void normalize_domains(PlutoProg *prog)
{
    int i, j, k;

    int nvar = prog->nvar;
    int npar = prog->npar;

    /* if a dep distance <= N and another <= M, how do you bound it, no
     * way to express max(N,M) as a single affine function, when space is
     * built for each dependence, it doesn't know anything about a parameter
     * that does not appear in its dpolyhedron, and so it will assign the
     * coeff corresponding to that param in the bounding function constraints
     * local to the dependence to zero, and what if some other dep needs that 
     * particular coeff to be >= 1 for bounding? 
     *
     * Solution: global context should be available
     *
     * How to construct? Just put together all constraints on parameters alone in
     * the global context, i.e., eliminate iterators out of each domain and
     * aggregate constraints on the parameters, and add them to each
     * dependence polyhedron
     */
    int count=0;
    if (npar >= 1)	{
        PlutoConstraints *context = pluto_constraints_alloc(prog->nstmts*npar, npar+1);
        pluto_constraints_set_names(context, prog->params);
        for (i=0; i<prog->nstmts; i++)    {
            PlutoConstraints *copy = pluto_constraints_dup(prog->stmts[i]->domain);
            for (j=0; j<prog->stmts[i]->dim_orig; j++)    {
                fourier_motzkin_eliminate(copy, 0);
            }
            assert(copy->ncols == npar+1);
            count += copy->nrows;

            if (count <= prog->nstmts*npar)    {
                pluto_constraints_add(context, copy);
                pluto_constraints_free(copy);
            }else{
                pluto_constraints_free(copy);
                break;
            }
        }
        pluto_constraints_simplify(context);
        IF_DEBUG(printf("[pluto] parameter context from domains\n"););
        IF_DEBUG(pluto_constraints_compact_print(stdout, context););

        /* Add context to every dep polyhedron */
        for (i=0; i<prog->ndeps; i++) {
            PlutoConstraints *bounding_poly = 
                pluto_constraints_dup(prog->deps[i]->dpolytope);

            for (k=0; k<context->nrows; k++) {
                pluto_constraints_add_inequality(bounding_poly);

                /* Already initialized to zero */

                for (j=0; j<npar+1; j++){
                    bounding_poly->val[bounding_poly->nrows-1][j+bounding_poly->ncols-(npar+1)] = 
                        context->val[k][j];
                }
            }
            /* Update reference, add_row can resize */
            pluto_constraints_free(prog->deps[i]->bounding_poly);
            prog->deps[i]->bounding_poly = bounding_poly;
        }
        pluto_constraints_free(context);
    }else{
        IF_DEBUG(printf("\tNo global context\n"));
    }

    /* Add padding dimensions to statement domains */
    for (i=0; i<prog->nstmts; i++)    {
        Stmt *stmt = prog->stmts[i];
        int orig_depth = stmt->dim_orig;
        assert(orig_depth == stmt->dim);
        for (j=orig_depth; j<nvar; j++)  {
            pluto_sink_statement(stmt, stmt->dim, 0, prog);
        }
    }

    for (i=0; i<prog->ndeps; i++)    {
        Dep *dep = prog->deps[i];
        int src_dim = prog->stmts[dep->src]->dim;
        int target_dim = prog->stmts[dep->dest]->dim;
        assert(dep->dpolytope->ncols == src_dim+target_dim+prog->npar+1);
    }

    /* Normalize rows of dependence polyhedra */
    for (k=0; k<prog->ndeps; k++)   {
        /* Normalize by gcd */
        PlutoConstraints *dpoly = prog->deps[k]->dpolytope;

        for(i=0; i<dpoly->nrows; i++)   {
            pluto_constraints_normalize_row(dpoly, i);
        }
    }

    /* Avoid the need for bounding function coefficients to take negative
     * values */
    bool *neg = malloc(sizeof(bool)*npar);
    for (k=0; k<prog->ndeps; k++) {
        Dep *dep = prog->deps[k];
        PlutoConstraints *dpoly = dep->dpolytope;

        bzero(neg, npar*sizeof(bool));

        if (dpoly->nrows == 0) continue;

        for (j=2*nvar; j<2*nvar+npar; j++)  {
            int min = dpoly->val[0][j];
            int max = dpoly->val[0][j];
            for (i=1; i<dpoly->nrows; i++)  {
                min = PLMIN(dpoly->val[i][j], min);
                max = PLMAX(dpoly->val[i][j], max);
            }

            if (min < 0 && max <= 0)    {
                neg[j-2*nvar] = true;
                IF_DEBUG(printf("Dep %d has negative coeff's for parameter %s\n",
                            dep->id, prog->params[j-2*nvar]));
            }
        }

        /* For parameters appearing with negative coefficients in upper bounds */
        for (j=0; j<npar; j++)  {
            if (neg[j])   {
                pluto_constraints_add_inequality(dep->bounding_poly);
                dep->bounding_poly->val[dep->bounding_poly->nrows-1][2*nvar+j] = 1;
            }
        }
    }
    free(neg);
}


/* Remove padding dimensions that were added earlier; transformation matrices
 * will have stmt->dim + npar + 1 after this function */
void denormalize_domains(PlutoProg *prog)
{
    int i, j;

    int nvar = prog->nvar;
    int npar = prog->npar;

    for (i=0; i<prog->nstmts; i++)  {
        int del_count;
        Stmt *stmt = prog->stmts[i];
        del_count = 0;
        for (j=0; j<nvar; j++)  {
            if (!stmt->is_orig_loop[j-del_count]) {
                pluto_stmt_remove_dim(stmt, j-del_count, prog);
                if (stmt->evicted_hyp) {
                    pluto_matrix_remove_col(stmt->evicted_hyp, j-del_count);
                }
                del_count++;
            }
        }

        assert(stmt->domain->ncols == stmt->dim+npar+1);
        assert(stmt->trans->ncols == stmt->dim+npar+1);

        for (j=0; j<stmt->dim; j++)  {
            stmt->is_orig_loop[j] = 1;
        }
    }
}

/*
 * Finds domain face that allows concurrent start (for diamond tiling)
 * FIXME: iteration space boundaries are assumed to be corresponding to
 * rectangular ones
 *
 * Returns: matrix with row i being the concurrent start face for Stmt i
 */
PlutoMatrix *get_face_with_concurrent_start(PlutoProg *prog, Band *band)
{
    PlutoConstraints *bcst;
    int s, _s, j, nz, nvar, npar;
    PlutoMatrix *conc_start_faces;

    IF_DEBUG(printf("[pluto] get_face_with_concurrent_start for band\n\t"););
    IF_DEBUG(pluto_band_print(band););

    npar = prog->npar;
    nvar = prog->nvar;

    PlutoConstraints *fcst = get_feautrier_schedule_constraints(prog, 
            band->loop->stmts, band->loop->nstmts);

    bcst = get_coeff_bounding_constraints(prog);
    pluto_constraints_add(fcst, bcst);
    pluto_constraints_free(bcst);

    int64 *sol = pluto_prog_constraints_lexmin(fcst, prog);
    pluto_constraints_free(fcst);

    if (!sol) {
        IF_DEBUG(printf("[pluto] get_face_with_concurrent_start: no valid 1-d schedules \n"););
        return NULL;
    }

    conc_start_faces = pluto_matrix_alloc(band->loop->nstmts, nvar+npar+1);
    pluto_matrix_set(conc_start_faces, 0);

    for (s=0, _s=0; s<prog->nstmts; s++) {
        if (!pluto_stmt_is_member_of(s, band->loop->stmts, 
                    band->loop->nstmts)) continue;
        assert(_s <= band->loop->nstmts-1);
        for (j=0; j<nvar; j++) {
            conc_start_faces->val[_s][j] = sol[npar+1+s*(nvar+1)+j];
        }
        conc_start_faces->val[_s][nvar+npar] = sol[npar+1+s*(nvar+1)+nvar];
        _s++;
    }
    free(sol);

    IF_DEBUG(printf("[pluto] get_face_with_concurrent_start: 1-d schedules\n"););
    for (s=0; s<band->loop->nstmts; s++) {
        IF_DEBUG(printf("\tf(S%d) = ", band->loop->stmts[s]->id+1););
        IF_DEBUG(pluto_affine_function_print(stdout, conc_start_faces->val[s], nvar+npar,
                    band->loop->stmts[s]->domain->names););
        IF_DEBUG(printf("\n"););
    }

    /* 1-d schedule should be parallel to an iteration space boundary 
     * FIXME: assuming canonical boundaries */
    for (s=0; s<band->loop->nstmts; s++) {
        nz = 0;
        for (j=0; j<nvar; j++) {
            if (conc_start_faces->val[s][j]) nz++;
        }
        if (nz != 1) break;
    }

    if (s < band->loop->nstmts) {
        pluto_matrix_free(conc_start_faces);
        IF_DEBUG(printf("[pluto] No iteration space faces with concurrent start for all statements\n"););
        return NULL;
    }

    IF_DEBUG(printf("[pluto] faces with concurrent start found for all statements\n"););

    return conc_start_faces;
}


/*
 * Find hyperplane inside the cone  of previously found hyperplanes 
 * and the face allowing concurrent start
 *
 * conc_start_faces[i]: concurrent start face for statement $i$
 *
 * evict_pos: position of the hyperplane to be evicted by the one that will
 * enable concurrent start
 *
 * cone_complement_pos: in case of partial concurrent start, the 
 * hyperplane that will form the cone with the conc start hyperplane
 *
 * cone_complement_hyps will set to the cone complement hyperplanes found
 * for statements in the band
 */
int find_cone_complement_hyperplane(Band *band, PlutoMatrix *conc_start_faces, int evict_pos, 
        int cone_complement_pos, PlutoConstraints *basecst, PlutoProg *prog, 
        PlutoMatrix **cone_complement_hyps)
{
    int i, s, j, k, lambda_k, nstmts, nvar, npar;
    int64 *bestsol;
    PlutoConstraints *con_start_cst, *lastcst;

    nvar = prog->nvar;
    npar = prog->npar;
    nstmts = band->loop->nstmts;

    IF_DEBUG(printf("[pluto] find_cone_complement_hyperplane for band\n\t"););
    IF_DEBUG(pluto_band_print(band););

    /* lastcst is the set of additional constraints */
    lastcst = pluto_constraints_alloc(2*nvar*nstmts, 
            (npar+1+prog->nstmts*(nvar+1)+1) + nvar*nstmts);

    /* all lambdas >=1 */
    for (i=0; i<nstmts; i++) {
        int stmt_offset = npar+1+prog->nstmts*(nvar+1)+i*nvar;
        for (j=0; j<nvar; j++)  {
            pluto_constraints_add_inequality(lastcst);
            lastcst->val[lastcst->nrows-1][stmt_offset+j] =1;
            lastcst->val[lastcst->nrows-1][lastcst->ncols-1] = -1;
        }
    }

    /* Now, add the constraints for the new hyperplane to be in the cone
     * of the face and the negatives of the hyperplanes already found
     * (excluding the one being evicted: at `evict_pos') */
    for (s=0; s<nstmts; s++) {
        Stmt *stmt = band->loop->stmts[s];
        int stmt_offset1= npar+1+stmt->id*(nvar+1);
        int stmt_offset2= npar+1+prog->nstmts*(nvar+1)+s*nvar;
        for (j=0; j<nvar; j++)  {
            pluto_constraints_add_equality(lastcst);
            lastcst->val[lastcst->nrows-1][stmt_offset1+j] =1;

            lastcst->val[lastcst->nrows-1][stmt_offset2] = -(conc_start_faces->val[s][j]);

            if (options->partlbtile) {
                lastcst->val[lastcst->nrows-1][stmt_offset2+1] = 
                    stmt->trans->val[cone_complement_pos][j];
            }else{
                lambda_k = 0;
                /* Just for the band depth hyperplanes */
                for (k=band->loop->depth; k < band->loop->depth + band->width; k++){
                    if (k != evict_pos && stmt->hyp_types[k] != H_SCALAR) {
                        lastcst->val[lastcst->nrows-1][stmt_offset2+lambda_k+1] = stmt->trans->val[k][j];
                        lambda_k++;
                    }
                }
            }
            lastcst->val[lastcst->nrows-1][lastcst->ncols-1] = 0;
        }
    }

    /*
     * con_start_cst serves the same purpose as Pluto ILP formulation, but 
     * with expanded constraint-width to incorporate lambdas
     *
     * No need of non-zero solution constraints
     */
    con_start_cst = pluto_constraints_dup(basecst);

    PlutoConstraints *boundcst = get_coeff_bounding_constraints_for_cone_complement(prog);
    pluto_constraints_add(con_start_cst, boundcst);
    pluto_constraints_free(boundcst);

    for (i=0; i<nvar*nstmts; i++) {
        pluto_constraints_add_dim(con_start_cst, basecst->ncols-1, NULL);
    }

    pluto_constraints_add(con_start_cst, lastcst);
    pluto_constraints_free(lastcst);
    // printf("Cone complement constraints\n");
    // pluto_constraints_pretty_print(stdout, con_start_cst);

    /* pluto_constraints_lexmin is being called directly */
    bestsol = pluto_constraints_lexmin(con_start_cst, ALLOW_NEGATIVE_COEFF);
    pluto_constraints_free(con_start_cst);

    /* pluto_constraints_lexmin is being called directly */
    if (bestsol == NULL) {
        printf("[pluto] No concurrent start possible\n");
    }else{
        IF_DEBUG(printf("[pluto] Concurrent start possible\n"););
        for (j=0; j<nstmts; j++) {
            Stmt *stmt = band->loop->stmts[j];
            cone_complement_hyps[j] =
                pluto_matrix_alloc(1, stmt->dim+npar+1);
            for (k=0; k<nvar; k++)    {
                cone_complement_hyps[j]->val[0][k] =
                    bestsol[npar+1+ stmt->id*(nvar+1) + k];
            }
            /* No parametric shifts */
            for (k=nvar; k<nvar+npar; k++)    {
                cone_complement_hyps[j]->val[0][k] = 0;
            }
            cone_complement_hyps[j]->val[0][nvar+npar] =
                bestsol[npar+1+ stmt->id*(nvar+1) + nvar];

            IF_DEBUG(printf("\tcone_complement(S%d) = ", stmt->id+1););
            IF_DEBUG(pluto_affine_function_print(stdout, cone_complement_hyps[j]->val[0], nvar, stmt->iterators););
            IF_DEBUG(printf("\n"););
        }
        free(bestsol);
    }

    return (cone_complement_hyps[0] == NULL)? 0:1; 
}

/* 
 * Check if the d'th row for any statement in the band is parallel to the
 * face allowing concurrent start
 */
int is_concurrent_start_face(Band *band, PlutoMatrix *conc_start_faces, int d)
{
    int s;

    for (s=0; s<band->loop->nstmts; s++){
        if (pluto_vector_is_parallel(band->loop->stmts[s]->trans, d,
                conc_start_faces, s)) {
            return 1;
        }
    }
    return 0;
}

/* 
 * Find the hyperplace parallel to the concurrent start face 
 * that will be evicted; if there is none, return
 * the last hyperplane
 */
int find_hyperplane_to_be_evicted(Band *band, PlutoMatrix *conc_start_faces, PlutoProg *prog)
{
    int d;
    for (d=band->loop->depth; d < band->loop->depth + band->width-1; d++){
        if (is_concurrent_start_face(band, conc_start_faces, d)) return d;
    }
    /* Return the last one */
    return band->loop->depth + band->width - 1; 
}



int get_first_non_scalar_hyperplane(PlutoProg *prog, int start, int end)
{
    int i;
    for (i=start; i<=end; i++){
        if (prog->hProps[i].type == H_LOOP) return i;
    }
    return -1;
}

/* Copy h2 into h1 */
static void copy_hyperplane(int64 *h1, int64 *h2, int ncols)
{
    int j;

    for(j=0; j<ncols; j++){
        h1[j] = h2[j];
    }
}

#if 0
/* Swap hyperplanes h1 and h2 */
static void swap_hyperplanes(int64 *h1, int64 *h2, int ncols)
{
    int64 tmp;
    int j;

    for(j=0; j<ncols; j++){
        tmp = h2[j];
        h2[j] = h1[j];
        h1[j] = tmp;
    }
}
#endif

/* 
 * Top-level automatic transformation algoritm 
 *
 * All dependences are reset to unsatisfied before starting
 *
 */ 
int pluto_auto_transform(PlutoProg *prog)
{
    int i, j, s, nsols, conc_start_found, depth, satisfied = 0;
    /* The maximum number of linearly independent solutions needed across all
     * statements */
    int num_ind_sols_req;

    /* The number of linearly independent solutions found (max across all
     * statements) */
    int num_ind_sols_found;
    /* Pluto algo mode -- LAZY or EAGER */
    bool hyp_search_mode;

#ifdef GLPK
    Graph* fcg;
    int *colour, nVertices;
#endif

    Stmt **stmts = prog->stmts;
    int nstmts = prog->nstmts;

    ddg_compute_scc(prog);
    for (i=0; i<prog->ddg->num_sccs; i++){
        prog->ddg->sccs[i].vertices = NULL;
    }

    Graph *ddg = prog->ddg;
    int nvar = prog->nvar;
    int npar = prog->npar;

    prog->cst_solve_time = 0.0;
    prog->cst_const_time = 0.0;
    prog->scaling_cst_sol_time = 0.0;
    prog->mipTime = 0.0;
    prog->ilpTime = 0.0;
    prog->skew_time = 0.0;
    prog->cst_write_time = 0.0;
    prog->fcg_const_time = 0.0;
    prog->fcg_update_time = 0.0;
    prog->fcg_colour_time = 0.0;
    prog->fcg_dims_scale_time = 0.0;
    prog->fcg_cst_alloc_time = 0.0;

    prog->num_lp_calls = 0;

    if (nstmts == 0)  return 0;

    int orig_num_hyperplanes = prog->num_hyperplanes;
    HyperplaneProperties *orig_hProps = prog->hProps;

    PlutoMatrix **orig_trans = malloc(nstmts*sizeof(PlutoMatrix *));
    PlutoHypType **orig_hyp_types = malloc(nstmts*sizeof(PlutoHypType *));

    /* Get rid of any existing transformation */
    for (i=0; i<nstmts; i++) {
        Stmt *stmt = prog->stmts[i];
        /* Save the original transformation */
        orig_trans[i] = stmt->trans;
        orig_hyp_types[i] = stmt->hyp_types;
        /* Pre-allocate a little more to prevent frequent realloc */
        stmt->trans = pluto_matrix_alloc(2*stmt->dim+1, stmt->dim+npar+1);
        stmt->trans->nrows = 0;
        stmt->hyp_types = NULL;
        stmt->intra_stmt_dep_cst = NULL;
    }

    //    normalize_domains(prog);

    hyp_search_mode = EAGER;

    prog->num_hyperplanes = 0;
    prog->hProps = NULL;

    /* The number of independent solutions required for the deepest 
     * statement */
    num_ind_sols_req = 0;
    for (i=0; i<nstmts; i++)    {
        num_ind_sols_req = PLMAX(num_ind_sols_req, stmts[i]->dim);
    }

    depth = 0;

    if (precut(prog, ddg, depth))   {
        /* Distributed based on .fst or .precut file (customized user-supplied
         * fusion structure */
        num_ind_sols_found = pluto_get_max_ind_hyps(prog);
        printf("[pluto] Forced custom fusion structure from .fst/.precut\n");
        IF_DEBUG(fprintf(stdout, "%d ind solns in .precut file\n", 
                    num_ind_sols_found));
    }else{
        num_ind_sols_found = 0;
        //        if (options->fuse == SMART_FUSE)    {
        //            cut_scc_dim_based(prog,ddg);
        //        }
    }
    

    /* For diamond tiling */
    conc_start_found = 0;

<<<<<<< HEAD
	/* This is only recommended if aggressive fusion is desired */
    for(i=0;i<prog->ndeps;i++) {
        if(src_acc_dim(prog, prog->deps[i]->src_acc->mat) < prog->stmts[prog->deps[i]->src]->dim_orig && lord[prog->stmts[prog->deps[i]->src]->scc_id][0]!=lord[prog->stmts[prog->deps[i]->dest]->scc_id][0])
            cut_between_sccs_initial(prog,prog->ddg,prog->stmts[prog->deps[i]->src]->scc_id,prog->stmts[prog->deps[i]->dest]->scc_id);
    	else { // this essentially avoids pipelined parallelism - this should ideally be performed after the hyperplane is found as implemented earlier
	        for(j=0;j<prog->deps[i]->dpolytope->nrows;j++) {
                if(prog->deps[i]->dpolytope->is_eq[j] && prog->deps[i]->dpolytope->val[j][0] && is_on_loop(prog,prog->deps[i]->dpolytope,j) && prog->deps[i]->dpolytope->val[j][2*prog->nvar+prog->npar]) {
                    cut_between_sccs_initial(prog,prog->ddg,prog->stmts[prog->deps[i]->src]->scc_id,prog->stmts[prog->deps[i]->dest]->scc_id);
                    bug("Culprit dep: %d",i);
                }
            }
        }            
    }

    do{
        /* Number of linearly independent solutions remaining to be found
         * (maximum across all statements) */
        int num_sols_left;

        if (options->fuse == NO_FUSE)   {
=======
    if (options->dfp) {
#ifdef GLPK
        if(options->fuse == NO_FUSE) {
>>>>>>> 3004cda9
            ddg_compute_scc(prog);
            cut_all_sccs(prog, ddg);
        }
        compute_scc_vertices(prog->ddg);
        IF_DEBUG(printf("[Pluto] Initial DDG\n"););
        IF_DEBUG(pluto_matrix_print(stdout, prog->ddg->adj););
        /* ddg_compute_scc(prog); */
        if (!options->silent) {
            printf("[Pluto] Building fusion conflict graph\n");
        }

        nVertices = 0;
        for (i=0; i<nstmts; i++) {
            ddg->vertices[i].fcg_stmt_offset = nVertices;
            nVertices += stmts[i]->dim_orig;
        }

        colour = (int*) malloc(nVertices*sizeof(int));
        for(i=0; i<nVertices;i++){
            colour[i] = 0;
        }

<<<<<<< HEAD
        IF_DEBUG(fprintf(stdout, "[pluto] pluto_auto_transform: band level %d; %d hyperplane(s) found\n", depth, nsols));
        bug("[pluto] pluto_auto_transform: band level %d; %d hyperplane(s) found\n", depth, nsols);
        IF_DEBUG2(pluto_transformations_pretty_print(prog));

        num_ind_sols_found = pluto_get_max_ind_hyps(prog);

        if (nsols >= 1) {
            /* Diamond tiling: done for the first band of permutable loops */
            if (options->lbtile && nsols >= 2 && !conc_start_found) {
                conc_start_found = pluto_diamond_tile(prog);
            }
=======
        PlutoConstraints *permutecst = get_permutability_constraints(prog);
        IF_DEBUG(pluto_constraints_cplex_print(stdout,permutecst););

        /* Yet to start colouring hence the current_colour can be either 0 or 1 */
        prog->fcg = build_fusion_conflict_graph(prog,colour, nVertices, 0);
>>>>>>> 3004cda9


        fcg = prog->fcg;
        fcg->num_coloured_vertices = 0;
        fcg->to_be_rebuilt = false;

        IF_DEBUG(printf("[pluto] Fusion Conflict graph\n"););
        IF_DEBUG(pluto_matrix_print(stdout, fcg->adj););

        prog->total_coloured_stmts = (int*) malloc(nvar*sizeof(int));
        prog->scaled_dims = (int*) malloc(nvar*sizeof(int));
        prog->coloured_dims = 0;
        for (i=0;i<nvar;i++) {
            prog->total_coloured_stmts[i] = 0;
            prog->scaled_dims[i] = 0;
        }

        /* printf("[Pluto]: Num hyperplanes found so far %d\n", prog->num_hyperplanes); */
        find_permutable_dimensions_scc_based(colour, prog);

        IF_DEBUG(printf("[Pluto] Colouring Successful\n"););
        IF_DEBUG(pluto_print_colours(colour,prog););

        if(!options->silent && options->debug) {
            printf("[Pluto]: Transformations before skewing \n");
            pluto_transformations_pretty_print(prog);
        }

        introduce_skew(prog);

        free(colour);
        free(prog->total_coloured_stmts);
        free(prog->scaled_dims);
#endif
    } else {

        do{
            /* Number of linearly independent solutions remaining to be found
             * (maximum across all statements) */
            int num_sols_left;

            if (options->fuse == NO_FUSE)   {
                ddg_compute_scc(prog);
                cut_all_sccs(prog, ddg);
            }

            num_sols_left = 0;
            for (s=0; s<nstmts; s++) {
                /* Num linearly independent hyperplanes remaining to be
                 * found for a statement; take max across all */
                num_sols_left = PLMAX(num_sols_left, stmts[s]->dim_orig
                        - pluto_stmt_get_num_ind_hyps(stmts[s]));
            }
            /* Progress in the EAGER mode is made every time a solution is found;
             * thus, the maximum number of linearly independent solutions
             * remaining to be found is the difference between the number required
             * for the deepest statement and the number found so far for the
             * deepest statement (since in EAGER mode, if there was a statement
             * that had fewer than num_ind_sols_found linearly independent hyperplanes,
             * it means it didn't need that many hyperplanes and all of its
             * linearly independent solutions had been found */
            assert(hyp_search_mode == LAZY || num_sols_left == num_ind_sols_req - num_ind_sols_found);

            nsols = find_permutable_hyperplanes(prog, hyp_search_mode,
                    num_sols_left, depth);

            IF_DEBUG(fprintf(stdout, "[pluto] pluto_auto_transform: band level %d; %d hyperplane(s) found\n",
                        depth, nsols));
            IF_DEBUG2(pluto_transformations_pretty_print(prog));

            num_ind_sols_found = pluto_get_max_ind_hyps(prog);

            if (nsols >= 1) {
                /* Diamond tiling: done for the first band of permutable loops */
                if (options->lbtile && nsols >= 2 && !conc_start_found) {
                    conc_start_found = pluto_diamond_tile(prog);
                }

                for (j=0; j<nsols; j++)      {
                    /* Mark dependences satisfied by this solution */
                    dep_satisfaction_update(prog, stmts[0]->trans->nrows - nsols + j);
                    ddg_update(ddg, prog);
                }
            }else{
<<<<<<< HEAD
                /* Only one SCC or multiple SCCs with no unsatisfied inter-SCC
                 * deps, and no solutions found  */
                if (hyp_search_mode == EAGER)   {
                    IF_DEBUG(printf("[pluto] Switching to LAZY mode\n"););
                    bug("[pluto] Switching to LAZY mode; unsatisfied deps: %d\n",get_num_unsatisfied_inter_scc_deps(prog));
                    hyp_search_mode = LAZY;
                }else if (!deps_satisfaction_check(prog)) {
                    assert(hyp_search_mode == LAZY);
                    /* There is a problem; solutions should have been found if
                     * there were no inter-scc deps, and some unsatisfied deps
                     * existed */
                    if (options->debug || options->moredebug) {
                        printf("\tNumber of unsatisfied deps: %d\n",
                                get_num_unsatisfied_deps(prog->deps, prog->ndeps));
                        printf("\tNumber of unsatisfied inter-scc deps: %d\n",
                                get_num_unsatisfied_inter_scc_deps(prog));
                        fprintf(stdout, "[pluto] WARNING: Unfortunately, pluto cannot find any more hyperplanes.\n");
                        fprintf(stdout, "\tThis is usually a result of (1) a bug in the dependence tester,\n");
                        fprintf(stdout, "\tor (2) a bug in Pluto's auto transformation,\n");
                        fprintf(stdout, "\tor (3) an inconsistent .fst/.precut in your working directory.\n");
                        fprintf(stdout, "\tTransformation found so far:\n");
                        pluto_transformations_pretty_print(prog);
                        pluto_compute_dep_directions(prog);
                        pluto_compute_dep_satisfaction(prog);
                        pluto_print_dep_directions(prog);
=======
                /* Satisfy inter-scc dependences via distribution since we have 
                 * no more fusable loops */

                ddg_compute_scc(prog);

                if (get_num_unsatisfied_inter_scc_deps(prog) >= 1) {
                    if (options->fuse == NO_FUSE)  {
                        /* No fuse */
                        cut_all_sccs(prog, ddg);
                    }else if (options->fuse == SMART_FUSE)  {
                        /* Smart fuse (default) */
                        cut_smart(prog, ddg);
                    }else{
                        /* Max fuse */
                        if (depth >= 2*nvar+1) cut_all_sccs(prog, ddg);
                        else cut_conservative(prog, ddg);
>>>>>>> 3004cda9
                    }
                }else{
                    /* Only one SCC or multiple SCCs with no unsatisfied inter-SCC
                     * deps, and no solutions found  */
                    if (hyp_search_mode == EAGER)   {
                        IF_DEBUG(printf("[pluto] Switching to LAZY mode\n"););
                        hyp_search_mode = LAZY;
                    }else if (!deps_satisfaction_check(prog)) {
                        assert(hyp_search_mode == LAZY);
                        /* There is a problem; solutions should have been found if
                         * there were no inter-scc deps, and some unsatisfied deps
                         * existed */
                        if (options->debug || options->moredebug) {
                            printf("\tNumber of unsatisfied deps: %d\n",
                                    get_num_unsatisfied_deps(prog->deps, prog->ndeps));
                            printf("\tNumber of unsatisfied inter-scc deps: %d\n",
                                    get_num_unsatisfied_inter_scc_deps(prog));
                            fprintf(stdout, "[pluto] WARNING: Unfortunately, pluto cannot find any more hyperplanes.\n");
                            fprintf(stdout, "\tThis is usually a result of (1) a bug in the dependence tester,\n");
                            fprintf(stdout, "\tor (2) a bug in Pluto's auto transformation,\n");
                            fprintf(stdout, "\tor (3) an inconsistent .fst/.precut in your working directory.\n");
                            fprintf(stdout, "\tTransformation found so far:\n");
                            pluto_transformations_pretty_print(prog);
                            pluto_compute_dep_directions(prog);
                            pluto_compute_dep_satisfaction(prog);
                            pluto_print_dep_directions(prog);
                        }
                        denormalize_domains(prog);
                        printf("[pluto] WARNING: working with original (identity) transformation (if they exist)\n");
                        /* Restore original ones */
                        for (i=0; i<nstmts; i++) {
                            stmts[i]->trans = orig_trans[i];
                            stmts[i]->hyp_types = orig_hyp_types[i];
                            prog->num_hyperplanes = orig_num_hyperplanes;
                            prog->hProps = orig_hProps;
                        }
                        return 1;
                    }
                }
            }
<<<<<<< HEAD
        }
        /* Under LAZY mode, do a precise dep satisfaction check to take 
         * care of partial satisfaction (rarely needed) */
        if (hyp_search_mode == LAZY) pluto_compute_dep_satisfaction_precise(prog);
        depth++;

        if(!num_sols_left)
        {

            for (i=0; i<prog->ndeps; i++) {
                if (IS_RAR(prog->deps[i]->type)) continue;
                if (!dep_is_satisfied(prog->deps[i]) && which_loop(prog,prog->deps[i]->src)==which_loop(prog,prog->deps[i]->dest))    {
                    bug("Intra-scc: i: %d; satisfaction_level: %d",i,prog->deps[i]->satisfaction_level);
                }
            }

            for (i=0; i<prog->ndeps; i++) {
                if (IS_RAR(prog->deps[i]->type)) continue;
                if (!dep_is_satisfied(prog->deps[i]) && which_loop(prog,prog->deps[i]->src)!=which_loop(prog,prog->deps[i]->dest))    {
                    bug("Inter-scc: i: %d; satisfaction_level: %d",i,prog->deps[i]->satisfaction_level);
                }
            }

            for (i=0; i<prog->ndeps; i++) {
                if (IS_RAR(prog->deps[i]->type)) continue;
                if (!dep_is_satisfied(prog->deps[i]) && which_loop(prog,prog->deps[i]->src)!=which_loop(prog,prog->deps[i]->dest))    {
                    break;
                }
            }
            if(i==prog->ndeps) satisfied=1;
        }


    }while (!pluto_transformations_full_ranked(prog) || !satisfied /*|| !deps_satisfaction_check(prog)*/);
=======
            /* Under LAZY mode, do a precise dep satisfaction check to take 
             * care of partial satisfaction (rarely needed) */
            if (hyp_search_mode == LAZY) pluto_compute_dep_satisfaction_precise(prog);
            depth++;
        }while (!pluto_transformations_full_ranked(prog) || 
                !deps_satisfaction_check(prog));
    }
>>>>>>> 3004cda9

 /* Deallocate the fusion conflict graph */
    if (options->dfp){
#ifdef GLPK
        ddg = prog->ddg;
        for(i=0; i<ddg->num_sccs; i++){
            free(ddg->sccs[i].vertices);
        }
        graph_free(prog->fcg);
#endif
    }
    if (options->lbtile && !conc_start_found) {
        PLUTO_MESSAGE(printf("[pluto] Diamond tiling not possible/useful\n"););
    }

    denormalize_domains(prog);

    for (i=0; i<nstmts; i++)    {
        pluto_matrix_free(orig_trans[i]);
        free(orig_hyp_types[i]);
    }
    free(orig_trans);
    free(orig_hyp_types);
    free(orig_hProps);

    IF_DEBUG(printf("[pluto] pluto_auto_transform: successful, done\n"););

    return 0;
}


int get_num_unsatisfied_deps(Dep **deps, int ndeps)
{
    int i, count;

    count = 0;
    for (i=0; i<ndeps; i++) {
        if (IS_RAR(deps[i]->type))   continue;
        if (!deps[i]->satisfied)  {
            IF_DEBUG(printf("\tUnsatisfied dep %d\n", i+1));
            count++;
        }
    }

    return count;

}


int get_num_unsatisfied_inter_stmt_deps(Dep **deps, int ndeps)
{
    int i;

    int count = 0;
    for (i=0; i<ndeps; i++) {
        if (IS_RAR(deps[i]->type))   continue;
        if (deps[i]->src == deps[i]->dest)    continue;
        if (!deps[i]->satisfied)  {
            IF_DEBUG(printf("Unsatisfied dep %d\n", i+1));
            count++;
        }
    }

    return count;

}

int get_num_unsatisfied_inter_scc_deps(PlutoProg *prog)
{
    int i;

    int count = 0;
    for (i=0; i<prog->ndeps; i++) {
        Dep *dep = prog->deps[i];
        if (IS_RAR(dep->type))   continue;
        Stmt *src_stmt = prog->stmts[dep->src];
        Stmt *dest_stmt = prog->stmts[dep->dest];
        if (src_stmt->scc_id != dest_stmt->scc_id && !dep->satisfied)  {
            count++;
        }
    }

    return count;
}


void ddg_print(Graph *g)
{
    pluto_matrix_print(stdout, g->adj);
}


/*
 * Update the DDG - should be called when some dependences
 * are satisfied
 **/
void ddg_update(Graph *g, PlutoProg *prog)
{
    int i, j;
    Dep *dep;

    IF_DEBUG(printf("[pluto] updating DDG\n"););

    for (i=0; i<g->nVertices; i++) 
        for (j=0; j<g->nVertices; j++)
            g->adj->val[i][j] = 0;

    for (i=0; i<prog->ndeps; i++)   {
        dep = prog->deps[i];
        if (IS_RAR(dep->type)) continue;
        /* Number of unsatisfied dependences b/w src and dest is stored in the
         * adjacency matrix */
        g->adj->val[dep->src][dep->dest] += !dep_is_satisfied(dep);
    }
}


/* 
 * Create the DDG (RAR deps not included) from the unsatisfied deps
 */
Graph *ddg_create(PlutoProg *prog)
{
    int i;

    Graph *g = graph_alloc(prog->nstmts);

    for (i=0; i<prog->ndeps; i++)   {
        Dep *dep = prog->deps[i];
        /* no input dep edges in the graph */
        if (IS_RAR(dep->type)) continue;
        /* remember it's a multi-graph */
        g->adj->val[dep->src][dep->dest] += !dep_is_satisfied(dep);
    }

    return g;
}


/* 
 * Get the dimensionality of the stmt with max dimensionality in the SCC
 */
static int get_max_orig_dim_in_scc(PlutoProg *prog, int scc_id)
{
    int i;

    int max = -1;
    for (i=0; i<prog->nstmts; i++)  {
        Stmt *stmt = prog->stmts[i];
        if (stmt->scc_id == scc_id) {
            max = PLMAX(max,stmt->dim_orig);
        }
    }

    return max;
}

/* Number of vertices in a given SCC */
static int get_scc_size(PlutoProg *prog, int scc_id)
{
    int i;
    Stmt *stmt;

    int num = 0;
    for (i=0; i<prog->nstmts; i++)  {
        stmt = prog->stmts[i];
        if (stmt->scc_id == scc_id) {
            num++;
        }
    }

    return num;
}

<<<<<<< HEAD
/* schedSCCs is called from within the (new) ddg_compute_scc subroutine */
bool* schedSCCs(PlutoProg* prog, Graph* gT, int* scheduled_sccs, int num_scheduled)
{
    int i,j,k;
    PlutoMatrix* adj = prog->ddg->adj;
    bool* schedsccs = (bool* ) malloc(sizeof(bool)*gT->num_sccs);
=======
/* Compute the connected components of the graph */
void ddg_compute_cc(PlutoProg *prog)
{
    int i;
    int cc_id = -1;
    int num_cc = 0;
    int stmt_id;
    int time = 0;
    IF_DEBUG(printf("[pluto] ddg_compute_cc\n"););
    Graph *g = prog->ddg;
    /* Make the graph undirected. */
    Graph *gU = get_undirected_graph(g);
    for (i=0; i<gU->nVertices; i++){
        gU->vertices[i].vn = 0;
    }
    for (i=0; i<gU->nVertices; i++){
        if (gU->vertices[i].vn == 0){
            cc_id++;
            num_cc++;
            gU->vertices[i].cc_id = cc_id;
            dfs_vertex(gU,&gU->vertices[i],&time);
            gU->vertices[i].cc_id = cc_id;
        }
        g->vertices[i].cc_id = gU->vertices[i].cc_id;
        stmt_id = g->vertices[i].id;
        assert(stmt_id == i);
        prog->stmts[i]->cc_id = g->vertices[i].cc_id;
    }
    g->num_ccs = num_cc;
    graph_free(gU);
}
>>>>>>> 3004cda9

    for(i=0;i<gT->num_sccs;i++)
    {
        schedsccs[i]=true;
    }

    /*
       for(j=0;j<num_scheduled;j++)
       {
       bug("%d",scheduled_sccs[j]);
       }
     */

    for(j=0;j<num_scheduled;j++)
    {
        schedsccs[scheduled_sccs[j]]=false;
    }

    for(i=0;i<prog->nstmts;i++)
    {
        for(j=0;j<i;j++)
        {

            for(k=0;k<num_scheduled;k++) {
                if(gT->vertices[j].scc_id==scheduled_sccs[k]) break;
            }

            if(num_scheduled && k!=num_scheduled) continue;

            if(adj->val[j][i] && (gT->vertices[i].scc_id!=gT->vertices[j].scc_id)) {
                schedsccs[gT->vertices[i].scc_id]=false;
            }
        }
    }

    return schedsccs;

}


/* Compute the SCCs of a graph according to the pre-fusion schedule in wisefuse (PPoPP '15) */
void ddg_compute_scc(PlutoProg *prog)
{
    int i,j;

    Graph *g = prog->ddg;

    dfs(g);

    Graph *gT = graph_transpose(g);

    dfs_for_scc(gT);

    int* scheduled_sccs = (int* )malloc(sizeof(int)*gT->num_sccs);
    int num_scheduled=0;
    bool* schedulable_sccs;

    while(num_scheduled < gT->num_sccs)
    {
        schedulable_sccs = schedSCCs(prog, gT, scheduled_sccs, num_scheduled);

/*
        for(i=0;i<gT->num_sccs;i++)
        {
            bug("SCC::schedulable : %d::%d, %d",i,schedulable_sccs[i],num_scheduled);
        }
*/

        for(i=0;i<gT->num_sccs;i++)
        {
            if(schedulable_sccs[i] && (num_scheduled==0 || (get_max_orig_dim_in_scc(prog, i)==get_max_orig_dim_in_scc(prog, scheduled_sccs[num_scheduled-1]))))
            {
                scheduled_sccs[num_scheduled]=i;
                break;
            }
        }

        if(i==gT->num_sccs)
            for(i=0;i<gT->num_sccs;i++)
            {
                if(schedulable_sccs[i])
                {
                    scheduled_sccs[num_scheduled]=i;
                    break;
                }
            }

        for(j=0;j<gT->nVertices;j++)
        {
            if(gT->vertices[j].scc_id==i)
            {
                prog->stmts[j]->scc_id=num_scheduled;
                g->vertices[j].scc_id=num_scheduled;
            }
        }

        g->sccs[num_scheduled].id = num_scheduled;
        num_scheduled++;

        free(schedulable_sccs);
    }

    g->num_sccs=num_scheduled;

/*
    for(i=0;i<prog->nstmts;i++)
    {
        bug("%d %d %d %d",i,prog->stmts[i]->dim_orig,prog->stmts[i]->scc_id,gT->vertices[i].scc_id);
    }
*/

    for (i=0; i<g->num_sccs; i++)  {
        g->sccs[i].max_dim = get_max_orig_dim_in_scc(prog, i);
        g->sccs[i].size = get_scc_size (prog, i);
//        bug("%d %d %d",g->sccs[i].id,g->sccs[i].max_dim,g->sccs[i].size);
    }

    graph_free(gT);

    graph_print_sccs(g);
    free(scheduled_sccs);
}


/* Compute the SCCs of a graph */
void ddg_compute_scc_original(PlutoProg *prog)
{
    int i;

    IF_DEBUG(printf("[pluto] ddg_compute_scc\n"););

    Graph *g = prog->ddg;

    dfs(g);

    Graph *gT = graph_transpose(g);

    dfs_for_scc(gT);

    g->num_sccs = gT->num_sccs;

    for (i=0; i<g->nVertices; i++)  {
        g->vertices[i].scc_id = gT->vertices[i].scc_id;
        int stmt_id = gT->vertices[i].id;
        assert(stmt_id == i);
        prog->stmts[i]->scc_id = g->vertices[i].scc_id;
    }

    for (i=0; i<g->num_sccs; i++)  {
        g->sccs[i].max_dim = get_max_orig_dim_in_scc(prog, i);
        g->sccs[i].size = get_scc_size (prog, i);
        g->sccs[i].id = gT->sccs[i].id;
        g->sccs[i].sol = NULL;
        g->sccs[i].is_parallel = 0;
    }

    graph_free(gT);

    graph_print_sccs(g);
}

/* Get this statement's schedule
 * Schedule format
 * [num sched functions | orig dim iters | params | const ]
 * Number of rows == num sched functions (each row for one hyperplane)
 */
PlutoConstraints *pluto_stmt_get_schedule(const Stmt *stmt)
{
    int i;

    PlutoMatrix *sched, *trans;
    PlutoConstraints *schedcst;

    trans = stmt->trans;
    sched = pluto_matrix_dup(trans);

    for (i=0; i<sched->nrows; i++)  {
        pluto_matrix_negate_row(sched, sched->nrows-1-i);
        pluto_matrix_add_col(sched, 0);
        sched->val[trans->nrows-1-i][0] = 1;
    }

    schedcst = pluto_constraints_from_equalities(sched);

    pluto_matrix_free(sched);

    return schedcst;
}


/* Update a dependence with a new constraint added to the statement domain */
void pluto_update_deps(Stmt *stmt, PlutoConstraints *cst, PlutoProg *prog)
{
    int i, c;

    Stmt **stmts = prog->stmts;

    assert(cst->ncols == stmt->domain->ncols);

    for (i=0; i<prog->ndeps; i++) {
        Dep *dep = prog->deps[i];
        if (stmts[dep->src] == stmt) {
            PlutoConstraints *cst_l = pluto_constraints_dup(cst);
            Stmt *tstmt = stmts[dep->dest];
            for (c=0; c<tstmt->dim; c++) {
                pluto_constraints_add_dim(cst_l, stmt->dim, NULL);
            }
            pluto_constraints_add(dep->dpolytope, cst_l);
            pluto_constraints_free(cst_l);
        }
        if (stmts[dep->dest] == stmt) {
            PlutoConstraints *cst_l = pluto_constraints_dup(cst);
            Stmt *sstmt = stmts[dep->src];
            for (c=0; c<sstmt->dim; c++) {
                pluto_constraints_add_dim(cst_l, 0, NULL);
            }
            pluto_constraints_add(dep->dpolytope, cst_l);
            pluto_constraints_free(cst_l);
        }
    }

    for (i=0; i<prog->ntransdeps; i++) {
        Dep *dep = prog->transdeps[i];
        if (stmts[dep->src] == stmt) {
            PlutoConstraints *cst_l = pluto_constraints_dup(cst);
            Stmt *tstmt = stmts[dep->dest];
            for (c=0; c<tstmt->dim; c++) {
                pluto_constraints_add_dim(cst_l, stmt->dim, NULL);
            }
            pluto_constraints_add(dep->dpolytope, cst_l);
            pluto_constraints_free(cst_l);
        }
        if (stmts[dep->dest] == stmt) {
            PlutoConstraints *cst_l = pluto_constraints_dup(cst);
            Stmt *sstmt = stmts[dep->src];
            for (c=0; c<sstmt->dim; c++) {
                pluto_constraints_add_dim(cst_l, 0, NULL);
            }
            pluto_constraints_add(dep->dpolytope, cst_l);
            pluto_constraints_free(cst_l);
        }
    }
}

/* Are these statements completely fused until the innermost level */
int pluto_are_stmts_fused(Stmt **stmts, int nstmts, const PlutoProg *prog)
{
    int num;

    if (prog->num_hyperplanes <= 1) return 1;

    Ploop **loops = pluto_get_loops_under(stmts, nstmts, prog->num_hyperplanes-2, prog, &num);
    pluto_loops_free(loops, num);

    return num==1;
}


/* 
 * Diamond Tiling
 */
int pluto_diamond_tile(PlutoProg *prog)
{
    int b, d, nbands, conc_start_enabled, conc_start_enabled_band;

    IF_DEBUG(printf("[pluto] pluto_diamond_tile\n")); 

    conc_start_enabled = 0;

    /* Get the permutability constraints since a call to
     * detect_transformation_properties with update dep satisfaction levels
     * and we won't get the constraints we want */

    /* Don't free basecst */
    PlutoConstraints *basecst = get_permutability_constraints(prog);

    pluto_compute_dep_directions(prog);
    pluto_compute_dep_satisfaction(prog);

    Band **bands = pluto_get_outermost_permutable_bands(prog, &nbands);

    for (b=0; b<nbands; b++) {
        PlutoMatrix **cone_complement_hyps;
        Band *band = bands[b];
        int evict_pos;
        int i, first_loop_hyp, cone_complement_pos, ni, s;

        /* Band should not have outer parallelism */
        if (pluto_loop_is_parallel(prog, band->loop)) continue;

        /* Band should have inner parallelism */
        Ploop **iloops = pluto_get_loops_immediately_inner(band->loop, prog, &ni);
        for (i=0; i<ni; i++) {
            for (s=0; s<band->loop->nstmts; s++) {
                if (!pluto_loop_is_parallel_for_stmt(prog, iloops[i], 
                            band->loop->stmts[s])) break;
            }
            if (s<band->loop->nstmts) break;
        }
        if (i<ni) {
            pluto_loops_free(iloops, ni);
            continue;
        }

        /* Pure Inner parallelism should be lost via tiling */
        for (i=0; i<ni; i++) {
            if (!pluto_loop_has_satisfied_dep_with_component(
                        prog, iloops[i])) break;
        }
        pluto_loops_free(iloops, ni);
        if (i<ni) continue;

        /* Domains should allows point-wise concurrent start */
        PlutoMatrix *conc_start_faces = get_face_with_concurrent_start(prog, band);
        if (!conc_start_faces) continue;

        /* face with concurrent start shouldn't be normal to all hyperplanes
         * of all statements in this band */
        for (s=0; s<band->loop->nstmts; s++) {
            for (d=band->loop->depth; d<band->loop->depth + band->width; d++) {
                if (!pluto_vector_is_normal(band->loop->stmts[s]->trans, d,
                        conc_start_faces, s)) break;
            }
            if (d < band->loop->depth + band->width) break;
        }
        if (s == band->loop->nstmts) {
            printf("row normal\n");
            continue;
        }

        cone_complement_hyps = malloc(
                band->loop->nstmts*sizeof(PlutoMatrix *));
        for (i=0; i<band->loop->nstmts; i++) {
            cone_complement_hyps[i] = NULL;
        }

        first_loop_hyp = band->loop->depth;
        /* 
         * Find hyperplane that will be replaced by the newly found
         * hyperplane
         * Concurrent start pertains to the first band alone
         */
        evict_pos = find_hyperplane_to_be_evicted(band, conc_start_faces, prog);

        /* If we haven't yet found the cone_complement_pos, just 
         * choose the first one as the cone_complement_pos */
        cone_complement_pos = first_loop_hyp;

        /* If first_loop_hyp hyperplane itself is to be replaced, 
         * choose the next one as cone_complement_pos */
        if (evict_pos == first_loop_hyp) cone_complement_pos++ ;
        conc_start_enabled_band = find_cone_complement_hyperplane(band, conc_start_faces, evict_pos,
                cone_complement_pos, basecst, prog, cone_complement_hyps);
        pluto_matrix_free(conc_start_faces);

        /* Re-arrange the transformation matrix if concurrent start
         * was found, store the replaced hyperplane so that it can be 
         * put back for the right intra-tile order */
        if (conc_start_enabled_band) {
            IF_DEBUG(printf("[pluto] Transformations before concurrent start enable\n")); 
            IF_DEBUG(pluto_transformations_pretty_print(prog););
            IF_DEBUG(pluto_print_hyperplane_properties(prog););
            for (i=0; i<band->loop->nstmts; i++){
                Stmt *stmt = band->loop->stmts[i];
                /* Since we do concurrent start only once */
                assert(stmt->evicted_hyp == NULL);
                stmt->evicted_hyp = pluto_matrix_alloc(1, stmt->trans->ncols);
                copy_hyperplane(stmt->evicted_hyp->val[0], 
                        stmt->trans->val[evict_pos], stmt->trans->ncols);
                copy_hyperplane(stmt->trans->val[evict_pos], 
                        cone_complement_hyps[i]->val[0], stmt->trans->ncols);
                stmt->evicted_hyp_pos = evict_pos;
            }
        }

        conc_start_enabled |= conc_start_enabled_band;

        for (i=0; i<band->loop->nstmts; i++) {
            pluto_matrix_free(cone_complement_hyps[i]);
        }
        free(cone_complement_hyps);
    }

    pluto_bands_free(bands, nbands);

    if (conc_start_enabled) {
        pluto_dep_satisfaction_reset(prog);
        PLUTO_MESSAGE(printf("[pluto] Concurrent start hyperplanes found\n"););
        IF_DEBUG(printf("[pluto] Transformations after concurrent start enable\n")); 
        IF_DEBUG(pluto_transformations_pretty_print(prog););
    }

    return conc_start_enabled;
}<|MERGE_RESOLUTION|>--- conflicted
+++ resolved
@@ -50,7 +50,6 @@
 
 int pluto_diamond_tile(PlutoProg *prog);
 
-<<<<<<< HEAD
 void LOOP(PlutoProg* prog, int loop, int pseudo_id);
 void SCC(PlutoProg* prog, int loop, int scc_id, int pseudo_id);
 
@@ -152,7 +151,8 @@
         if(s<=prog->loops[i] && s > (i==0?-1:prog->loops[i-1])) return i;
     }
     return -1;
-=======
+}
+
 static double rtclock()
 {
     struct timezone Tzp;
@@ -161,7 +161,6 @@
     stat = gettimeofday (&Tp, &Tzp);
     if (stat != 0) printf("Error return from gettimeofday: %d",stat);
     return(Tp.tv_sec + Tp.tv_usec*1.0e-6);
->>>>>>> 3004cda9
 }
 
 /*
@@ -366,14 +365,8 @@
     for (j=0; j<npar; j++) {
         obj->val[0][j] = 5*5*nvar*prog->nloops;
     }
-<<<<<<< HEAD
-    /* w
-     * */
+    /* w */
     obj->val[0][npar] = 5*nvar*prog->nloops;
-=======
-    /* w */
-    obj->val[0][npar] = 5*nvar*prog->nstmts;
->>>>>>> 3004cda9
 
     for (i=0, j=npar+1; i<prog->nloops; i++) {
         for (k=j; k<j+prog->stmts[prog->loops[i]]->dim_orig; k++) {
@@ -498,32 +491,19 @@
         int k1, k2, q;
         int64 tmp;
         /* Permute the solution in line with the permuted cst */
-<<<<<<< HEAD
-        j = npar + 1;
-        for (i=0; i<nloops; i++)    {
-            for (k=j; k<j+(stmts[prog->loops[i]]->dim_orig)/2; k++) {
-                k1 = k;
-                k2 = j + (stmts[prog->loops[i]]->dim_orig - 1 - (k-j));
-                tmp = sol[k1];
-                sol[k1] = sol[k2];
-                sol[k2] = tmp;
-            }
-            j += stmts[prog->loops[i]]->dim_orig+1;
-=======
-        if(!options->dfp){
-            j = npar + 1;
-            for (i=0; i<nstmts; i++)    {
-                for (k=j; k<j+(stmts[i]->dim_orig)/2; k++) {
-                    k1 = k;
-                    k2 = j + (stmts[i]->dim_orig - 1 - (k-j));
-                    tmp = sol[k1];
-                    sol[k1] = sol[k2];
-                    sol[k2] = tmp;
+            if(!options->dfp){
+                j = npar + 1;
+                for (i=0; i<nloops; i++)    {
+                    for (k=j; k<j+(stmts[prog->loops[i]]->dim_orig)/2; k++) {
+                        k1 = k;
+                        k2 = j + (stmts[prog->loops[i]]->dim_orig - 1 - (k-j));
+                        tmp = sol[k1];
+                        sol[k1] = sol[k2];
+                        sol[k2] = tmp;
+                    }
+                    j += stmts[prog->loops[i]]->dim_orig+1;
                 }
-                j += stmts[i]->dim_orig+1;
-            }
->>>>>>> 3004cda9
-        }
+            }
 
         fsol = (int64 *) malloc((cst->ncols-1)*sizeof(int64));
 
@@ -2129,7 +2109,7 @@
     /* For diamond tiling */
     conc_start_found = 0;
 
-<<<<<<< HEAD
+/* <<<<<<< HEAD */
 	/* This is only recommended if aggressive fusion is desired */
     for(i=0;i<prog->ndeps;i++) {
         if(src_acc_dim(prog, prog->deps[i]->src_acc->mat) < prog->stmts[prog->deps[i]->src]->dim_orig && lord[prog->stmts[prog->deps[i]->src]->scc_id][0]!=lord[prog->stmts[prog->deps[i]->dest]->scc_id][0])
@@ -2143,18 +2123,9 @@
             }
         }            
     }
-
-    do{
-        /* Number of linearly independent solutions remaining to be found
-         * (maximum across all statements) */
-        int num_sols_left;
-
-        if (options->fuse == NO_FUSE)   {
-=======
-    if (options->dfp) {
+if (options->dfp) {
 #ifdef GLPK
         if(options->fuse == NO_FUSE) {
->>>>>>> 3004cda9
             ddg_compute_scc(prog);
             cut_all_sccs(prog, ddg);
         }
@@ -2177,25 +2148,11 @@
             colour[i] = 0;
         }
 
-<<<<<<< HEAD
-        IF_DEBUG(fprintf(stdout, "[pluto] pluto_auto_transform: band level %d; %d hyperplane(s) found\n", depth, nsols));
-        bug("[pluto] pluto_auto_transform: band level %d; %d hyperplane(s) found\n", depth, nsols);
-        IF_DEBUG2(pluto_transformations_pretty_print(prog));
-
-        num_ind_sols_found = pluto_get_max_ind_hyps(prog);
-
-        if (nsols >= 1) {
-            /* Diamond tiling: done for the first band of permutable loops */
-            if (options->lbtile && nsols >= 2 && !conc_start_found) {
-                conc_start_found = pluto_diamond_tile(prog);
-            }
-=======
         PlutoConstraints *permutecst = get_permutability_constraints(prog);
         IF_DEBUG(pluto_constraints_cplex_print(stdout,permutecst););
 
         /* Yet to start colouring hence the current_colour can be either 0 or 1 */
         prog->fcg = build_fusion_conflict_graph(prog,colour, nVertices, 0);
->>>>>>> 3004cda9
 
 
         fcg = prog->fcg;
@@ -2231,6 +2188,7 @@
         free(prog->scaled_dims);
 #endif
     } else {
+
 
         do{
             /* Number of linearly independent solutions remaining to be found
@@ -2280,33 +2238,6 @@
                     ddg_update(ddg, prog);
                 }
             }else{
-<<<<<<< HEAD
-                /* Only one SCC or multiple SCCs with no unsatisfied inter-SCC
-                 * deps, and no solutions found  */
-                if (hyp_search_mode == EAGER)   {
-                    IF_DEBUG(printf("[pluto] Switching to LAZY mode\n"););
-                    bug("[pluto] Switching to LAZY mode; unsatisfied deps: %d\n",get_num_unsatisfied_inter_scc_deps(prog));
-                    hyp_search_mode = LAZY;
-                }else if (!deps_satisfaction_check(prog)) {
-                    assert(hyp_search_mode == LAZY);
-                    /* There is a problem; solutions should have been found if
-                     * there were no inter-scc deps, and some unsatisfied deps
-                     * existed */
-                    if (options->debug || options->moredebug) {
-                        printf("\tNumber of unsatisfied deps: %d\n",
-                                get_num_unsatisfied_deps(prog->deps, prog->ndeps));
-                        printf("\tNumber of unsatisfied inter-scc deps: %d\n",
-                                get_num_unsatisfied_inter_scc_deps(prog));
-                        fprintf(stdout, "[pluto] WARNING: Unfortunately, pluto cannot find any more hyperplanes.\n");
-                        fprintf(stdout, "\tThis is usually a result of (1) a bug in the dependence tester,\n");
-                        fprintf(stdout, "\tor (2) a bug in Pluto's auto transformation,\n");
-                        fprintf(stdout, "\tor (3) an inconsistent .fst/.precut in your working directory.\n");
-                        fprintf(stdout, "\tTransformation found so far:\n");
-                        pluto_transformations_pretty_print(prog);
-                        pluto_compute_dep_directions(prog);
-                        pluto_compute_dep_satisfaction(prog);
-                        pluto_print_dep_directions(prog);
-=======
                 /* Satisfy inter-scc dependences via distribution since we have 
                  * no more fusable loops */
 
@@ -2323,7 +2254,6 @@
                         /* Max fuse */
                         if (depth >= 2*nvar+1) cut_all_sccs(prog, ddg);
                         else cut_conservative(prog, ddg);
->>>>>>> 3004cda9
                     }
                 }else{
                     /* Only one SCC or multiple SCCs with no unsatisfied inter-SCC
@@ -2364,50 +2294,47 @@
                     }
                 }
             }
-<<<<<<< HEAD
-        }
-        /* Under LAZY mode, do a precise dep satisfaction check to take 
-         * care of partial satisfaction (rarely needed) */
-        if (hyp_search_mode == LAZY) pluto_compute_dep_satisfaction_precise(prog);
-        depth++;
-
-        if(!num_sols_left)
-        {
-
-            for (i=0; i<prog->ndeps; i++) {
-                if (IS_RAR(prog->deps[i]->type)) continue;
-                if (!dep_is_satisfied(prog->deps[i]) && which_loop(prog,prog->deps[i]->src)==which_loop(prog,prog->deps[i]->dest))    {
-                    bug("Intra-scc: i: %d; satisfaction_level: %d",i,prog->deps[i]->satisfaction_level);
-                }
-            }
-
-            for (i=0; i<prog->ndeps; i++) {
-                if (IS_RAR(prog->deps[i]->type)) continue;
-                if (!dep_is_satisfied(prog->deps[i]) && which_loop(prog,prog->deps[i]->src)!=which_loop(prog,prog->deps[i]->dest))    {
-                    bug("Inter-scc: i: %d; satisfaction_level: %d",i,prog->deps[i]->satisfaction_level);
-                }
-            }
-
-            for (i=0; i<prog->ndeps; i++) {
-                if (IS_RAR(prog->deps[i]->type)) continue;
-                if (!dep_is_satisfied(prog->deps[i]) && which_loop(prog,prog->deps[i]->src)!=which_loop(prog,prog->deps[i]->dest))    {
-                    break;
-                }
-            }
-            if(i==prog->ndeps) satisfied=1;
-        }
-
-
-    }while (!pluto_transformations_full_ranked(prog) || !satisfied /*|| !deps_satisfaction_check(prog)*/);
-=======
+
             /* Under LAZY mode, do a precise dep satisfaction check to take 
              * care of partial satisfaction (rarely needed) */
             if (hyp_search_mode == LAZY) pluto_compute_dep_satisfaction_precise(prog);
             depth++;
-        }while (!pluto_transformations_full_ranked(prog) || 
-                !deps_satisfaction_check(prog));
-    }
->>>>>>> 3004cda9
+
+            if(!num_sols_left)
+            {
+
+                for (i=0; i<prog->ndeps; i++) {
+                    if (IS_RAR(prog->deps[i]->type)) continue;
+                    if (!dep_is_satisfied(prog->deps[i]) && which_loop(prog,prog->deps[i]->src)==which_loop(prog,prog->deps[i]->dest))    {
+                        bug("Intra-scc: i: %d; satisfaction_level: %d",i,prog->deps[i]->satisfaction_level);
+                    }
+                }
+
+                for (i=0; i<prog->ndeps; i++) {
+                    if (IS_RAR(prog->deps[i]->type)) continue;
+                    if (!dep_is_satisfied(prog->deps[i]) && which_loop(prog,prog->deps[i]->src)!=which_loop(prog,prog->deps[i]->dest))    {
+                        bug("Inter-scc: i: %d; satisfaction_level: %d",i,prog->deps[i]->satisfaction_level);
+                    }
+                }
+
+                for (i=0; i<prog->ndeps; i++) {
+                    if (IS_RAR(prog->deps[i]->type)) continue;
+                    if (!dep_is_satisfied(prog->deps[i]) && which_loop(prog,prog->deps[i]->src)!=which_loop(prog,prog->deps[i]->dest))    {
+                        break;
+                    }
+                }
+                if(i==prog->ndeps) satisfied=1;
+            }
+
+
+        }while (!pluto_transformations_full_ranked(prog) || !satisfied /*|| !deps_satisfaction_check(prog)*/);
+
+                /* (\insert-brace) while (!pluto_transformations_full_ranked(prog) || */
+                /*                         !deps_satisfaction_check(prog)); */
+
+
+    }
+
 
  /* Deallocate the fusion conflict graph */
     if (options->dfp){
@@ -2581,14 +2508,6 @@
     return num;
 }
 
-<<<<<<< HEAD
-/* schedSCCs is called from within the (new) ddg_compute_scc subroutine */
-bool* schedSCCs(PlutoProg* prog, Graph* gT, int* scheduled_sccs, int num_scheduled)
-{
-    int i,j,k;
-    PlutoMatrix* adj = prog->ddg->adj;
-    bool* schedsccs = (bool* ) malloc(sizeof(bool)*gT->num_sccs);
-=======
 /* Compute the connected components of the graph */
 void ddg_compute_cc(PlutoProg *prog)
 {
@@ -2620,7 +2539,13 @@
     g->num_ccs = num_cc;
     graph_free(gU);
 }
->>>>>>> 3004cda9
+
+/* schedSCCs is called from within the (new) ddg_compute_scc subroutine */
+bool* schedSCCs(PlutoProg* prog, Graph* gT, int* scheduled_sccs, int num_scheduled)
+{
+    int i,j,k;
+    PlutoMatrix* adj = prog->ddg->adj;
+    bool* schedsccs = (bool* ) malloc(sizeof(bool)*gT->num_sccs);
 
     for(i=0;i<gT->num_sccs;i++)
     {

/*
 * PLUTO: An automatic parallelizer and locality optimizer
 *
 * Copyright (C) 2007-2012 Uday Bondhugula
 *
 * This file is part of Pluto.
 *
 * Pluto is free software; you can redistribute it and/or modify
 * it under the terms of the GNU General Public License as published by
 * the Free Software Foundation; either version 3 of the License, or
 * (at your option) any later version.

 * This program is distributed in the hope that it will be useful,
 * but WITHOUT ANY WARRANTY; without even the implied warranty of
 * MERCHANTABILITY or FITNESS FOR A PARTICULAR PURPOSE.  See the
 * GNU General Public License for more details.
 *
 * A copy of the GNU General Public Licence can be found in the file
 * `LICENSE' in the top-level directory of this distribution.
 *
 */
#include <stdio.h>
#include <stdlib.h>
#include <assert.h>
#include <math.h>
#include <string.h>
#include <stdbool.h>

#include <glpk.h>

#include "pluto.h"
#include "math_support.h"
#include "constraints.h"
#include "post_transform.h"
#include "program.h"
#include "transforms.h"
#include "ddg.h"
#include "version.h"

/* Iterative search modes */
#define EAGER 0
#define LAZY 1

int dep_satisfaction_update(PlutoProg *prog, int level);
bool dep_satisfaction_test(Dep *dep, PlutoProg *prog, int level);

int get_num_unsatisfied_deps(Dep **deps, int ndeps);
int get_num_unsatisfied_inter_stmt_deps(Dep **deps, int ndeps);

int pluto_diamond_tile(PlutoProg *prog);

/*
 * Returns the number of (new) satisfied dependences at this level
 */
int dep_satisfaction_update(PlutoProg *prog, int level)
{
    int i;
    int num_new_carried;

    int ndeps = prog->ndeps;
    Dep **deps = prog->deps;

    num_new_carried = 0;

    for (i=0; i<ndeps; i++) {
        Dep *dep = deps[i];
        if (!dep_is_satisfied(dep)) {
            dep->satisfied = dep_satisfaction_test(dep, prog, level);
            if (dep->satisfied) {
                if (!IS_RAR(dep->type)) num_new_carried++;
                dep->satisfaction_level = level;
            }
        }
    }

    return num_new_carried;
}

/* Check whether all deps are satisfied */
int deps_satisfaction_check(Dep **deps, int ndeps)
{
    int i;

    for (i=0; i<ndeps; i++) {
        if (IS_RAR(deps[i]->type)) continue;
        if (!dep_is_satisfied(deps[i])) {
            return false;
        }
    }
    return true;
}

void pluto_compute_dep_satisfaction(PlutoProg *prog)
{
    int i;

    for (i=0; i<prog->ndeps; i++) {
        prog->deps[i]->satisfied =  false;
        prog->deps[i]->satisfaction_level =  prog->num_hyperplanes-1;
    }

    for (i=0; i<prog->num_hyperplanes; i++) {
        dep_satisfaction_update(prog, i);
    }

    /* Create and set satisfaction vectors */
    for (i=0; i<prog->ndeps; i++) {
        int level;
        Dep *dep = prog->deps[i];
        if (IS_RAR(dep->type)) continue;

        /* Dep satisfaction level should have been set */
        assert(dep->satisfaction_level >= 0);
        if (dep->satvec != NULL) free(dep->satvec);
        dep->satvec = (int *)malloc(prog->num_hyperplanes * sizeof(int));

        assert(dep->dirvec != NULL);

        for (level=0; level<prog->num_hyperplanes; level++) {
            if (dep->dirvec[level] != DEP_ZERO && dep->satisfaction_level >= level) {
                dep->satvec[level] = 1;
            }else{
                dep->satvec[level] = 0;
            }
        }

        dep->satvec[dep->satisfaction_level] = 1;
    }
}

bool dep_is_satisfied(Dep *dep) { return dep->satisfied; }

int num_satisfied_deps(Dep *deps, int ndeps) 
{
    int i;

    int num_satisfied = 0;
    for (i=0; i<ndeps; i++) {
        if (IS_RAR(deps[i].type)) continue;
        if (dep_is_satisfied(&deps[i])) num_satisfied++;
    }

    return num_satisfied;
}

int num_inter_stmt_deps(Dep *deps, int ndeps) 
{
    int i;
    int count;

    count=0;
    for (i=0; i<ndeps; i++) {
        if (IS_RAR(deps[i].type)) continue;
        if (deps[i].src != deps[i].dest) {
            count++;
        }
    }
    return count;
}

int num_inter_scc_deps(Stmt *stmts, Dep *deps, int ndeps) 
{
    int i, count;

    count = 0;
    for (i = 0; i < ndeps; i++) {
        if (IS_RAR(deps[i].type)) continue;
        if (dep_is_satisfied(&deps[i])) continue;
        if (stmts[deps[i].src].scc_id != stmts[deps[i].dest].scc_id) count++;
    }
    return count;
}


/* 
 * Constraints to specify a portion of the linearly independent sub-space
 */
PlutoConstraints **get_stmt_non_negative_orthant_constraints(Stmt *stmt, const PlutoProg *prog,
        const PlutoConstraints *currcst, int *orthonum)
{
    int i, j, k, p, q;
    PlutoConstraints **orthcst;
    isl_ctx *ctx;
    isl_mat *h;
    isl_basic_set *isl_currcst;

    int nvar = prog->nvar;
    int npar = prog->npar;
    int nstmts = prog->nstmts;
    HyperplaneProperties *hProps = prog->hProps;

    if (pluto_stmt_get_num_ind_hyps(stmt) >= stmt->dim_orig) {
        *orthonum = 0;
        return NULL;
    }

    /* Get rid of the variables that don't appear in the domain of this
     * statement and also beta rows */
    for (i = 0, p = 0; i < nvar; i++) {
        if (stmt->is_orig_loop[i]) {
            p++;
        }
    }

    assert(stmt->trans != NULL);

    for (j = 0, q = 0; j < stmt->trans->nrows; j++) {
        if (hProps[j].type != H_SCALAR) {
            q++;
        }
    }

    ctx = isl_ctx_alloc();
    assert(ctx);

    h = isl_mat_alloc(ctx, q, p);

    p=0; 
    q=0;
    for (i=0; i<nvar; i++) {
        if (stmt->is_orig_loop[i])    {
            q=0;
            for (j=0; j<stmt->trans->nrows; j++) {
                /* Skip rows of h that are zero */
                if (hProps[j].type != H_SCALAR)   {
                    h = isl_mat_set_element_si(h, q, p, stmt->trans->val[j][i]);
                    q++;
                }
            }
            p++;
        }
    }

    h = isl_mat_right_kernel(h);

    PlutoMatrix *ortho = pluto_matrix_from_isl_mat(h);

    isl_mat_free(h);

    orthcst = (PlutoConstraints **) malloc((nvar+1)*sizeof(PlutoConstraints *)); 

    for (i=0; i<nvar+1; i++)  {
        orthcst[i] = pluto_constraints_alloc(1, CST_WIDTH);
        orthcst[i]->ncols = CST_WIDTH;
    }

    /* All non-negative orthant only */
    /* An optimized version where the constraints are added as
     * c_1 >= 0, c_2 >= 0, ..., c_n >= 0, c_1+c_2+..+c_n >= 1
     *
     * basically only look in the orthogonal space where everything is
     * non-negative
     *
     * All of these constraints are added later to 
     * the global constraint matrix
     */

    /* Normalize ortho first */
    for (j=0; j<ortho->ncols; j++)    {
        if (ortho->val[0][j] == 0) continue;
        int colgcd = abs(ortho->val[0][j]);
        for (i=1; i<ortho->nrows; i++)    {
            if (ortho->val[i][j] == 0)  break;
            colgcd = gcd(colgcd,abs(ortho->val[i][j]));
        }
        if (i == ortho->nrows)   {
            if (colgcd > 1)    {
                for (k=0; k<ortho->nrows; k++)    {
                    ortho->val[k][j] /= colgcd;
                }
            }
        }
    }
    // printf("Ortho matrix\n");
    // pluto_matrix_print(stdout, ortho); 

    isl_currcst = isl_basic_set_from_pluto_constraints(ctx, currcst);

    assert(p == ortho->nrows);
    p=0;
    for (i=0; i<ortho->ncols; i++) {
        isl_basic_set *orthcst_i;

        j=0;
        for (q=0; q<nvar; q++) {
            if (stmt->is_orig_loop[q])    {
                int stmt_offset = npar + 1 + stmt->id*(1 + nvar + npar + 1 + 2);
                orthcst[p]->val[0][stmt_offset+1+q] = ortho->val[j][i];
                j++;
            }
        }
        orthcst[p]->nrows = 1;
        orthcst[p]->val[0][CST_WIDTH-1] = -1;
        orthcst_i = isl_basic_set_from_pluto_constraints(ctx, orthcst[p]);
        orthcst[p]->val[0][CST_WIDTH-1] = 0;

        orthcst_i = isl_basic_set_intersect(orthcst_i,
                isl_basic_set_copy(isl_currcst));
        if (isl_basic_set_fast_is_empty(orthcst_i) 
                || isl_basic_set_is_empty(orthcst_i)) {
            pluto_constraints_negate_row(orthcst[p], 0);
        }
        isl_basic_set_free(orthcst_i);
        p++;
        /* assert(p<=nvar-1); */
    }

    // pluto_matrix_print(stdout, stmt->trans);

    if (p > 0)  {
        /* Sum of all of the above is the last constraint */
        for(j=0; j<CST_WIDTH; j++)  {
            for (i=0; i<p; i++) {
                orthcst[p]->val[0][j] += orthcst[i]->val[0][j];
            }
        }
        orthcst[p]->nrows = 1;
        orthcst[p]->val[0][CST_WIDTH-1] = -1;
        p++;
    }

    *orthonum = p;

    IF_DEBUG2(printf("Ortho constraints for S%d; %d sets\n", stmt->id+1, *orthonum));
    for (i=0; i<*orthonum; i++) {
        // print_polylib_visual_sets("li", orthcst[i]);
        // IF_DEBUG2(pluto_constraints_print(stdout, orthcst[i]));
    }

    /* Free the unnecessary ones */
    for (i=p; i<nvar+1; i++)    {
        pluto_constraints_free(orthcst[i]);
    }

    pluto_matrix_free(ortho);
    isl_basic_set_free(isl_currcst);
    isl_ctx_free(ctx);

    return orthcst;
}


/* Generates all posible combinations of c_i for mod sum reduction. */
void generate_mod_const_coeffs(int64 **val, int i, int j, int n, int stmt_row_offset, int stmt_col_offset) 
{
    int mid, temp, k;
    if (n == 0)
        return;
    else{
        mid = (1 << (n - 1)) - 1;
        for (temp = i; temp <= i + mid; temp++) {
            val[stmt_row_offset+temp][stmt_col_offset+j] = 1;
        }

        k = (1 << n);
        for (temp = i + mid + 1; temp < i + k; temp++) {
            val[stmt_row_offset+temp][stmt_col_offset+j] = -1;
        }
        generate_mod_const_coeffs(val, i, j + 1, n - 1,stmt_row_offset,stmt_col_offset);
        generate_mod_const_coeffs(val, i + mid + 1, j + 1, n - 1,stmt_row_offset,stmt_col_offset);
        return;
    }
}


/* To avoid the non-zero constraints we assign c_sum=\sigma|c_i|. We generate 
 * 2^ms number of constraints for each statement. The constraints enumarate all 
 * possible positive and negative cominations of c_i's and the sum of each 
 * constraint is assigned to c_sum. One of these constraints represnt the maximum 
 * values that c_sum can take. Minimizing this will give minimize the values of c_i. */
void get_mod_sum_constraints(int64 **val, int stmt_row_offset,
        int stmt_col_offset, int nvar) 
{
    int nrows, i;
    //PlutoConstraints *sum_constraints;
    //sum_constraints = pluto_constraints_alloc(1 << n, n + 3);
    nrows=1<<nvar;
    for (i = 0; i < nrows; i++) {
        val[stmt_row_offset+i][stmt_col_offset+nvar+1] = 0;      // coeff of delta
        val[stmt_row_offset+i][stmt_col_offset+0] = 1;      // coeff of c_sum
        //val[stmt_row_offset+i][stmt_col_offset+nvar + 2] = 0;  // constant term in the inequality.
        //sum_constraints->is_eq[i] = 0;       // All these are equality constraints.
    }

    generate_mod_const_coeffs(val, 0, 1, nvar, stmt_row_offset, stmt_col_offset);

    /* nrows = 1 << n; */
    /* a = (int **)malloc(nrows * sizeof(int *)); */
    /* for (i = 0; i < nrows; i++) a[i] = (int *)malloc((n + 1) * sizeof(int)); */
    /*  */
    /* for (i = 0; i < nrows; i++) { */
    /*   a[i][0] = 1; */
    /* } */
    /* generate_coeffs(a, 0, 1, n); */
    //return sum_constraints;
}

/* Constraints are added to incorporate negative coeffs and also avoid the 
 * trivial zero solution. Since the coeffs can be negative we need \Sigma |c_i|>=1. 
 * This is incorporated using a decision variable which occurs after the 
 * translation co-efficient for each statement. 
 * ToDO:(Include more details if possible.) 
 * This equations are available in the tech report(Equations 5 and 6) */
void get_non_zero_constraints(int64 **val, int stmt_row_offset, int stmt_col_offset, 
        int nvar, int npar, int coeff_bound) 
{
    int i; 
    //PlutoConstraints *linearIndConst, *coeffSumConst;
    //linearIndConst = pluto_constraints_alloc(4, n + 3);
    /* Implement equations (5) and (6) shown in the tech report */

    /* In equation (5) the coeffs of  delta is 5^ms */
    val[stmt_row_offset+0][stmt_col_offset+0] = 0;
    val[stmt_row_offset+0][stmt_col_offset+nvar+npar+2] = (int)pow((double)(coeff_bound+1), (double)nvar);
    /* In equation (5) the coeffs of delta is 5^ms */
    val[stmt_row_offset+1][stmt_col_offset+0] = 0;
    val[stmt_row_offset+1][stmt_col_offset+nvar+npar+2] = -(int)pow((double)(coeff_bound+1), (double)nvar);
    //val[stmt_row_offset+i][stmt_col_offset+0] = 0;

    /* the coefficients for ci is 5^i-1 */
    for (i = 1; i <= nvar; i++) {
        val[stmt_row_offset+0][stmt_col_offset+i] = (int)pow((double)(coeff_bound+1), (double)(i - 1));   // Equation 5
        val[stmt_row_offset+1][stmt_col_offset+i] = -(int)pow((double)(coeff_bound+1), (double)(i - 1));  // Equation 6
    }
    /* val[stmt_row_offset+0][CST_WIDTH] = -1;//[stmt_col_offset+nvar + 2] */
    /* val[stmt_row_offset+1][CST_WIDTH] = (int)pow(5.0, (double)nvar) - 1;//[stmt_col_offset+nvar + 2] */
    // 0<=\delta<=1
    /* val[stmt_row_offset+2][stmt_col_offset+0] = 1; */
    /* val[stmt_row_offset+3][stmt_col_offset+0] = -1; */
    /* val[stmt_row_offset+3][CST_WIDTH-1] = -1; */

    /* stmt_row_offset+=4; */

    /* get_mod_sum_constraints(val, stmt_row_offset, stmt_col_offset,nvar); */
    /* linearIndConst = pluto_constraints_add(coeffSumConst, linearIndConst); */
    /* return linearIndConst; */
}

/* PlutoConstraints to avoid trivial solutions (all zeros)
 *
 * loop_search_mode = EAGER: If a statement's transformation is not full-ranked,
 * a hyperplane, if found, will be a loop hyperplane.
 *                 = LAZY: at least one of the hyperplanes for non-full
 *statements
 *  should be a loop hyperplane as opposed to all
 */
PlutoConstraints *get_non_trivial_sol_constraints(const PlutoProg *prog,
        bool loop_search_mode)
{
    PlutoConstraints *nzcst;
    int i, j, stmt_offset, nvar, npar, nstmts,rows_per_stmt, stmt_row_offset;

    Stmt **stmts = prog->stmts;
    nstmts = prog->nstmts;
    nvar = prog->nvar;
    npar = prog->npar;

    int coeff_bound = prog->options->coeff_bound;

    /* Constraints for equation 5 and 6 */
    rows_per_stmt=2;

    nzcst = pluto_constraints_alloc(nstmts*rows_per_stmt, CST_WIDTH);
    nzcst->ncols = CST_WIDTH;

    if (loop_search_mode == EAGER) {
        for (i = 0; i < nstmts; i++) {

            /* Don't add the constraint if enough solutions have been found */
            if (pluto_stmt_get_num_ind_hyps(stmts[i]) >= stmts[i]->dim_orig)   {
                IF_DEBUG2(fprintf(stdout, "non-zero cst: skipping stmt %d\n", i));
                continue;
            }

            stmt_offset = npar + 1 + i * (1 + nvar + npar + 1 + 2);
            stmt_row_offset = i*rows_per_stmt;

            for (j = 0; j < nvar; j++) {
                if (stmts[i]->is_orig_loop[j] == 1) {
                    /* printf("nzcnst rows %d\n", nzcst->nrows); */
                    //nzcst->val[nzcst->nrows][stmt_offset + j] = 1;
                    get_non_zero_constraints(nzcst->val, stmt_row_offset, stmt_offset, 
                            nvar, npar, coeff_bound);
                    nzcst->val[stmt_row_offset+0][CST_WIDTH-1] = -1;//[stmt_col_offset+nvar + 2]
                    nzcst->val[stmt_row_offset+1][CST_WIDTH-1] = (int)pow((double)(coeff_bound+1), (double)(nvar)) - 1;
                    // 0<=\delta<=1 added with bounding constraints
                    /* nzcst->val[stmt_row_offset+2][stmt_offset+nvar+npar+2] = 1; */
                    /* nzcst->val[stmt_row_offset+3][stmt_offset+nvar+npar+2] = -1; */
                    /* nzcst->val[stmt_row_offset+3][CST_WIDTH-1] = 1; */
                }
            }
            //nzcst->val[nzcst->nrows][CST_WIDTH - 1] = -1;
            nzcst->nrows+=rows_per_stmt;
        }
    }else{
        /* LAZY mode */
        assert(loop_search_mode == LAZY);
        for (i = 0; i < nstmts; i++) {
            /* Don't add the constraint if enough solutions have been found */
            if (pluto_stmt_get_num_ind_hyps(stmts[i]) >= stmts[i]->dim_orig)   {
                IF_DEBUG2(fprintf(stdout, "non-zero cst: skipping stmt %d\n", i));
                continue;
            }
            stmt_offset = npar + 1 + i * (1 + nvar + npar + 1 + 2);

            for (j=0; j<nvar; j++)  {
                if (stmts[i]->is_orig_loop[j] == 1) {
                    nzcst->val[0][stmt_offset+j] = 1;
                }
            }
            nzcst->val[0][CST_WIDTH - 1] = -1;
        }
        nzcst->nrows = 1;
    }
    /* printf("No of cols in zero cnst matrix %d %d %d %d\n",nzcst->ncols,npar,nstmts,nvar); */
    return nzcst;
}

/**
 * Coefficient bounds when finding the cone complement; the cone complement
 * could have (and always has in the case of Pluto as opposed to Pluto+)
 * negative coefficients. So, we can't assume non-negative coefficients as in
 * the remaining Pluto hyperplanes
 */
PlutoConstraints *pluto_get_bounding_constraints_for_cone_complement(PlutoProg *prog)
{
    int i, npar, nstmts, nvar, s;
    PlutoConstraints *cst;

    npar = prog->npar;
    nstmts = prog->nstmts;
    nvar = prog->nvar;

    cst = pluto_constraints_alloc(1, CST_WIDTH);

    /* Lower bound for bounding coefficients */
    for (i=0; i<npar+1; i++)  {
        pluto_constraints_add_lb(cst, i, 0);
    }
    /* Lower bound for transformation coefficients */
    for (s=0; s<nstmts; s++)  {
        for (i=0; i<nvar; i++)  {
            /* Set this to -4 (is enough) */
            IF_DEBUG2(printf("Adding lower bound %d for stmt dim coefficients\n", -4););
            pluto_constraints_add_lb(cst, npar+1+s*(nvar+1)+i, -4);
        }
        IF_DEBUG2(printf("Adding lower bound %d for stmt translation coefficient\n", 0););
        pluto_constraints_add_lb(cst, npar+1+s*(nvar+1)+nvar, 0);
    }
    return cst;
}


/*
 * This calls pluto_constraints_lexmin, but before doing that does some preprocessing:
 * removes variables that we know will be assigned 0 - also do some
 * permutation/substitution of variables
 */
int64 *pluto_prog_constraints_lexmin(PlutoConstraints *cst, PlutoProg *prog)
{
    Stmt **stmts;
    int nstmts, nvar, npar;

    stmts = prog->stmts;
    nstmts = prog->nstmts;
    nvar = prog->nvar;
    npar = prog->npar;

    /* Remove redundant variables - that don't appear in your outer loops */
    int redun[npar + 1 + nstmts * (nvar + npar + 1 + 3) + 1];
    int i, j, k, q;
    int64 *sol, *fsol;
    PlutoConstraints *newcst;

    assert(cst->ncols - 1 == CST_WIDTH - 1);

    for (i=0; i<npar+1; i++)    {
        redun[i] = 0;
    }

    for (i = 0; i < nstmts; i++) {
        /* Stmt co-efficients corresponding to original dims not redundant */
        for (j = 1; j < nvar + 1; j++) {
            redun[npar + 1 + i * (nvar + npar + 1 + 3) + j] = !stmts[i]->is_orig_loop[j-1];
        }
        /* Parameter coefficients not redundant */
        for (j = 1 + nvar; j < 1 + nvar + npar; j++) {
            redun[npar + 1 + i * (nvar + npar + 1 + 3) + j] =  0;
        }
        /* The translation co-eff is not redundant */
        redun[npar + 1 + i * (nvar + npar + 1 + 3) + nvar + npar + 1] = 0;
        /* Decision variables are not redundant */
        /* sum of absolute values of coeffs */
        redun[npar + 1 + i * (nvar + npar + 1 + 3) ] = 0; 
        /* decision variable for zero_cnst */
        redun[npar + 1 + i * (nvar + npar + 1 + 3) + nvar + npar + 2] = 0; 
        /* decision variable for lin_ind_cnst */
        redun[npar + 1 + i * (nvar + npar + 1 + 3) + nvar + npar + 3] = 0; 
    }
    redun[npar + 1 + nstmts * (nvar + npar + 1 + 3)] = 0;

    int del_count = 0;
    newcst = pluto_constraints_dup(cst);
    for (j = 0; j < cst->ncols-1; j++) {
        if (redun[j]) {
            pluto_constraints_remove_dim(newcst, j-del_count);
            del_count++;
        }
    }
    IF_DEBUG2(printf("Constraints after reductions\n"));
    IF_DEBUG2(pluto_constraints_compact_print(stdout,newcst));

    /* Negate coefficients so that positive solutions 
     * are preferred if all else is the same */
    PlutoMatrix *coeff_trans_mat = pluto_matrix_alloc(newcst->ncols, newcst->ncols);
    for (i = 0; i < newcst->ncols; i++) {
        bzero(coeff_trans_mat->val[i], sizeof(int64) * newcst->ncols);
    }
    for (i = 0; i < npar + 1; i++) {
        coeff_trans_mat->val[i][i] = 1;
    }
    for (i = 0, j = npar + 1; i < nstmts; i++) {
        /* Coefficient for sum of abs values reduction (no change) */
        coeff_trans_mat->val[j][j] = 1;
        /* Negate coefficients corresponding to stmt dimensions */
        for (k = 1 + j; k < 1 + j + stmts[i]->dim_orig; k++) {
            coeff_trans_mat->val[k][k] = -1;
        }
        /* Parameter coefficients - no change */
        for (k = 1 + j + stmts[i]->dim_orig; k < 1 + j + stmts[i]->dim_orig + npar; k++) {
            coeff_trans_mat->val[k][k] = 1;
        }
        /* Translation coefficient (no change) */
        coeff_trans_mat->val[k][k] = 1;
        /* Decision variable for zero sum avoiding constraint */
        coeff_trans_mat->val[k+1][k+1]=1;
        /* Decision variable for linear lnd_constraint */
        coeff_trans_mat->val[k+2][k+2]=1;
        j += 1 + stmts[i]->dim_orig + npar + 1 + 2;
    }
    /* Constant part */
    coeff_trans_mat->val[j][j] = 1;

    /* FIXME: what if newcst had equalities (does not happen currently
     * since by this time everything would be an inequality) */
    PlutoConstraints *newcst_sel_negated = pluto_constraints_dup(newcst);
    int64 **nsn_mat = newcst_sel_negated->val;
    for (i = 0; i < newcst->nrows; i++) {
        for (j = 0; j < newcst->ncols; j++) {
            nsn_mat[i][j] = 0;
            for (k = 0; k < newcst->ncols; k++) {
                nsn_mat[i][j] += newcst->val[i][k] * coeff_trans_mat->val[k][j];
            }
        }
    }
    /* pluto_matrix_print(stdout, newcst->val, newcst->nrows, newcst->ncols); */
    /* pluto_matrix_print(stdout, newcstmat, newcst->nrows, newcst->ncols); */

    /* Constraints obtained from selectively negating coefficients 
     * corresponding to stmt dimensions */
    IF_DEBUG2(printf("Transformed constraints\n"));
    IF_DEBUG2(pluto_constraints_compact_print(stdout,newcst_sel_negated));

    IF_DEBUG(printf("[Pluto] pluto_prog_constraints_lexmin (%d variables, %d constraints)\n",
                cst->ncols-1, cst->nrows););

    /* Solve the constraints */
    if (options->glpksolve) {
        sol = pluto_prog_constraints_lexmin_glpk(newcst_sel_negated, prog);
    }else{
        sol = pluto_constraints_lexmin(newcst_sel_negated, ALLOW_NEGATIVE_COEFF);
        /* print_polylib_visual_sets("csts", newcst); */
    }

    pluto_constraints_free(newcst_sel_negated);

    fsol = NULL;
    if (sol != NULL) {

        PlutoMatrix *actual_sol = pluto_matrix_alloc(1, newcst->ncols - 1);
        for (j = 0; j < newcst->ncols - 1; j++) {
            actual_sol->val[0][j] = 0;
            for (k = 0; k < newcst->ncols - 1; k++) {
                actual_sol->val[0][j] += sol[k] * coeff_trans_mat->val[k][j];
            }
        }
        free(sol);

        fsol = (int64 *)malloc(cst->ncols * sizeof(int64));
        /* Fill the soln with zeros for the redundant variables */
        q = 0;
        for (j = 0; j < cst->ncols - 1; j++) {
            if (redun[j]) {
                fsol[j] = 0;
            }else{
                fsol[j] = actual_sol->val[0][q++];
            }
        }
        pluto_matrix_free(actual_sol);
    }

    pluto_matrix_free(coeff_trans_mat);
    pluto_constraints_free(newcst);

    return fsol;
}


/*
 * Solve Pluto algorithm constraints using GLPK
 */
int64 *pluto_prog_constraints_lexmin_glpk(const PlutoConstraints *cst, 
        const PlutoProg *prog)
{
    int npar = prog->npar;
    int nvar = prog->nvar;
    int i, j, k, b;

    IF_DEBUG(printf("[Pluto] pluto_prog_constraints_lexmin_glpk (%d variables)\n",
                cst->ncols-1););

    /* The bound for Pluto+'s c_i's */
    b = prog->options->coeff_bound;

    assert(b >= 1);

    /* Construct objective */
    PlutoMatrix *obj = pluto_matrix_alloc(1, cst->ncols-1);
    pluto_matrix_set(obj, 0);
    
    /* u */
    for (j=0; j<npar; j++) {
        obj->val[0][j] = 100*(b+1)*nvar*(b+1)*nvar*prog->nstmts;
    }
    /* w */
    obj->val[0][npar] = (b+1)*nvar*(b+1)*nvar*prog->nstmts;

    for (i=0, j=npar+1; i<prog->nstmts; i++) {
        /* c_sum */
        obj->val[0][j++] = (b+1)*nvar;
        for (k=j; k<j+prog->stmts[i]->dim_orig; k++) {
            /* c_i */
            obj->val[0][k] = prog->stmts[i]->dim_orig - (k-j);
        }
        /* parametric shifts */
        for (; k<j+prog->stmts[i]->dim_orig + npar; k++)  {
            obj->val[0][k] = 1;
        }
        /* constant shift */
        obj->val[0][k] = 1;
        j += prog->stmts[i]->dim_orig + npar + 1 + 2;
    }


    /* Print out file in CPLEX form */
    FILE* fp = fopen("pluto.cplex", "w");

    fprintf(fp, "Minimize\n");
    for (j=0; j<obj->ncols; j++) {
        fprintf(fp, "%s%lldc_%d ", obj->val[0][j] >= 0? "+":"", obj->val[0][j], j);
    }
    fprintf(fp, "\n");
    pluto_matrix_free(obj);

    fprintf(fp, "Subject To \n");
    pluto_constraints_cplex_print(fp, cst);

    /* Bounds */
    fprintf(fp, "Bounds\n");

    /* u, w */
    for (j=0; j<npar+1; j++) {
        fprintf(fp, "0 <= c_%d\n", j);
    }
    for (i=0, j=npar+1; i<prog->nstmts; i++) {
        /* c_sum */
        fprintf(fp, "0 <= c_%d <= %d\n", j++, prog->stmts[i]->dim_orig*b);
        for (k=j; k<j+prog->stmts[i]->dim_orig; k++) {
            /* c_i's */
            fprintf(fp, "%d <= c_%d <= %d\n", -b, k, b);
        }
        /* parametric shifts */
        for (; k<j+prog->stmts[i]->dim_orig + npar; k++)  {
            fprintf(fp, "0 <= c_%d <= %d\n", k, b);
        }
        /* constant shift */
        fprintf(fp, "0 <= c_%d\n", k);
        /* binary variables */
        fprintf(fp, "0 <= c_%d <= 1\n", k+1);
        fprintf(fp, "0 <= c_%d <= 1\n", k+2);
        j += prog->stmts[i]->dim_orig + npar + 1 + 2;
    }
    fprintf(fp, "\n");

    fprintf(fp, "Integer\n");
    for (i=0; i<cst->ncols-1; i++) {
        fprintf(fp, "c_%d\n", i);
    }
    fprintf(fp, "End\n");

    fclose(fp);

    if (!options->debug && !options->moredebug) {
        glp_term_out(GLP_OFF);
    }

    glp_smcp parm;
    glp_init_smcp(&parm);
    parm.presolve = GLP_ON;

    parm.msg_lev = GLP_MSG_OFF;
    IF_DEBUG(parm.msg_lev = GLP_MSG_ON;);
    IF_MORE_DEBUG(parm.msg_lev = GLP_MSG_ALL;);

    glp_prob *lp = glp_create_prob();

    glp_read_lp(lp, NULL, "pluto.cplex");

    glp_scale_prob(lp, GLP_SF_AUTO);
    glp_adv_basis(lp, 0);
    glp_simplex(lp, &parm);

    int lp_status = glp_get_status(lp);

    if (lp_status == GLP_INFEAS || lp_status == GLP_UNDEF) {
        glp_delete_prob(lp);
        return NULL;
    }

    glp_iocp iocp;
    glp_init_iocp(&iocp);
    /* The default is 1e-5; one may need to reduce it even further
     * depending on how large a coefficient we might see */
    iocp.tol_int = PLMIN(1e-7, pow(b, -nvar)*1e-1);
    IF_DEBUG(printf("Setting GLPK integer tolerance to %e\n", iocp.tol_int));

    iocp.msg_lev = GLP_MSG_OFF;
    IF_DEBUG(iocp.msg_lev = GLP_MSG_ON;);
    IF_MORE_DEBUG(iocp.msg_lev = GLP_MSG_ALL;);

    glp_intopt(lp, &iocp);

    int ilp_status = glp_mip_status(lp);

    if (ilp_status == GLP_NOFEAS) {
        glp_delete_prob(lp);
        return NULL;
    }

    double z = glp_mip_obj_val(lp);
    IF_DEBUG(printf("z = %lf\n", z););

    int64 *sol = malloc(sizeof(int64)*(cst->ncols-1));
    
    for (j=0; j<glp_get_num_cols(lp); j++) {
        double x = glp_mip_col_val(lp, j+1);
        IF_DEBUG(printf("c%d = %lld, ", j, (int64) round(x)););
        sol[j] = (int) round(x);
    }
    IF_DEBUG(printf("\n"););
    glp_delete_prob(lp);

    return sol;
}


/* Is there an edge between some vertex of SCC1 and some vertex of SCC2? */
int ddg_sccs_direct_connected(Graph *g, PlutoProg *prog, int scc1, int scc2) {
    int i, j;

    for (i = 0; i < prog->nstmts; i++) {
        if (prog->stmts[i]->scc_id == scc1) {
            for (j = 0; j < prog->nstmts; j++) {
                if (prog->stmts[j]->scc_id == scc2) {
                    if (g->adj->val[i][j] > 0) {
                        return 1;
                    }
                }
            }
        }
    }

    return 0;
}

/* Cut dependences between two SCCs
 * Returns: number of dependences cut  */
int cut_between_sccs(PlutoProg *prog, Graph *ddg, int scc1, int scc2) {
    Stmt **stmts = prog->stmts;
    int nstmts = prog->nstmts;

    int nvar = prog->nvar;
    int npar = prog->npar;

    int i, j, num_satisfied;

    if (!ddg_sccs_direct_connected(ddg, prog, scc1, scc2)) {
        return 0;
    }

    IF_DEBUG(printf("[pluto] Cutting between SCC id %d and id %d\n", scc1, scc2));

    pluto_prog_add_hyperplane(prog, prog->num_hyperplanes, H_SCALAR);

    for (i = 0; i < nstmts; i++) {
        pluto_stmt_add_hyperplane(stmts[i], H_SCALAR, stmts[i]->trans->nrows);
        for (j = 0; j < nvar + npar; j++) {
            stmts[i]->trans->val[stmts[i]->trans->nrows - 1][j] = 0;
        }
        if (stmts[i]->scc_id < scc2) {
            stmts[i]->trans->val[stmts[i]->trans->nrows - 1][nvar + npar] = 0;
        }else{
            stmts[i]->trans->val[stmts[i]->trans->nrows - 1][nvar + npar] = 1;
        }
    }
    num_satisfied = dep_satisfaction_update(prog, stmts[0]->trans->nrows - 1);
    if (num_satisfied >= 1) {
        ddg_update(ddg, prog);
    }else{
        for (i = 0; i < nstmts; i++) {
            stmts[i]->trans->nrows--;
        }
        prog->num_hyperplanes--;
    }

    return num_satisfied;
}

/*
 * Cut dependences between all SCCs
 */
int cut_all_sccs(PlutoProg *prog, Graph *ddg) {
    int i, j, num_satisfied;
    Stmt **stmts = prog->stmts;
    int nstmts = prog->nstmts;
    int nvar = prog->nvar;
    int npar = prog->npar;

    IF_DEBUG(printf("[pluto] Cutting between all SCCs\n"));

    if (ddg->num_sccs == 1) {
        IF_DEBUG(printf("\t only one SCC\n"));
        return 0;
    }

    pluto_prog_add_hyperplane(prog, prog->num_hyperplanes, H_SCALAR);

    for (i = 0; i < nstmts; i++) {
        pluto_stmt_add_hyperplane(stmts[i], H_SCALAR, stmts[i]->trans->nrows);
        for (j = 0; j < nvar + npar; j++) {
            stmts[i]->trans->val[stmts[i]->trans->nrows - 1][j] = 0;
        }
        stmts[i]->trans->val[stmts[i]->trans->nrows - 1][nvar + npar] =
            stmts[i]->scc_id;
    }
    num_satisfied = dep_satisfaction_update(prog, stmts[0]->trans->nrows - 1);
    ddg_update(ddg, prog);

    return num_satisfied;
}

/*
 * Cut based on dimensionalities of SCCs; if two SCCs are of different
 * dimensionalities; separate them
 * SCC1 -> SCC2 -> SCC3 ... ->SCCn
 * Two neighboring SCCs won't be cut if they are of the same
 * dimensionality
 */
int cut_scc_dim_based(PlutoProg *prog, Graph *ddg) {
    int i, j, k, count;
    Stmt **stmts = prog->stmts;
    int nvar = prog->nvar;
    int npar = prog->npar;

    if (ddg->num_sccs == 1) return 0;

    IF_DEBUG(printf("Cutting based on SCC dimensionalities\n"));

    count = 0;

    int cur_max_dim = ddg->sccs[0].max_dim;

    pluto_prog_add_hyperplane(prog, prog->num_hyperplanes, H_SCALAR);

    for (k = 0; k < ddg->num_sccs; k++) {
        if (cur_max_dim != ddg->sccs[k].max_dim) {
            cur_max_dim = ddg->sccs[k].max_dim;
            count++;
        }

        for (i = 0; i < prog->nstmts; i++) {
            if (stmts[i]->scc_id == k) {
                pluto_stmt_add_hyperplane(stmts[i], H_SCALAR, stmts[i]->trans->nrows);
                for (j = 0; j < nvar; j++) {
                    stmts[i]->trans->val[stmts[i]->trans->nrows - 1][j] = 0;
                }
                stmts[i]->trans->val[stmts[i]->trans->nrows - 1][nvar + npar] = count;
            }
        }
    }

    int num_new_carried =
        dep_satisfaction_update(prog, stmts[0]->trans->nrows - 1);

    if (num_new_carried >= 1) {
        ddg_update(ddg, prog);
    }else{
        for (i = 0; i < prog->nstmts; i++) {
            stmts[i]->trans->nrows--;
        }
        prog->num_hyperplanes--;
    }

    return num_new_carried;
}

/* Heuristic cut */
void cut_smart(PlutoProg *prog, Graph *ddg)
{
    if (ddg->num_sccs == 0) return;

    if (pluto_transformations_full_ranked(prog)) {
        /* Enough linearly independent solutions have been found */
        cut_all_sccs(prog, ddg);
        return;
    }

    int i, j;

    int num_new_carried = 0;

    /* First time, cut between SCCs of different dimensionalities */
    if (cut_scc_dim_based(prog, ddg)) {
        return;
    }

    /* Cut in the center */
    if (cut_between_sccs(prog, ddg, ceil(ddg->num_sccs / 2.0) - 1,
                ceil(ddg->num_sccs / 2.0))) {
        return;
    }

    /* Cut between SCCs that are far away */
    for (i = 0; i < ddg->num_sccs - 1; i++) {
        for (j = ddg->num_sccs - 1; j >= i + 1; j--) {
            if (prog->stmts[0]->trans->nrows <= 4 * prog->nvar + 2) {
                if (ddg_sccs_direct_connected(ddg, prog, i, j)) {
                    // if (ddg->sccs[i].max_dim == ddg->sccs[j].max_dim) {
                    num_new_carried += cut_between_sccs(prog, ddg, i, j);
                    // }
                }
            }else{
                cut_all_sccs(prog, ddg);
                return;
            }
        }
    }
}

/* Distribute conservatively to maximize (rather random) fusion chance */
void cut_conservative(PlutoProg *prog, Graph *ddg)
{
    int i, j;

    if (cut_scc_dim_based(prog, ddg)) {
        return;
    }

    /* Cut in the center */
    if (cut_between_sccs(prog, ddg, ceil(ddg->num_sccs / 2.0) - 1,
                ceil(ddg->num_sccs / 2.0))) {
        return;
    }

    /* Cut between SCCs that are far away */
    for (i = 0; i < ddg->num_sccs - 1; i++) {
        for (j = ddg->num_sccs - 1; j >= i + 1; j--) {
            if (prog->stmts[0]->trans->nrows <= 4 * prog->nvar + 2) {
                if (cut_between_sccs(prog, ddg, i, j)) {
                    return;
                }
            }else{
                cut_all_sccs(prog, ddg);
                return;
            }
        }
    }
}

/*
 * Determine constraints to ensure linear independence of hyperplanes
 *
 * lin_ind_mode = EAGER: all statement hyperplanes have to be linearly
 *independent
 * w.r.t existing ones (ignoring stmts that already have enough lin ind solns)
 *              = LAZY: at least one statement that does not have enough
 * linearly independent solutions will get a new linearly independent
 * hyperplane (this is enough to make progress)
 */
PlutoConstraints *get_linear_ind_constraints(const PlutoProg *prog,
        const PlutoConstraints *currcst, bool lin_ind_mode)
{
    int npar, nvar, nstmts, i, j, k, orthosum;
    int orthonum[prog->nstmts];
    PlutoConstraints ***orthcst;
    Stmt **stmts;

    IF_DEBUG(printf("[Pluto] get_linear_ind_constraints\n"););

    npar = prog->npar;
    nvar = prog->nvar;
    nstmts = prog->nstmts;
    stmts = prog->stmts;

    orthcst = (PlutoConstraints ***)malloc(nstmts * sizeof(PlutoConstraints **));

    orthosum = 0;
    
    PlutoConstraints *indcst = pluto_constraints_alloc(1, CST_WIDTH);
    indcst->nrows = 0;

    if (lin_ind_mode == EAGER) {
        /* Get orthogonality constraints for each statement */
        for (j = 0; j < nstmts; j++) {
            orthcst[j] = get_stmt_lin_ind_constraints(stmts[j], prog, &orthonum[j]);
            orthosum += orthonum[j];
        }

        if (orthosum >= 1) {
            /* Look for linearly independent hyperplanes for all stmts */
            for (j = 0; j < nstmts; j++) {
                if (orthonum[j] >= 1) {
                    /* printf("Ortho Constraint for statement\n "); */
                    /* pluto_constraints_compact_print(stdout,orthcst[j][orthonum[j]-1]); */
                    IF_DEBUG2(printf("Added ortho constraints for S%d\n", j + 1););
                    pluto_constraints_add(indcst, orthcst[j][orthonum[j] - 1]);
                }
            }
        }
    }else{
        /* LAZY mode */
        assert(lin_ind_mode == LAZY);

        /* Get independence constraints for each statement */
        for (j = 0; j < nstmts; j++) {
            orthcst[j] = get_stmt_non_negative_orthant_constraints(stmts[j],
                   prog, currcst, &orthonum[j]);
            orthosum += orthonum[j];
        }

        if (orthosum >= 1) {
            /* At least one stmt should have a linearly independent hyperplane */
            for (i = 0; i < prog->nstmts; i++) {
                /* Everything was initialized to zero */
                if (orthonum[i] >= 1) {
                    for (j = 0; j < CST_WIDTH - 1; j++) {
                        indcst->val[0][j] += orthcst[i][orthonum[i] - 1]->val[0][j];
                    }
                }
            }
            indcst->val[0][CST_WIDTH - 1] = -1;
            indcst->nrows = 1;
            IF_DEBUG2(printf("Added \"at least one\" linear ind constraints\n"););
            IF_DEBUG2(pluto_constraints_pretty_print(stdout, indcst););
        }
    }

    for (j = 0; j < nstmts; j++) {
        for (k = 0; k < orthonum[j]; k++) {
            pluto_constraints_free(orthcst[j][k]);
        }
        free(orthcst[j]);
    }
    free(orthcst);

    return indcst;
}


PlutoConstraints* get_prog_mod_sum_constraints(PlutoProg *prog)
{
    int nstmts = prog->nstmts;
    int nvar = prog->nvar;
    int npar = prog->npar;
    int i, stmt_col_offset, stmt_row_offset, rows_per_stmt;
    
    rows_per_stmt=(1<<nvar);
    PlutoConstraints* modsumCst=pluto_constraints_alloc(nstmts*rows_per_stmt,CST_WIDTH);
    modsumCst->nrows=nstmts*rows_per_stmt;

    for (i=0;i<nstmts;i++){
        stmt_col_offset=npar+1+i*(nvar+npar+4);
        stmt_row_offset=i*rows_per_stmt;
        get_mod_sum_constraints(modsumCst->val, stmt_row_offset, stmt_col_offset, nvar);
    }
    /* printf("Mod sum constraints\n"); */
    /* pluto_constraints_compact_print(stdout,modsumCst); */
    return modsumCst;
}

/* Sets the upper and lower bounds for all the coefficients. The decision variables are set a lower bound of zero.  c_sum which contains the sum of coeffs is set a lower bound of zero. This is needed for in case of improperly nested loops. The parameters which represent the dependnce distances are also lower bounded by zero. This aviods unbounded optimums.*/
/* lb_param_coeffs: lower bound for parameter coefficients */
PlutoConstraints* get_coeff_bounding_constraints(PlutoProg *prog, int64 lb_param_coeffs)
{
    int j,i;

    int nvar = prog->nvar;
    int npar = prog->npar;
    int bound = prog->options->coeff_bound;
    int nstmts = prog->nstmts;
    Stmt **stmts = prog->stmts;

    PlutoConstraints* boundingcst;

    boundingcst = pluto_constraints_alloc(nstmts*(1+nvar+npar+1+2+2+2), CST_WIDTH);
    for (i=0;i<nstmts;i++){
        /* Lower bound for co_eff sum variable */
        pluto_constraints_add_lb(boundingcst, npar+1+i*(nvar+npar+4),0);

        /* Upper and lower bounds for the variables */
        for (j=npar+1+i*(nvar+npar+4)+1;j < npar+1+(i+1)*(nvar+npar+4)-3-npar; j++){
            if(stmts[i]->is_orig_loop[j-npar-1-i*(nvar+npar+4)-1]){
                pluto_constraints_add_lb(boundingcst,j,-bound);
                pluto_constraints_add_ub(boundingcst,j,bound);
            }
        }
        /* Lower bounds for parameter cofficients */
        for (j=npar+1+i*(nvar+npar+4)+1+nvar;j < npar+1+(i+1)*(nvar+npar+4)-3; j++){
            pluto_constraints_add_lb(boundingcst,j,lb_param_coeffs);
        }
        /* Lower bound for translation coefficient is zero */
        pluto_constraints_add_lb(boundingcst,j,0); 
        /* Lower and upper bound for decision variable of non_zero_constraint */
        pluto_constraints_add_lb(boundingcst,j+1,0); 
        pluto_constraints_add_ub(boundingcst,j+1,1); 
        /* Lower and upper bound for decision variable of linear_independence constraints */
        pluto_constraints_add_lb(boundingcst,j+2,0); 
        pluto_constraints_add_ub(boundingcst,j+2,1); 
    }

    if (prog->options->disable_param_coeffs) {
        /* Set coefficients corresponding to parameters to zero */
        /* This effectively disables parametric shifts */
        for (i=0;i<nstmts;i++){
            for (j=npar+1+i*(nvar+npar+4)+1+nvar;
                    j < npar+1+i*(nvar+npar+4)+1+nvar+npar; j++){
                pluto_constraints_set_var(boundingcst,j,0);
            }
        }
    }

    if (prog->options->disable_neg_coeffs) {
        for (i=0;i<nstmts;i++){
            /* Set all coeff's to >= 0 */
            for (j=npar+1+i*(nvar+npar+4)+1;j < npar+1+i*(nvar+npar+4)+1+nvar; j++){
                if(stmts[i]->is_orig_loop[j-npar-1-i*(nvar+npar+4)-1]){
                    pluto_constraints_add_lb(boundingcst,j,0);
                }
            }
        }
    }


    for(j=0; j < npar + 1; j++){
        pluto_constraints_add_lb(boundingcst,j,0);
    }

    IF_MORE_DEBUG(printf("Coeff bounding constraints \n"););
    IF_MORE_DEBUG(pluto_constraints_compact_print(stdout,boundingcst););
    
    return boundingcst; 
}

/* Find all linearly independent permutable band of hyperplanes at a level.
 *
 * See sub-functions for loop_search_mode and lin_ind_mode
 *
 * If all statements already have enough linearly independent solutions, no
 * independence constraints will be generated, and since no non-trivial
 * solution constraints are added in such a case, the trivial zero solution will
 * end up being returned.
 * */
int find_permutable_hyperplanes(PlutoProg *prog, bool lin_ind_mode,
        bool loop_search_mode, int max_sols) 
{
    int num_sols_found, j, k;
    int64 *bestsol;
    PlutoConstraints *basecst, *nzcst;
    PlutoConstraints *currcst;

    int nstmts = prog->nstmts;
    Stmt **stmts = prog->stmts;
    int nvar = prog->nvar;
    int npar = prog->npar;

    PlutoConstraints* boundcst, *modsumCst;
    IF_DEBUG(fprintf(stdout, "Finding hyperplanes: max %d\n", max_sols));

    assert(max_sols >= 0);

    if (max_sols == 0) return 0;

    /* Don't free basecst */
    basecst = get_permutability_constraints(prog);
    // print_polylib_visual_sets("pluto", basecst);

    num_sols_found = 0;
    /* We don't expect to add a lot to basecst - just ortho constraints
     * and trivial soln avoidance constraints; instead of duplicating basecst,
     * we will just allocate once and copy each time */
    currcst = pluto_constraints_alloc(basecst->nrows + nstmts + nvar*nstmts, 
            CST_WIDTH);
    boundcst = get_coeff_bounding_constraints(prog, 0);

    modsumCst = get_prog_mod_sum_constraints(prog);
    pluto_constraints_add(basecst, modsumCst);
    pluto_constraints_free(modsumCst);

    do{
        IF_DEBUG2(printf("Base Constraints\n"));
        IF_DEBUG2(pluto_constraints_compact_print(stdout,basecst));
        pluto_constraints_copy(currcst, basecst);
        pluto_constraints_add(currcst, boundcst);
        nzcst = get_non_trivial_sol_constraints(prog, loop_search_mode);
        pluto_constraints_add(currcst, nzcst);
        pluto_constraints_free(nzcst);
        // print_polylib_visual_sets("curr", currcst);

        PlutoConstraints *indcst =
            get_linear_ind_constraints(prog, currcst, lin_ind_mode);
        // printf("linear ind Constraints\n");
        // pluto_constraints_compact_print(stdout,indcst);
        // print_polylib_visual_sets("ind", indcst);

        if (indcst->nrows == 0) {
            /* If you don't have any independence constraints, we would end 
             * up finding the same solution that was found earlier; so we 
             * won't find anything new */
            IF_DEBUG(printf("No linearly independent rows\n"););
            bestsol = NULL;
        }else{
            pluto_constraints_add(currcst, indcst);
            IF_DEBUG2(printf("Constraints after addition of non zero constraints and linear ind Constraints\n"));
            IF_DEBUG2(pluto_constraints_compact_print(stdout,currcst));
            IF_DEBUG2(printf("Solving for %d solution\n", num_sols_found + 1));
            IF_DEBUG2(pluto_constraints_compact_print(stdout, currcst));
            bestsol = pluto_prog_constraints_lexmin(currcst, prog);
        }
        pluto_constraints_free(indcst);

        if (bestsol==NULL){
            IF_DEBUG2(printf("No solutions found\n"););
        } 

        if (bestsol != NULL) {
            IF_DEBUG(fprintf(stdout, "Found a hyperplane\n"));
            num_sols_found++;

            pluto_prog_add_hyperplane(prog, prog->num_hyperplanes, H_LOOP);

            for (j = 0; j < nstmts; j++) {
                Stmt *stmt = stmts[j];
                pluto_stmt_add_hyperplane(stmt, H_UNKNOWN, stmt->trans->nrows);
                for (k = 0; k < nvar+npar+1; k++) {
                    stmt->trans->val[stmt->trans->nrows - 1][k] =
                        bestsol[npar + 1 + j * (nvar+npar+1+3) + k+1];
                }

                stmt->hyp_types[stmt->trans->nrows - 1] =
                    pluto_is_hyperplane_scalar(stmt, stmt->trans->nrows - 1) ? H_SCALAR
                    : H_LOOP;
            }
            free(bestsol);
        }
    }while (num_sols_found < max_sols && bestsol != NULL);

    pluto_constraints_free(boundcst);
    pluto_constraints_free(currcst);

    /* Same number of solutions are found for each stmt */
    return num_sols_found;
}

/*
 * Returns H_LOOP if this hyperplane is a real loop or H_SCALAR if it's a scalar
 * dimension (beta row or node splitter)
 */
int get_loop_type(Stmt *stmt, int level) 
{
    int j;

    for (j = 0; j < stmt->trans->ncols - 1; j++) {
        if (stmt->trans->val[level][j] > 0) {
            return H_LOOP;
        }
    }

    return H_SCALAR;
}

/* Cut based on the .fst file; returns 0 if it fails  */
bool precut(PlutoProg *prog, Graph *ddg, int depth) 
{
    int ncomps;

    int nstmts = prog->nstmts;

    int stmtGrp[nstmts][nstmts];
    int grpCount[nstmts];

    int i, j, k;

    if (depth != 0) return false;

    Stmt **stmts = prog->stmts;
    int nvar = prog->nvar;
    int npar = prog->npar;

    FILE *cutFp = fopen(".fst", "r");

    if (cutFp) {
        int tile;

        fscanf(cutFp, "%d", &ncomps);

        if (ncomps > nstmts) {
            printf(
                    "You have an .fst in your directory that is invalid for this "
                    "source\n");
            printf("No fusion/distribution forced\n");
            return false;
        }

        for (i = 0; i < ncomps; i++) {
            fscanf(cutFp, "%d", &grpCount[i]);
            assert(grpCount[i] <= nstmts);
            for (j = 0; j < grpCount[i]; j++) {
                fscanf(cutFp, "%d", &stmtGrp[i][j]);
                assert(stmtGrp[i][j] <= nstmts - 1);
            }
            fscanf(cutFp, "%d", &tile);
            for (j = 0; j < grpCount[i]; j++)
                for (k = 0; k < stmts[stmtGrp[i][j]]->dim_orig; k++)
                    stmts[stmtGrp[i][j]]->tile = tile;
        }

        fclose(cutFp);

        /* Update transformation matrices */
        for (i = 0; i < nstmts; i++) {
            pluto_stmt_add_hyperplane(stmts[i], H_SCALAR, stmts[i]->trans->nrows);
        }

        for (i = 0; i < ncomps; i++) {
            for (j = 0; j < grpCount[i]; j++) {
                int id = stmtGrp[i][j];
                for (k = 0; k < nvar + npar; k++) {
                    stmts[id]->trans->val[stmts[id]->trans->nrows - 1][k] = 0;
                }
                stmts[id]->trans->val[stmts[id]->trans->nrows - 1][nvar + npar] = i;
            }
        }

        pluto_prog_add_hyperplane(prog, prog->num_hyperplanes, H_SCALAR);

        dep_satisfaction_update(prog, prog->num_hyperplanes - 1);
        ddg_update(ddg, prog);

        return true;
    }else{
        FILE *precut = fopen(".precut", "r");
        int ignore, rows, cols, tile, tiling_depth;

        if (precut) {
            /* Num of statements */
            fscanf(precut, "%d", &ignore);

            assert(ignore == prog->nstmts);

            /* Tiling depth */
            fscanf(precut, "%d", &tiling_depth);

            for (i = 0; i < prog->nstmts; i++) {
                /* Read scatterings */
                fscanf(precut, "%d", &rows);
                fscanf(precut, "%d", &cols);

                for (k = 0; k < rows; k++) {
                    /* Transformation is in polylib format
                     * <stmt_orig_dim>+<npar>+1 (first column for equality) */
                    assert(cols == 1 + stmts[i]->dim_orig + npar + 1);

                    /* For equality - ignore the zero */
                    fscanf(precut, "%d", &ignore);
                    assert(ignore == 0);

                    pluto_matrix_add_row(stmts[i]->trans, stmts[i]->trans->nrows);

                    for (j=0; j<nvar; j++)    {
                        if (stmts[i]->is_orig_loop[j])  {
                            fscanf(precut, "%lld", &stmts[i]->trans->val[stmts[i]->trans->nrows-1][j]);
                        }else{
                            stmts[i]->trans->val[stmts[i]->trans->nrows-1][j] = 0;
                        }
                    }
                    for (j = 0; j < npar; j++) {
                        fscanf(precut, "%d", &ignore);
                        stmts[i]->trans->val[stmts[i]->trans->nrows - 1][nvar] = 0;
                    }
                    /* Constant part */
                    fscanf(precut, "%lld", &stmts[i]->trans->val[stmts[i]->trans->nrows-1][nvar]);

                    // stmts[i]->trans_loop_type[stmts[i]->trans->nrows] =
                    // (get_loop_type(stmts[i], stmts[i]->trans->nrows)
                    // == H_SCALAR)? SCALAR:LOOP;
                }

                /* Number of levels */
                fscanf(precut, "%d", &ignore);

                /* FIX this: to tile or not is specified depth-wise, why? Just
                 * specify once */
                for (j = 0; j < tiling_depth; j++) {
                    fscanf(precut, "%d", &tile);
                }
                stmts[i]->tile = tile;
            }

            /* Set hProps correctly and update satisfied dependences */
            for (k = 0; k < rows; k++) {
                pluto_prog_add_hyperplane(prog, prog->num_hyperplanes, H_UNKNOWN);
                for (i = 0; i < nstmts; i++) {
                    if (get_loop_type(stmts[i], stmts[0]->trans->nrows - rows + k) ==
                            H_LOOP) {
                        stmts[i]->hyp_types[prog->num_hyperplanes - 1] = H_LOOP;
                        prog->hProps[prog->num_hyperplanes - 1].type = H_LOOP;
                    }else{
                        stmts[i]->hyp_types[prog->num_hyperplanes - 1] = H_SCALAR;
                        prog->hProps[prog->num_hyperplanes - 1].type = H_SCALAR;
                    }
                }

                dep_satisfaction_update(prog, prog->num_hyperplanes - 1);
                ddg_update(ddg, prog);
            }
            return true;
        }

        return false;
    }
}

void pluto_compute_dep_directions(PlutoProg *prog)
{
    int i, level;

    Dep **deps = prog->deps;

    for (i = 0; i < prog->ndeps; i++) {
        if (deps[i]->dirvec != NULL) {
            free(deps[i]->dirvec);
        }
        deps[i]->dirvec = (DepDir *)malloc(prog->num_hyperplanes * sizeof(DepDir));
        for (level = 0; level < prog->num_hyperplanes; level++) {
            deps[i]->dirvec[level] = get_dep_direction(deps[i], prog, level);
        }
    }
}

void pluto_detect_hyperplane_types_stmtwise(PlutoProg *prog)
{
    int s, i;

    for (s = 0; s < prog->nstmts; s++) {
        Stmt *stmt = prog->stmts[s];
        for (i = 0; i < stmt->trans->nrows; i++) {
            stmt->hyp_types[i] =
                pluto_is_hyperplane_loop(stmt, i) ? H_LOOP : H_SCALAR;
        }
    }
}

/* Detect H_LOOP or H_SCALAR from scratch */
void pluto_detect_hyperplane_types(PlutoProg *prog)
{
    int i, depth;
    int nstmts = prog->nstmts;

    for (depth = 0; depth < prog->num_hyperplanes; depth++) {
        for (i = 0; i < nstmts; i++) {
            if (pluto_is_hyperplane_loop(prog->stmts[i], depth)) break;
        }
        prog->hProps[depth].type = (i < nstmts) ? H_LOOP : H_SCALAR;
    }
}

/* Detect tilable bands; calculate dependence components (in transformed
 * space); calls simple dep satisfaction checks */
void pluto_detect_transformation_properties(PlutoProg *prog) 
{
    int level, i, j;
    Stmt **stmts = prog->stmts;
    Dep **deps = prog->deps;
    int band, num_loops_in_band;

    IF_DEBUG(printf("[Pluto] pluto_detect_transformation_properties\n"););

    if (prog->nstmts == 0) return;

    HyperplaneProperties *hProps = prog->hProps;

    assert(prog->num_hyperplanes == stmts[0]->trans->nrows);

    // pluto_deps_print(stdout, prog);

    /* First compute satisfaction levels */
    pluto_compute_dep_directions(prog);
    pluto_compute_dep_satisfaction(prog);

    band = 0;
    level = 0;
    num_loops_in_band = 0;
    int bandStart = 0;

    do {
        for (i = 0; i < prog->ndeps; i++) {
            if (IS_RAR(deps[i]->type)) continue;
            if (deps[i]->satisfaction_level < level &&
                    hProps[deps[i]->satisfaction_level].type == H_SCALAR)
                continue;
            if (deps[i]->satisfaction_level >= bandStart &&
                    deps[i]->dirvec[level] != DEP_ZERO)
                break;
        }

        if (i == prog->ndeps) {
            /* This band information is not used later; since band detection
             * is done again more accurately based on the scattering tree as
             * opposed to global depths; this is only used to output band
             * numbers conservatively when printing transformation properties */
            hProps[level].dep_prop = PARALLEL;
            hProps[level].band_num = band;
            if (hProps[level].type != H_SCALAR) num_loops_in_band++;
            level++;

        }else{

            for (i = 0; i < prog->ndeps; i++) {
                if (IS_RAR(deps[i]->type)) continue;
                if (deps[i]->satisfaction_level < level &&
                        hProps[deps[i]->satisfaction_level].type == H_SCALAR)
                    continue;
                if (deps[i]->satisfaction_level >= bandStart &&
                        (deps[i]->dirvec[level] == DEP_MINUS ||
                         deps[i]->dirvec[level] == DEP_STAR))
                    break;
            }
            if (i == prog->ndeps) {
                hProps[level].dep_prop = PIPE_PARALLEL;
                hProps[level].band_num = band;
                if (hProps[level].type != H_SCALAR) num_loops_in_band++;

                level++;
            }else{
                /* Dependence violation if assertion fails:
                 * basically, the current level has negative
                 * components for some unsatisfied dependence
                 */
                if (num_loops_in_band == 0) {
                    fprintf(stderr, "[Pluto] Unfortunately, the transformation computed has violated a dependence.\n");
                    fprintf(stderr, "\tPlease make sure there is no inconsistent/illegal .fst file in your working directory.\n");
                    fprintf(stderr, "\tIf not, this usually is a result of a bug in the dependence tester,\n");
                    fprintf(stderr, "\tor a bug in Pluto's auto transformation.\n");
                    fprintf(stderr,
                            "\tPlease send this input file to the author if possible.\n");
                    IF_DEBUG(pluto_stmts_print(stdout, prog->stmts, prog->nstmts););
                    pluto_transformations_pretty_print(prog);
                    pluto_compute_dep_directions(prog);
                    pluto_print_dep_directions(prog);
                    assert(0);
                }

                band++;
                bandStart = level;
                if (num_loops_in_band == 1) {
                    if (hProps[level - 1].dep_prop == PIPE_PARALLEL)
                        hProps[level - 1].dep_prop = SEQ;
                }
                num_loops_in_band = 0;
            }
        }
    } while (level < prog->num_hyperplanes);

    if (num_loops_in_band == 1) {
        if (hProps[level - 1].dep_prop == PIPE_PARALLEL)
            hProps[level - 1].dep_prop = SEQ;
    }

    /* Permutable bands of loops could have inner parallel loops; they
     * all have been detected as fwd_dep (except the outer parallel one of a
     * band);
     * we just modify those to parallel */
    for (i = 0; i < prog->num_hyperplanes; i++) {
        for (j = 0; j < prog->ndeps; j++) {
            if (IS_RAR(deps[j]->type)) continue;
            if (deps[j]->satisfaction_level >= i && deps[j]->dirvec[i] != DEP_ZERO)
                break;
        }

        if (j == prog->ndeps) {
            // couldn't have been marked sequential
            assert(hProps[i].dep_prop != SEQ);
            if (hProps[i].dep_prop == PIPE_PARALLEL) {
                hProps[i].dep_prop = PARALLEL;
            }
        }
    }

    pluto_detect_hyperplane_types_stmtwise(prog);
}


void pluto_print_depsat_vectors(PlutoProg *prog, int levels)
{
    int i, j;
    Dep **deps;

    deps = prog->deps;

    printf("\nSatisfaction vectors for transformed program\n");

    for (i=0; i<prog->ndeps; i++) {
        assert(deps[i]->satvec != NULL);
        printf("Dep %d: S%d to S%d: ", i+1, deps[i]->src+1, deps[i]->dest+1);
        printf("(");
        for (j = 0; j < levels; j++) {
            printf("%d, ", deps[i]->satvec[j]);
        }
        printf(")\n");
    }
}

void pluto_print_dep_directions(PlutoProg *prog)
{
    int i, j;

    Dep **deps = prog->deps;
    int ndeps = prog->ndeps;
    int nlevels = prog->num_hyperplanes;

    printf("\nDirection vectors for transformed program\n");

    for (i = 0; i < ndeps; i++) {
        assert(deps[i]->dirvec);
        printf("Dep %d: S%d to S%d: ", i + 1, deps[i]->src + 1, deps[i]->dest + 1);
        printf("(");
        for (j = 0; j < nlevels; j++) {
            printf("%c, ", deps[i]->dirvec[j]);
        }
        printf(") satisfied: %s, satvec: (", 
                deps[i]->satisfied? "yes":"no");
        for (j=0; j<nlevels; j++) {
            printf("%d, ", deps[i]->satvec[j]);
        }
        printf(")\n");

        for (j = 0; j < nlevels; j++) {
            if (deps[i]->dirvec[j] > 0) {
                break;
            }
            if (deps[i]->dirvec[j] < 0) {
                printf("Dep %d violated: S%d to S%d\n", i, deps[i]->src + 1,
                        deps[i]->dest + 1);
                printf("%d %d\n", deps[i]->satisfaction_level, deps[i]->satisfied);
            } else if (deps[i]->dirvec[j] < 0) {
                printf("Dep %d violated: S%d to S%d\n", i, deps[i]->src + 1,
                        deps[i]->dest + 1);
                printf("%d %d\n", deps[i]->satisfaction_level, deps[i]->satisfied);
            }
        }

        printf("satvec: ");
        for (j=0; j<nlevels; j++) {
            printf("%d, ", deps[i]->satvec[j]);
        }
        printf("\n");
    }
}

/* Pad statement domains to maximum domain depth to make it easier to construct
 * scheduling constraints. These will be removed before autopoly returns.
 * Also, corresponding dimensions from ILP space will be removed before ILP
 * calls
 */
void normalize_domains(PlutoProg *prog)
{
    int i, j, k;

    int nvar = prog->nvar;
    int npar = prog->npar;

    /* if a dep distance <= N and another <= M, how do you bound it, no
     * way to express max(N,M) as a single affine function, when space is
     * built for each dependence, it doesn't know anything about a parameter
     * that does not appear in its dpolyhedron, and so it will assign the
     * coeff corresponding to that param in the bounding function constraints
     * local to the dependence to zero, and what if some other dep needs that
     * particular coeff to be >= 1 for bounding?
     *
     * Solution: global context should be available
     *
     * How to construct? Just put together all constraints on parameters alone in
     * the global context, i.e., eliminate iterators out of each domain and
     * aggregate constraints on the parameters, and add them to each
     * dependence polyhedron
     */
    int count=0;
    if (npar >= 1)	{
        PlutoConstraints *context = pluto_constraints_alloc(prog->nstmts*npar, npar+1);
        for (i=0; i<prog->nstmts; i++)    {
            PlutoConstraints *copy = pluto_constraints_dup(prog->stmts[i]->domain);
            for (j=0; j<prog->stmts[i]->dim_orig; j++)    {
                fourier_motzkin_eliminate(copy, 0);
            }
            assert(copy->ncols == npar + 1);
            count += copy->nrows;

            if (count <= prog->nstmts * npar) {
                pluto_constraints_add(context, copy);
                pluto_constraints_free(copy);
            }else{
                pluto_constraints_free(copy);
                break;
            }
        }
        pluto_constraints_simplify(context);
        if (options->debug) {
            printf("[Pluto] Global constraint context\n");
            pluto_constraints_compact_print(stdout, context );
        }

        /* Add context to every dep polyhedron */
        for (i = 0; i < prog->ndeps; i++) {
            PlutoConstraints *dpolytope = prog->deps[i]->dpolytope;

            for (k = 0; k < context->nrows; k++) {
                pluto_constraints_add_inequality(dpolytope);

                /* Already initialized to zero */

                for (j = 0; j < npar + 1; j++) {
                    dpolytope
                        ->val[dpolytope->nrows - 1][j + dpolytope->ncols - (npar + 1)] =
                        context->val[k][j];
                }
            }
            /* Update reference, add_row can resize */
            prog->deps[i]->dpolytope = dpolytope;
        }
        pluto_constraints_free(context);
    }else{
        IF_DEBUG(printf("No global context\n"));
    }

    /* Add padding dimensions to statement domains */
    for (i = 0; i < prog->nstmts; i++) {
        Stmt *stmt = prog->stmts[i];
        int orig_depth = stmt->dim_orig;
        assert(orig_depth == stmt->dim);
        for (j = orig_depth; j < nvar; j++) {
            pluto_sink_statement(stmt, stmt->dim, 0, prog);
        }
    }

    for (i = 0; i < prog->ndeps; i++) {
        Dep *dep = prog->deps[i];
        int src_dim = prog->stmts[dep->src]->dim;
        int target_dim = prog->stmts[dep->dest]->dim;
        assert(dep->dpolytope->ncols == src_dim + target_dim + prog->npar + 1);
    }

    /* Normalize rows of dependence polyhedra */
    for (k = 0; k < prog->ndeps; k++) {
        /* Normalize by gcd */
        PlutoConstraints *dpoly = prog->deps[k]->dpolytope;

        for (i = 0; i < dpoly->nrows; i++) {
            pluto_constraints_normalize_row(dpoly, i);
        }
    }

#if 0
    /* WRONG: for testing */
    for (k = 0; k < prog->ndeps; k++) {
        Dep *dep = prog->deps[i];
        for (j=0; j<dep->dpolytope->ncols-npar-1; j++) {
            pluto_constraints_remove_const_ub(dep->dpolytope, j);
        }
    }
#endif

    /* Avoid the need for bounding function coefficients to take negative
     * values (TODO: should do this only for the bounding function constraints) */
    bool *neg = malloc(sizeof(bool) * npar);
    for (k = 0; k < prog->ndeps; k++) {
        Dep *dep = prog->deps[k];
        PlutoConstraints *dpoly = dep->dpolytope;

        int j;
        bzero(neg, npar * sizeof(bool));

        for (j = 2 * nvar; j < 2 * nvar + npar; j++) {
            int min = dpoly->val[0][j];
            int max = dpoly->val[0][j];
            for (i = 1; i < dpoly->nrows; i++) {
                min = PLMIN(dpoly->val[i][j], min);
                max = PLMAX(dpoly->val[i][j], max);
            }

            if (min < 0 && max <= 0) {
                neg[j - 2 * nvar] = true;
                IF_DEBUG(printf("Dep %d has negative coeff's for parameter %d\n",
                            dep->id, j - 2 * nvar + 1));
            }
        }

        for (j = 0; j < npar; j++) {
            if (neg[j]) {
                pluto_constraints_add_inequality(dpoly);
                dpoly->val[dpoly->nrows - 1][2 * nvar + j] = 1;
            }
        }
    }
    free(neg);

    // printf("After normalization\n");
    // pluto_deps_print(stdout, prog);
}

/* Remove padding dimensions that were added earlier; transformation matrices
 * will have stmt->dim + npar + 1 after this function */
void denormalize_domains(PlutoProg *prog) 
{
    int i, j;

    int nvar = prog->nvar;
    int npar = prog->npar;

    for (i = 0; i < prog->nstmts; i++) {
        int del_count;
        Stmt *stmt = prog->stmts[i];
        del_count = 0;
        for (j=0; j<nvar; j++)  {
            if (!stmt->is_orig_loop[j-del_count]) {
                pluto_stmt_remove_dim(stmt, j-del_count, prog);
                if (stmt->evicted_hyp) {
                    pluto_matrix_remove_col(stmt->evicted_hyp, j-del_count);
                }
                del_count++;
            }
        }

        assert(stmt->domain->ncols == stmt->dim + npar + 1);
        assert(stmt->trans->ncols == stmt->dim + npar + 1);

        for (j = 0; j < stmt->dim; j++) {
            stmt->is_orig_loop[j] = 1;
        }
    }
}

/* VB: Find the face that is allowing concurrent start
 * Used while lbtile option is set
 * Currently, the outermost loop is assumed to be the face with
 * concurrent start */
int *find_face_allowing_con_start(PlutoProg *prog)
{
    int i;
    int *face = (int *)malloc(sizeof(int)*(prog->nvar+prog->npar+1));
    for (i = 0; i < prog->nvar + prog->npar + 1; i++) {
        face[i] = (i == 0) ? 1 : 0;
    }
    return face;
}


/*
 * Find hyperplane inside the cone  of previously found hyperplanes 
 * and the face allowing concurrent start
 *
 * evict_pos: position of the hyperplane to be evicted by the one that will
 * enable concurrent start
 *
 * cone_complement_pos: in case of partial concurrent start, the 
 * hyperplane that will form the cone with the conc start hyperplane
 *
 */
int find_cone_complement_hyperplane(int evict_pos, 
        PlutoMatrix **cone_complement_hyps, int cone_complement_pos, 
        PlutoConstraints *basecst, PlutoProg *prog)
{
    int i, j, k, lambda_k;
    int nstmts = prog->nstmts;
    int nvar = prog->nvar;
    int npar = prog->npar;
    Stmt **stmts = prog->stmts;

    IF_DEBUG(printf("[Pluto] finding cone complement hyperplane\n"););

    int64 *bestsol;
    PlutoConstraints *con_start_cst, *lastcst, *boundcst, *modsumcst;

    /* lastcst is the set of additional constraints */
    lastcst = pluto_constraints_alloc((2*nvar+npar)*nstmts, CST_WIDTH + nvar*nstmts);

    /* all lambdas >=1 */
    for (i=0; i<nstmts; i++) {
        int stmt_offset = npar+1+nstmts*(nvar+npar+4) + i*nvar;
        for (j=0; j<nvar; j++)  {
            pluto_constraints_add_inequality(lastcst);
            lastcst->val[lastcst->nrows-1][stmt_offset+j] =1;
            lastcst->val[lastcst->nrows-1][lastcst->ncols-1] = -1;
        }
    }

    // constraints to put the last hyperplane inside the cone
    // int dimOfConStart;
    // if(!options->partlbtile   )  {
    // dimOfConStart=nvar-1;
    //}
    // else{
    // dimOfConStart=1;
    // printf("\npartial\n");
    //}
    /* Now, add the constraints for the new hyperplane to be in the cone
     * of the face and the negatives of the hyperplanes already found
     * (excluding the one being evicted: at `evict_pos') */
    for (i=0; i<nstmts; i++) {
        int stmt_offset1= npar+1+i*(nvar+npar+4);
        int stmt_offset2= npar+1+nstmts*(nvar+npar+4)+i*nvar;
        for (j=0; j<nvar+npar; j++)  {
            pluto_constraints_add_equality(lastcst);
            lastcst->val[lastcst->nrows-1][stmt_offset1+1+j] =1;

            int *face = find_face_allowing_con_start(prog);
            lastcst->val[lastcst->nrows-1][stmt_offset2] = -(face[j]);
            free(face);

            if (options->partlbtile) {
                lastcst->val[lastcst->nrows-1][stmt_offset2+1] = 
                    prog->stmts[i]->trans->val[cone_complement_pos][j];
            }else{
                lambda_k=0;
                for(k=0; k<prog->stmts[i]->trans->nrows; k++){
                    if (k != evict_pos && prog->stmts[i]->hyp_types[k]!= H_SCALAR){
                        lastcst->val[lastcst->nrows-1][stmt_offset2+lambda_k+1] = prog->stmts[i]->trans->val[k][j];
                        lambda_k++;
                    }
                }
            }
            lastcst->val[lastcst->nrows-1][lastcst->ncols-1] = 0;
        }
    }

    /*
     * con_start_cst serves the same purpose as Pluto ILP formulation, but 
     * with expanded constraint-width to incorporate lambdas
     *
     * No need of non-zero solution constraints
     */
    con_start_cst = pluto_constraints_dup(basecst);
    boundcst = get_coeff_bounding_constraints(prog, -4);
    modsumcst = get_prog_mod_sum_constraints(prog);
    pluto_constraints_add(con_start_cst, modsumcst);
    /* IMPORTANT: boundcst adds a bound on parametric shifts */
    pluto_constraints_add(con_start_cst, boundcst);
    pluto_constraints_free(modsumcst);
    pluto_constraints_free(boundcst);

    for (i=0; i<nvar*nstmts; i++) {
        pluto_constraints_add_dim(con_start_cst, basecst->ncols-1, NULL);
    }

    pluto_constraints_add(con_start_cst, lastcst);
    pluto_constraints_free(lastcst);
    // printf("Cone complement constraints\n");
    // pluto_constraints_pretty_print(stdout, con_start_cst);

    /* pluto_constraints_lexmin is being called directly */
    bestsol = pluto_constraints_lexmin(con_start_cst, ALLOW_NEGATIVE_COEFF);
    pluto_constraints_free(con_start_cst);

    /* pluto_constraints_lexmin is being called directly */
    if (bestsol == NULL) {
        printf("[Pluto] No concurrent start possible\n");
    }else{
        IF_DEBUG(printf("[Pluto] Concurrent start possible\n"););
        for (j=0; j<nstmts; j++) {
            cone_complement_hyps[j] =
                pluto_matrix_alloc(1, stmts[j]->dim+npar+1);
        }
        for (j=0; j<nstmts; j++) {
            for (k=0; k<nvar+npar+1; k++)    {
                cone_complement_hyps[j]->val[0][k] =
                    bestsol[npar+1+j*(nvar+npar+4)+1+k];
            }
            IF_DEBUG(printf("S%d: cone complement\n", j+1););
            IF_DEBUG(pluto_matrix_print(stdout, cone_complement_hyps[j]););
        }
        free(bestsol);
    }

    return (cone_complement_hyps[0] == NULL)? 0:1; 
}

/* 
 * Check if the k'th row for any statement is the face 
 * allowing concurrent start
 */
int is_concurrent_start_face(PlutoProg *prog, int k)
{
    int i,j;
    for (i=0; i<prog->nstmts; i++){
        if (prog->stmts[i]->trans->val[k][0] != 1) return 0;
        for(j=1; j<prog->nvar; j++){
            if (prog->stmts[i]->trans->val[k][j] != 0) return 0;
        }
    }
    return 1;
}

/* 
 * Find the hyperplace parallel to the concurrent start face 
 * that will be evicted; if there is none, return
 * the last hyperplane
 */
int find_hyperplane_to_be_evicted(PlutoProg *prog, int first, int num_sols_found)
{
    int j;
    for (j=first; j<first+num_sols_found-1; j++){
        if (is_concurrent_start_face(prog, j)) return j;
    }
    /* Return the last one */
    return first + num_sols_found - 1; 
}



int get_first_non_scalar_hyperplane(PlutoProg *prog, int start, int end)
{
    int i;
    for (i=start; i<=end; i++){
        if (prog->hProps[i].type == H_LOOP) return i;
    }
    return -1;
}

/* Copy h2 into h1 */
static void copy_hyperplane(int64 *h1, int64 *h2, int ncols)
{
    int j;

    for(j=0; j<ncols; j++){
        h1[j] = h2[j];
    }
}

#if 0
/* Swap hyperplanes h1 and h2 */
static void swap_hyperplanes(int64 *h1, int64 *h2, int ncols)
{
    int64 tmp;
    int j;

    for(j=0; j<ncols; j++){
        tmp = h2[j];
        h2[j] = h1[j];
        h1[j] = tmp;
    }
}
#endif

<<<<<<< HEAD

int is_access_scalar(PlutoAccess *access)
{

    int i = 0;

    if(access->mat->nrows > 1)
        return 0;

    for(i=0; i<access->mat->ncols; i++)
        if(access->mat->val[0][i] != 0)
            return 0;

    return 1;
}

/*
 * Top-level automatic transformation algoritm
 *
 * All dependences are reset to unsatisfied before starting
 *
 */
int pluto_auto_transform(PlutoProg *prog) 
=======
/* 
 * Top-level automatic transformation algoritm 
 *
 * All dependences are reset to unsatisfied before starting
 *
 */ 
int pluto_auto_transform(PlutoProg *prog)
>>>>>>> c9701294
{
    int nsols, i, j, conc_start_found, depth;
    /* The maximum number of independent solutions needed across all stmts */
    int num_ind_sols;
    bool lin_ind_mode;
    bool loop_search_mode;

    Stmt **stmts = prog->stmts;
    int nstmts = prog->nstmts;

    for (i = 0; i < prog->ndeps; i++) {
        prog->deps[i]->satisfied = false;
    }

    /* Create the data dependence graph */
    prog->ddg = ddg_create(prog);
    ddg_compute_scc(prog);

    Graph *ddg = prog->ddg;
    int nvar = prog->nvar;
    int npar = prog->npar;

    if (nstmts == 0)
        return 0;

    normalize_domains(prog);

    PlutoMatrix **orig_trans = malloc(nstmts * sizeof(PlutoMatrix *));
    int orig_num_hyperplanes = prog->num_hyperplanes;
    HyperplaneProperties *orig_hProps = prog->hProps;

    lin_ind_mode = EAGER;
    loop_search_mode = EAGER;

    /* Get rid of any existing transformation */
    for (i = 0; i < nstmts; i++) {
        Stmt *stmt = prog->stmts[i];
        /* Save the original transformation */
        orig_trans[i] = stmt->trans;
        /* Pre-allocate a little more to prevent frequent realloc */
        stmt->trans = pluto_matrix_alloc(2 * stmt->dim + 1, stmt->dim + npar + 1);
        stmt->trans->nrows = 0;
    }

    prog->num_hyperplanes = 0;
    prog->hProps = NULL;

    /* The number of independent solutions required for the deepest
     * statement */
    nsols = 0;
    for (i = 0; i < nstmts; i++) {
        nsols = PLMAX(nsols, stmts[i]->dim);
    }

    depth = 0;

    if (precut(prog, ddg, depth)) {
        /* Distributed based on .fst or .precut file (customized user-supplied
         * fusion structure */
        num_ind_sols = pluto_get_max_ind_hyps(prog);
        printf("[Pluto] Forced custom fusion structure from .fst/.precut\n");
        IF_DEBUG(fprintf(stdout, "%d ind solns in .precut file\n", num_ind_sols));
    }else{
        num_ind_sols = 0;
        if (options->fuse == SMART_FUSE)    {
            cut_scc_dim_based(prog,ddg);
        }
    }

    /* Diamond tiling */
    conc_start_found = 0;
    
    do{
        int num_sols_found, num_sols_left, s;

        if (options->fuse == NO_FUSE) {
            ddg_compute_scc(prog);
            cut_all_sccs(prog, ddg);
        }

        /*
         * nsols - num_ind_sols is not the number of remaining hyperplanes
         * to be found in the LAZY mode (it is for the EAGER
         * mode). In LAZY mode, there may be more to be found for *some*
         * statements
         */
        num_sols_left = 0;
        for (s=0; s<nstmts; s++) {
            num_sols_left = PLMAX(num_sols_left, stmts[s]->dim_orig
                    - pluto_stmt_get_num_ind_hyps(stmts[s]));
        }
        assert(lin_ind_mode == LAZY || num_sols_left == nsols - num_ind_sols);

        num_sols_found = find_permutable_hyperplanes(prog, lin_ind_mode,
                loop_search_mode, num_sols_left);

        IF_DEBUG(fprintf(stdout, "Level: %d; \t%d hyperplanes found\n",
                    depth, num_sols_found));
        IF_DEBUG2(pluto_transformations_pretty_print(prog));
        num_ind_sols = pluto_get_max_ind_hyps(prog);

        /* Diamond tiling: done for the first band of permutable loops */
        if (options->lbtile && num_ind_sols >= 2 && !conc_start_found) {
            conc_start_found = pluto_diamond_tile(prog);
        }
        
        if (num_sols_found >= 1) {
            for (j=0; j<num_sols_found; j++)      {
                /* Mark dependences satisfied by this solution */
                dep_satisfaction_update(prog,
                        stmts[0]->trans->nrows-num_sols_found+j);
                ddg_update(ddg, prog);
            }
        }else{
            /* Satisfy inter-scc dependences via distribution since we have
             * no more fusable loops */

            ddg_compute_scc(prog);

            if (ddg->num_sccs >= 2) {
                if (options->fuse == NO_FUSE) {
                    /* No fuse */
                    cut_all_sccs(prog, ddg);
                }else if (options->fuse == SMART_FUSE) {
                    /* Smart fuse (default) */
                    cut_smart(prog, ddg);
                }else{
                    /* Max fuse */
                    if (depth >= 2 * nvar + 1)
                        cut_all_sccs(prog, ddg);
                    else
                        cut_conservative(prog, ddg);
                }
            }else{
                /* Only one SCC */
                if (lin_ind_mode == EAGER) {
                    IF_DEBUG(printf("[pluto] Switching to LAZY mode\n"););
                    lin_ind_mode = LAZY;
                    /* loop_search_mode = LAZY; */
                }else{
                    /* LAZY mode */
                    assert(lin_ind_mode == LAZY);
                    /* There is a problem; solutions should have been found */
                    if (options->debug) {
                        printf("Number of unsatisfied deps: %d\n",
                                get_num_unsatisfied_deps(prog->deps, prog->ndeps));
                        printf(
                                "Number of unsatisfied inter-stmt deps: %d\n",
                                get_num_unsatisfied_inter_stmt_deps(prog->deps, prog->ndeps));
                        IF_DEBUG(pluto_stmts_print(stdout, prog->stmts, prog->nstmts););
                        fprintf(stderr, "[Pluto] Unfortunately, pluto cannot find any more "
                                "hyperplanes.\n");
                        fprintf(stderr, "\tThis is usually a result of (1) a bug in the "
                                "dependence tester,\n");
                        fprintf(stderr, "\tor (2) a bug in Pluto's auto transformation,\n");
                        fprintf(stderr, "\tor (3) an inconsistent .fst/.precut in your "
                                "working directory.\n");
                        fprintf(stderr, "\tor (4) or a case where the PLUTO algorithm "
                                "doesn't succeed\n");
                        pluto_transformations_pretty_print(prog);
                        pluto_compute_dep_directions(prog);
                        pluto_print_dep_directions(prog);
                    }
                    denormalize_domains(prog);
                    printf("[Pluto] WARNING: working with original (identity) transformation (if they exist)\n");
                    /* Restore original ones */
                    for (i = 0; i < nstmts; i++) {
                        stmts[i]->trans = orig_trans[i];
                        prog->num_hyperplanes = orig_num_hyperplanes;
                        prog->hProps = orig_hProps;
                    }
                    return 1;
                }
            }
        }
        depth++;
    }while (!pluto_transformations_full_ranked(prog) || 
            !deps_satisfaction_check(prog->deps, prog->ndeps));


    if (options->lbtile && !conc_start_found) {
        PLUTO_MESSAGE(printf("[Pluto] Diamond tiling not possible/useful\n"););
    }

    denormalize_domains(prog);

    for (i=0; i<nstmts; i++)    {
        pluto_matrix_free(orig_trans[i]);
    }
    free(orig_trans);
    if (orig_hProps) {
        free(orig_hProps);
    }

    return 0;
}

int get_num_unsatisfied_deps(Dep **deps, int ndeps) 
{
    int i, count;

    count = 0;
    for (i = 0; i < ndeps; i++) {
        if (IS_RAR(deps[i]->type))
            continue;
        if (!deps[i]->satisfied) {
            IF_DEBUG(printf("Unsatisfied dep %d\n", i + 1));
            count++;
        }
    }

    return count;
}

int get_num_unsatisfied_inter_stmt_deps(Dep **deps, int ndeps) 
{
    int i;

    int count = 0;
    for (i = 0; i < ndeps; i++) {
        if (IS_RAR(deps[i]->type))
            continue;
        if (deps[i]->src == deps[i]->dest)
            continue;
        if (!deps[i]->satisfied) {
            IF_DEBUG(printf("Unsatisfied dep %d\n", i + 1));
            count++;
        }
    }

    return count;
}

void ddg_print(Graph *g) 
{ 
    pluto_matrix_print(stdout, g->adj); 
}

/* Update the DDG - should be called when some dependences
 * are satisfied */
void ddg_update(Graph *g, PlutoProg *prog) 
{
    int i, j;
    Dep *dep;

    for (i = 0; i < g->nVertices; i++)
        for (j = 0; j < g->nVertices; j++)
            g->adj->val[i][j] = 0;

    for (i = 0; i < prog->ndeps; i++) {
        dep = prog->deps[i];
        if (IS_RAR(dep->type))
            continue;
        /* Number of unsatisfied dependences b/w src and dest is stored in the
         * adjacency matrix */
        g->adj->val[dep->src][dep->dest] += !dep_is_satisfied(dep);
    }
}

/*
 * Create the DDG (RAR deps not included) from the unsatisfied deps
 */
Graph *ddg_create(PlutoProg *prog) 
{
    int i;

    Graph *g = graph_alloc(prog->nstmts);

    for (i = 0; i < prog->ndeps; i++) {
        Dep *dep = prog->deps[i];
        /* no input dep edges in the graph */
        if (IS_RAR(dep->type))
            continue;
        /* remember it's a multi-graph */
        g->adj->val[dep->src][dep->dest] += !dep_is_satisfied(dep);
    }

    return g;
}

/*
 * Get the dimensionality of the stmt with max dimensionality in the SCC
 */
static int get_max_orig_dim_in_scc(PlutoProg *prog, int scc_id) 
{
    int i;

    int max = -1;
    for (i = 0; i < prog->nstmts; i++) {
        Stmt *stmt = prog->stmts[i];
        if (stmt->scc_id == scc_id) {
            max = PLMAX(max, stmt->dim_orig);
        }
    }

    return max;
}

/* Number of vertices in a given SCC */
static int get_scc_size(PlutoProg *prog, int scc_id) 
{
    int i;
    Stmt *stmt;

    int num = 0;
    for (i = 0; i < prog->nstmts; i++) {
        stmt = prog->stmts[i];
        if (stmt->scc_id == scc_id) {
            num++;
        }
    }

    return num;
}

/* Compute the SCCs of a graph */
void ddg_compute_scc(PlutoProg *prog) 
{
    int i;

    Graph *g = prog->ddg;

    dfs(g);

    Graph *gT = graph_transpose(g);

    dfs_for_scc(gT);

    g->num_sccs = gT->num_sccs;

    for (i = 0; i < g->nVertices; i++) {
        g->vertices[i].scc_id = gT->vertices[i].scc_id;
        int stmt_id = gT->vertices[i].id;
        assert(stmt_id == i);
        prog->stmts[i]->scc_id = g->vertices[i].scc_id;
    }

    for (i = 0; i < g->num_sccs; i++) {
        g->sccs[i].max_dim = get_max_orig_dim_in_scc(prog, i);
        g->sccs[i].size = get_scc_size(prog, i);
        g->sccs[i].id = gT->sccs[i].id;
    }

    graph_free(gT);

    graph_print_sccs(g);
}


/* Get this statement's schedule
 * Schedule format
 * [num sched functions | orig dim iters | params | const ]
 * Number of rows == num sched functions (each row for one hyperplane)
 */
PlutoConstraints *pluto_stmt_get_schedule(const Stmt *stmt) 
{
    int i;

    PlutoMatrix *sched, *trans;
    PlutoConstraints *schedcst;

    trans = stmt->trans;
    sched = pluto_matrix_dup(trans);

    for (i = 0; i < sched->nrows; i++) {
        pluto_matrix_negate_row(sched, sched->nrows - 1 - i);
        pluto_matrix_add_col(sched, 0);
        sched->val[trans->nrows - 1 - i][0] = 1;
    }

    schedcst = pluto_constraints_from_equalities(sched);

    pluto_matrix_free(sched);

    return schedcst;
}


PlutoConstraints *pluto_get_transformed_dpoly(const Dep *dep, Stmt *src,
        Stmt *dest) 
{
    int i, npar;
    PlutoConstraints *src_sched, *dest_sched;

    npar = src->domain->ncols - src->dim - 1;

    // pluto_constraints_print(stdout, dep->dpolytope);
    // printf("%d %d\n", src->dim, dest->dim);
    assert(dep->dpolytope->ncols == src->dim + dest->dim + npar + 1);

    PlutoConstraints *dpoly = pluto_constraints_dup(dep->dpolytope);

    // IF_DEBUG(printf("Original dpoly is \n"););
    // IF_DEBUG(pluto_constraints_print(stdout, dpoly););

    for (i = 0; i < src->trans->nrows; i++) {
        pluto_constraints_add_dim(dpoly, 0, NULL);
    }
    for (i = 0; i < dest->trans->nrows; i++) {
        pluto_constraints_add_dim(dpoly, src->trans->nrows + src->dim, NULL);
    }

    src_sched = pluto_stmt_get_schedule(src);
    dest_sched = pluto_stmt_get_schedule(dest);

    for (i = 0; i < dest->trans->nrows + dest->dim; i++) {
        pluto_constraints_add_dim(src_sched, src->trans->nrows + src->dim, NULL);
    }

    for (i = 0; i < src->trans->nrows + src->dim; i++) {
        pluto_constraints_add_dim(dest_sched, 0, NULL);
    }

    pluto_constraints_add(dpoly, src_sched);
    pluto_constraints_add(dpoly, dest_sched);

    // IF_DEBUG(printf("New pre-domain is \n"););
    // IF_DEBUG(pluto_constraints_print(stdout, newdom););

    pluto_constraints_project_out(dpoly, src->trans->nrows, src->dim);

    pluto_constraints_project_out(dpoly, src->trans->nrows + dest->trans->nrows,
            dest->dim);

    // IF_DEBUG(printf("New domain is \n"););
    // IF_DEBUG(pluto_constraints_print(stdout, newdom););

    pluto_constraints_free(src_sched);
    pluto_constraints_free(dest_sched);

    return dpoly;
}

/* Compute region(s) of data accessed by 'acc' with 'copy_level' number of
 * outer loops as parameters
 * 'copy_level' outer dimensions will be treated as parameters in addition
 * to global ones
 * domain: set (iterations of stmt) accessing data - in transformed space
 * acc: original access function
 * Input format: [copy_level, stmt->trans->nrows, prog->npar, 1]
 *                or [copy_level, stmt->trans->nrows-copy_level, prog->npar, 1]
 *
 * Output format:  [copy_level, acc->nrows, prog->npar + 1]
 * */
PlutoConstraints *pluto_compute_region_data(const Stmt *stmt,
        const PlutoConstraints *domain,
        const PlutoAccess *acc,
        int copy_level,
        const PlutoProg *prog) 
{
    int i, k, npar, *divs;

    assert(acc->mat != NULL);
    assert(copy_level >= 0 && copy_level <= stmt->trans->nrows);

    npar = prog->npar;

    assert((stmt->trans->nrows + npar + 1 == domain->ncols) ||
            (copy_level + stmt->trans->nrows + npar + 1 == domain->ncols));

    PlutoMatrix *newacc = pluto_get_new_access_func(stmt, acc->mat, &divs);

    PlutoConstraints *datadom = pluto_constraints_dup(domain);

    assert(newacc->ncols == stmt->trans->nrows + npar + 1);

    for (k = 0; k < newacc->nrows; k++) {
        pluto_matrix_negate_row(newacc, newacc->nrows - 1 - k);
        pluto_matrix_add_col(newacc, stmt->trans->nrows);
        newacc->val[newacc->nrows - 1 - k][stmt->trans->nrows] = divs[k];

        pluto_constraints_add_dim(datadom, domain->ncols - prog->npar - 1, NULL);
        pluto_constraints_add_dim(datadom, domain->ncols-prog->npar-1, NULL);
    }

    PlutoConstraints *acc_cst = pluto_constraints_from_equalities(newacc);

    for (i = 0; i < domain->ncols - stmt->trans->nrows - npar - 1; i++) {
        pluto_constraints_add_dim(acc_cst, 0, NULL);
    }

    pluto_constraints_add_to_each(datadom, acc_cst);

    pluto_constraints_project_out(datadom, copy_level, datadom->ncols -
            copy_level - npar - 1 -
            newacc->nrows);

    // IF_DEBUG(printf("compute_region_data: data set written to\n"););
    // IF_DEBUG(pluto_constraints_print(stdout, datadom););

    pluto_constraints_free(acc_cst);
    pluto_matrix_free(newacc);

    if (domain->next != NULL) {
        datadom->next =
            pluto_compute_region_data(stmt, domain->next, acc, copy_level, prog);
    }

    return datadom;
}


/* Update a dependence with a new constraint added to the statement domain */
void pluto_update_deps(Stmt *stmt, PlutoConstraints *cst, PlutoProg *prog) 
{
    int i, c;

    Stmt **stmts = prog->stmts;

    assert(cst->ncols == stmt->domain->ncols);

    for (i = 0; i < prog->ndeps; i++) {
        Dep *dep = prog->deps[i];
        if (stmts[dep->src] == stmt) {
            PlutoConstraints *cst_l = pluto_constraints_dup(cst);
            Stmt *tstmt = stmts[dep->dest];
            for (c = 0; c < tstmt->dim; c++) {
                pluto_constraints_add_dim(cst_l, stmt->dim, NULL);
            }
            pluto_constraints_add(dep->dpolytope, cst_l);
            pluto_constraints_free(cst_l);
        }
        if (stmts[dep->dest] == stmt) {
            PlutoConstraints *cst_l = pluto_constraints_dup(cst);
            Stmt *sstmt = stmts[dep->src];
            for (c = 0; c < sstmt->dim; c++) {
                pluto_constraints_add_dim(cst_l, 0, NULL);
            }
            pluto_constraints_add(dep->dpolytope, cst_l);
            pluto_constraints_free(cst_l);
        }
    }

    for (i = 0; i < prog->ntransdeps; i++) {
        Dep *dep = prog->transdeps[i];
        if (stmts[dep->src] == stmt) {
            PlutoConstraints *cst_l = pluto_constraints_dup(cst);
            Stmt *tstmt = stmts[dep->dest];
            for (c = 0; c < tstmt->dim; c++) {
                pluto_constraints_add_dim(cst_l, stmt->dim, NULL);
            }
            pluto_constraints_add(dep->dpolytope, cst_l);
            pluto_constraints_free(cst_l);
        }
        if (stmts[dep->dest] == stmt) {
            PlutoConstraints *cst_l = pluto_constraints_dup(cst);
            Stmt *sstmt = stmts[dep->src];
            for (c = 0; c < sstmt->dim; c++) {
                pluto_constraints_add_dim(cst_l, 0, NULL);
            }
            pluto_constraints_add(dep->dpolytope, cst_l);
            pluto_constraints_free(cst_l);
        }
    }
}

/*
 * Detect scattering functions that map to a single value, and modify the
 * scattering function to set it to that value; if the domain is  empty, this
 * function ends up setting all of the scattering functions to zero */
void pluto_detect_scalar_dimensions(PlutoProg *prog)
{
    int s, d;

    for (s=0; s<prog->nstmts; s++) {
        Stmt *stmt = prog->stmts[s];
        PlutoConstraints *newdom = pluto_get_new_domain(stmt);

        /* If it's empty, we'll just change it to zero */
        int is_empty = pluto_constraints_is_empty(newdom);
        if (is_empty) {
            pluto_matrix_set(stmt->trans, 0);
            continue;
        }

        for (d=0; d<stmt->trans->nrows; d++) {
            int is_const_ub, is_const_lb;
            int64 ub, lb;
            is_const_lb = pluto_constraints_get_const_lb(newdom, d, &lb);
            is_const_ub = pluto_constraints_get_const_ub(newdom, d, &ub);
            if (is_const_lb && is_const_ub) {
                if (ub == lb) {
                    pluto_matrix_zero_row(stmt->trans, d);
                    stmt->trans->val[d][stmt->trans->ncols-1] = -lb;
                }
            }
        }
        pluto_constraints_free(newdom);
    }
}


/* Are these statements completely fused until the innermost level */
int pluto_are_stmts_fused(Stmt **stmts, int nstmts, const PlutoProg *prog)
{
    int num;

    if (prog->num_hyperplanes <= 1) return 1;

    Ploop **loops = pluto_get_loops_under(stmts, nstmts, prog->num_hyperplanes-2, prog, &num);
    // pluto_loops_print(loops, num);
    pluto_loops_free(loops, num);

    return num==1;
}


/* 
 * For diamond tiling
 */
int pluto_diamond_tile(PlutoProg *prog)
{
    int b, nbands, conc_start_found;

    conc_start_found = 0;

    /* Get the permutability constraints since a call to
     * detect_transformation_properties with update dep satisfaction levels
     * and we won't get the constraints we want */

    /* Don't free basecst */
    PlutoConstraints *basecst = get_permutability_constraints(prog);

    PlutoConstraints *boundcst = pluto_get_bounding_constraints_for_cone_complement(prog);

    pluto_constraints_add(basecst, boundcst);
    pluto_constraints_free(boundcst);

    /* 
     * For partial concurrent, if we are trying to find a hyperplane c 
     * such that the face f is in the cone of c and a previously found 
     * hyperplane h, then h is the cone_complement of c
     */
    pluto_detect_transformation_properties(prog);
    Band **bands = pluto_get_outermost_permutable_bands(prog, &nbands);

    for (b=0; b<nbands; b++) {
        PlutoMatrix **cone_complement_hyps;
        Band *band = bands[b];
        int conc_start_found_band, evict_pos;
        int i, first_loop_hyp, cone_complement_pos;

        /* Band should not have outer parallelism */
        if (pluto_loop_is_parallel(prog, band->loop)) continue;

        /* Band should have inner parallelism */
        int ni, s;
        Ploop **iloops = pluto_get_loops_immediately_inner(band->loop, prog, &ni);
        for (i=0; i<ni; i++) {
            for (s=0; s<band->loop->nstmts; s++) {
                if (!pluto_loop_is_parallel_for_stmt(prog, iloops[i], 
                            band->loop->stmts[s])) break;
            }
            if (s<band->loop->nstmts) break;
        }
        if (i<ni) {
            pluto_loops_free(iloops, ni);
            continue;
        }

        /* Pure Inner parallelism should be lost via tiling */
        for (i=0; i<ni; i++) {
            if (!pluto_loop_has_satisfied_dep_with_component(
                        prog, iloops[i])) break;
        }
        pluto_loops_free(iloops, ni);
        if (i<ni) continue;

        cone_complement_hyps = malloc(
                prog->nstmts*sizeof(PlutoMatrix *));
        for (i=0; i<prog->nstmts; i++) {
            cone_complement_hyps[i] = NULL;
        }
        for (i=0; i<band->loop->nstmts; i++) {
            cone_complement_hyps[i] = NULL;
        }

        first_loop_hyp = band->loop->depth;
        /* 
         * Find hyperplane that will be replaced by the newly found
         * hyperplane
         * Concurrent start pertains to the first band alone
         */
        evict_pos = find_hyperplane_to_be_evicted(prog, 
                first_loop_hyp, band->width);
        /* If we haven't yet found the cone_complement_pos, just 
         * choose the first one as the cone_complement_pos */
        cone_complement_pos = first_loop_hyp;

        /* If first_loop_hyp hyperplane itself is to be replaced, 
         * choose the next one as cone_complement_pos */
        if (evict_pos == first_loop_hyp) cone_complement_pos++ ;
        conc_start_found_band = find_cone_complement_hyperplane(evict_pos,
                cone_complement_hyps, cone_complement_pos, basecst, prog);

        /* Re-arrange the transformation matrix if concurrent start
         * was found, store the replaced hyperplane so that it can be 
         * put back for the right intra-tile order */
        if (conc_start_found_band) {
            IF_DEBUG(printf("[Pluto] Transformations before concurrent start enable\n")); 
            IF_DEBUG(pluto_transformations_pretty_print(prog););
            for (i=0; i<band->loop->nstmts; i++){
                Stmt *stmt = band->loop->stmts[i];
                /* Since we do concurrent start only once */
                assert(stmt->evicted_hyp == NULL);
                stmt->evicted_hyp = pluto_matrix_alloc(1, stmt->trans->ncols);
                copy_hyperplane(stmt->evicted_hyp->val[0], 
                        stmt->trans->val[evict_pos], stmt->trans->ncols);
                copy_hyperplane(stmt->trans->val[evict_pos], 
                        cone_complement_hyps[stmt->id]->val[0], stmt->trans->ncols);
            }
            prog->evicted_hyp_pos = evict_pos;
            PLUTO_MESSAGE(printf("[Pluto] Concurrent start hyperplanes found\n"););
            IF_DEBUG(printf("[Pluto] Transformations after concurrent start enable\n")); 
            IF_DEBUG(pluto_transformations_pretty_print(prog););
        }

        conc_start_found |= conc_start_found_band;

        for (i=0; i<prog->nstmts; i++) {
            pluto_matrix_free(cone_complement_hyps[i]);
        }
        free(cone_complement_hyps);
    }

    pluto_bands_free(bands, nbands);

    return conc_start_found;
}<|MERGE_RESOLUTION|>--- conflicted
+++ resolved
@@ -2180,7 +2180,6 @@
 }
 #endif
 
-<<<<<<< HEAD
 
 int is_access_scalar(PlutoAccess *access)
 {
@@ -2204,15 +2203,6 @@
  *
  */
 int pluto_auto_transform(PlutoProg *prog) 
-=======
-/* 
- * Top-level automatic transformation algoritm 
- *
- * All dependences are reset to unsatisfied before starting
- *
- */ 
-int pluto_auto_transform(PlutoProg *prog)
->>>>>>> c9701294
 {
     int nsols, i, j, conc_start_found, depth;
     /* The maximum number of independent solutions needed across all stmts */

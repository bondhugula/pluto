/*
 * PLUTO: An automatic parallelizer and locality optimizer
 *
 * Copyright (C) 2007-2012 Uday Bondhugula
 *
 * This file is part of Pluto.
 *
 * Pluto is free software; you can redistribute it and/or modify
 * it under the terms of the GNU General Public License as published by
 * the Free Software Foundation; either version 3 of the License, or
 * (at your option) any later version.

 * This program is distributed in the hope that it will be useful,
 * but WITHOUT ANY WARRANTY; without even the implied warranty of
 * MERCHANTABILITY or FITNESS FOR A PARTICULAR PURPOSE.  See the
 * GNU General Public License for more details.
 *
 * A copy of the GNU General Public Licence can be found in the file
 * `LICENSE' in the top-level directory of this distribution.
 *
 */
#include <stdio.h>
#include <stdlib.h>
#include <assert.h>
#include <math.h>
#include <string.h>
#include <stdbool.h>

#include <glpk.h>

#include "pluto.h"
#include "math_support.h"
#include "constraints.h"
#include "post_transform.h"
#include "program.h"
#include "transforms.h"
#include "ddg.h"
#include "version.h"

/* Iterative search modes */
#define EAGER 0
#define LAZY 1

int dep_satisfaction_update(PlutoProg *prog, int level);
bool dep_satisfaction_test(Dep *dep, PlutoProg *prog, int level);

int get_num_unsatisfied_deps(Dep **deps, int ndeps);
int get_num_unsatisfied_inter_stmt_deps(Dep **deps, int ndeps);
int get_num_unsatisfied_inter_scc_deps(PlutoProg *prog);

int pluto_diamond_tile(PlutoProg *prog);

/*
 * Returns the number of (new) satisfied dependences at this level
 */
int dep_satisfaction_update(PlutoProg *prog, int level)
{
    int i;
    int num_new_carried;

    int ndeps = prog->ndeps;
    Dep **deps = prog->deps;

    num_new_carried = 0;

    IF_DEBUG(printf("[pluto] dep_satisfaction_update\n"););

    for (i=0; i<ndeps; i++) {
        Dep *dep = deps[i];
        if (!dep_is_satisfied(dep)) {
            dep->satisfied = dep_satisfaction_test(dep, prog, level);
            if (dep->satisfied) {
                IF_MORE_DEBUG(printf("[pluto] dep_satisfaction_update: dep %d satisfied\n", i+1););
                if (!IS_RAR(dep->type)) num_new_carried++;
                dep->satisfaction_level = level;
            }
        }
    }

    return num_new_carried;
}

/* Check whether all deps are satisfied */
int deps_satisfaction_check(Dep **deps, int ndeps)
{
    int i;

    for (i=0; i<ndeps; i++) {
        if (IS_RAR(deps[i]->type)) continue;
        if (!dep_is_satisfied(deps[i])) {
            return false;
        }
    }
    return true;
}

void pluto_compute_dep_satisfaction(PlutoProg *prog)
{
    int i;

    for (i=0; i<prog->ndeps; i++) {
        prog->deps[i]->satisfied =  false;
        prog->deps[i]->satisfaction_level =  prog->num_hyperplanes-1;
    }

    for (i=0; i<prog->num_hyperplanes; i++) {
        dep_satisfaction_update(prog, i);
    }

    /* Create and set satisfaction vectors */
    for (i=0; i<prog->ndeps; i++) {
        int level;
        Dep *dep = prog->deps[i];
        if (IS_RAR(dep->type)) continue;

        /* Dep satisfaction level should have been set */
        assert(dep->satisfaction_level >= 0);
        if (dep->satvec != NULL) free(dep->satvec);
        dep->satvec = (int *)malloc(prog->num_hyperplanes * sizeof(int));

        assert(dep->dirvec != NULL);

        for (level=0; level<prog->num_hyperplanes; level++) {
            if (dep->dirvec[level] != DEP_ZERO && dep->satisfaction_level >= level) {
                dep->satvec[level] = 1;
            }else{
                dep->satvec[level] = 0;
            }
        }

        dep->satvec[dep->satisfaction_level] = 1;
    }
}

bool dep_is_satisfied(Dep *dep) { return dep->satisfied; }

int num_satisfied_deps(Dep *deps, int ndeps) 
{
    int i;

    int num_satisfied = 0;
    for (i=0; i<ndeps; i++) {
        if (IS_RAR(deps[i].type)) continue;
        if (dep_is_satisfied(&deps[i])) num_satisfied++;
    }

    return num_satisfied;
}

int num_inter_stmt_deps(Dep *deps, int ndeps) 
{
    int i;
    int count;

    count=0;
    for (i=0; i<ndeps; i++) {
        if (IS_RAR(deps[i].type)) continue;
        if (deps[i].src != deps[i].dest) {
            count++;
        }
    }
    return count;
}

int num_inter_scc_deps(Stmt *stmts, Dep *deps, int ndeps) 
{
    int i, count;

    count = 0;
    for (i = 0; i < ndeps; i++) {
        if (IS_RAR(deps[i].type)) continue;
        if (dep_is_satisfied(&deps[i])) continue;
        if (stmts[deps[i].src].scc_id != stmts[deps[i].dest].scc_id) count++;
    }
    return count;
}


/* 
 * Constraints to specify a portion of the linearly independent sub-space
 */
PlutoConstraints **get_stmt_non_negative_orthant_constraints(Stmt *stmt, const PlutoProg *prog,
        const PlutoConstraints *currcst, int *orthonum)
{
    int i, j, k, p, q;
    PlutoConstraints **orthcst;
    isl_ctx *ctx;
    isl_mat *h;
    isl_basic_set *isl_currcst;

    int nvar = prog->nvar;
    int npar = prog->npar;
    int nstmts = prog->nstmts;
    HyperplaneProperties *hProps = prog->hProps;

    if (pluto_stmt_get_num_ind_hyps(stmt) >= stmt->dim_orig) {
        *orthonum = 0;
        return NULL;
    }

    /* Get rid of the variables that don't appear in the domain of this
     * statement and also beta rows */
    for (i = 0, p = 0; i < nvar; i++) {
        if (stmt->is_orig_loop[i]) {
            p++;
        }
    }

    assert(stmt->trans != NULL);

    for (j = 0, q = 0; j < stmt->trans->nrows; j++) {
        if (hProps[j].type != H_SCALAR) {
            q++;
        }
    }

    ctx = isl_ctx_alloc();
    assert(ctx);

    h = isl_mat_alloc(ctx, q, p);

    p=0; 
    q=0;
    for (i=0; i<nvar; i++) {
        if (stmt->is_orig_loop[i])    {
            q=0;
            for (j=0; j<stmt->trans->nrows; j++) {
                /* Skip rows of h that are zero */
                if (hProps[j].type != H_SCALAR)   {
                    h = isl_mat_set_element_si(h, q, p, stmt->trans->val[j][i]);
                    q++;
                }
            }
            p++;
        }
    }

    h = isl_mat_right_kernel(h);

    PlutoMatrix *ortho = pluto_matrix_from_isl_mat(h);

    isl_mat_free(h);

    orthcst = (PlutoConstraints **) malloc((nvar+1)*sizeof(PlutoConstraints *)); 

    for (i=0; i<nvar+1; i++)  {
        orthcst[i] = pluto_constraints_alloc(1, CST_WIDTH);
        orthcst[i]->ncols = CST_WIDTH;
    }

    /* All non-negative orthant only */
    /* An optimized version where the constraints are added as
     * c_1 >= 0, c_2 >= 0, ..., c_n >= 0, c_1+c_2+..+c_n >= 1
     *
     * basically only look in the orthogonal space where everything is
     * non-negative
     *
     * All of these constraints are added later to 
     * the global constraint matrix
     */

    /* Normalize ortho first */
    for (j=0; j<ortho->ncols; j++)    {
        if (ortho->val[0][j] == 0) continue;
        int colgcd = abs(ortho->val[0][j]);
        for (i=1; i<ortho->nrows; i++)    {
            if (ortho->val[i][j] == 0)  break;
            colgcd = gcd(colgcd,abs(ortho->val[i][j]));
        }
        if (i == ortho->nrows)   {
            if (colgcd > 1)    {
                for (k=0; k<ortho->nrows; k++)    {
                    ortho->val[k][j] /= colgcd;
                }
            }
        }
    }
    // printf("Ortho matrix\n");
    // pluto_matrix_print(stdout, ortho); 

    isl_currcst = isl_basic_set_from_pluto_constraints(ctx, currcst);

    assert(p == ortho->nrows);
    p=0;
    for (i=0; i<ortho->ncols; i++) {
        isl_basic_set *orthcst_i;

        j=0;
        for (q=0; q<nvar; q++) {
            if (stmt->is_orig_loop[q])    {
                int stmt_offset = npar + 1 + stmt->id*(1 + nvar + npar + 1 + 2);
                orthcst[p]->val[0][stmt_offset+1+q] = ortho->val[j][i];
                j++;
            }
        }
        orthcst[p]->nrows = 1;
        orthcst[p]->val[0][CST_WIDTH-1] = -1;
        orthcst_i = isl_basic_set_from_pluto_constraints(ctx, orthcst[p]);
        orthcst[p]->val[0][CST_WIDTH-1] = 0;

        orthcst_i = isl_basic_set_intersect(orthcst_i,
                isl_basic_set_copy(isl_currcst));
        if (isl_basic_set_fast_is_empty(orthcst_i) 
                || isl_basic_set_is_empty(orthcst_i)) {
            pluto_constraints_negate_row(orthcst[p], 0);
        }
        isl_basic_set_free(orthcst_i);
        p++;
        /* assert(p<=nvar-1); */
    }

    // pluto_matrix_print(stdout, stmt->trans);

    if (p > 0)  {
        /* Sum of all of the above is the last constraint */
        for(j=0; j<CST_WIDTH; j++)  {
            for (i=0; i<p; i++) {
                orthcst[p]->val[0][j] += orthcst[i]->val[0][j];
            }
        }
        orthcst[p]->nrows = 1;
        orthcst[p]->val[0][CST_WIDTH-1] = -1;
        p++;
    }

    *orthonum = p;

    IF_DEBUG2(printf("Ortho constraints for S%d; %d sets\n", stmt->id+1, *orthonum));
    for (i=0; i<*orthonum; i++) {
        // print_polylib_visual_sets("li", orthcst[i]);
        // IF_DEBUG2(pluto_constraints_print(stdout, orthcst[i]));
    }

    /* Free the unnecessary ones */
    for (i=p; i<nvar+1; i++)    {
        pluto_constraints_free(orthcst[i]);
    }

    pluto_matrix_free(ortho);
    isl_basic_set_free(isl_currcst);
    isl_ctx_free(ctx);

    return orthcst;
}


/* Generates all posible combinations of c_i for mod sum reduction. */
void generate_mod_const_coeffs(int64 **val, int i, int j, int n, int stmt_row_offset, int stmt_col_offset) 
{
    int mid, temp, k;
    if (n == 0)
        return;
    else{
        mid = (1 << (n - 1)) - 1;
        for (temp = i; temp <= i + mid; temp++) {
            val[stmt_row_offset+temp][stmt_col_offset+j] = 1;
        }

        k = (1 << n);
        for (temp = i + mid + 1; temp < i + k; temp++) {
            val[stmt_row_offset+temp][stmt_col_offset+j] = -1;
        }
        generate_mod_const_coeffs(val, i, j + 1, n - 1,stmt_row_offset,stmt_col_offset);
        generate_mod_const_coeffs(val, i + mid + 1, j + 1, n - 1,stmt_row_offset,stmt_col_offset);
        return;
    }
}


/* To avoid the non-zero constraints we assign c_sum=\sigma|c_i|. We generate 
 * 2^ms number of constraints for each statement. The constraints enumarate all 
 * possible positive and negative cominations of c_i's and the sum of each 
 * constraint is assigned to c_sum. One of these constraints represnt the maximum 
 * values that c_sum can take. Minimizing this will give minimize the values of c_i. */
void get_mod_sum_constraints(int64 **val, int stmt_row_offset,
        int stmt_col_offset, int nvar) 
{
    int nrows, i;
    //PlutoConstraints *sum_constraints;
    //sum_constraints = pluto_constraints_alloc(1 << n, n + 3);
    nrows=1<<nvar;
    for (i = 0; i < nrows; i++) {
        val[stmt_row_offset+i][stmt_col_offset+nvar+1] = 0;      // coeff of delta
        val[stmt_row_offset+i][stmt_col_offset+0] = 1;      // coeff of c_sum
        //val[stmt_row_offset+i][stmt_col_offset+nvar + 2] = 0;  // constant term in the inequality.
        //sum_constraints->is_eq[i] = 0;       // All these are equality constraints.
    }

    generate_mod_const_coeffs(val, 0, 1, nvar, stmt_row_offset, stmt_col_offset);

    /* nrows = 1 << n; */
    /* a = (int **)malloc(nrows * sizeof(int *)); */
    /* for (i = 0; i < nrows; i++) a[i] = (int *)malloc((n + 1) * sizeof(int)); */
    /*  */
    /* for (i = 0; i < nrows; i++) { */
    /*   a[i][0] = 1; */
    /* } */
    /* generate_coeffs(a, 0, 1, n); */
    //return sum_constraints;
}

/* Constraints are added to incorporate negative coeffs and also avoid the 
 * trivial zero solution. Since the coeffs can be negative we need \Sigma |c_i|>=1. 
 * This is incorporated using a decision variable which occurs after the 
 * translation co-efficient for each statement. 
 * ToDO:(Include more details if possible.) 
 * This equations are available in the tech report(Equations 5 and 6) */
void get_non_zero_constraints(int64 **val, int stmt_row_offset, int stmt_col_offset, 
        int nvar, int npar, int coeff_bound) 
{
    int i; 
    //PlutoConstraints *linearIndConst, *coeffSumConst;
    //linearIndConst = pluto_constraints_alloc(4, n + 3);
    /* Implement equations (5) and (6) shown in the tech report */

    /* In equation (5) the coeffs of  delta is 5^ms */
    val[stmt_row_offset+0][stmt_col_offset+0] = 0;
    val[stmt_row_offset+0][stmt_col_offset+nvar+npar+2] = (int)pow((double)(coeff_bound+1), (double)nvar);
    /* In equation (5) the coeffs of delta is 5^ms */
    val[stmt_row_offset+1][stmt_col_offset+0] = 0;
    val[stmt_row_offset+1][stmt_col_offset+nvar+npar+2] = -(int)pow((double)(coeff_bound+1), (double)nvar);
    //val[stmt_row_offset+i][stmt_col_offset+0] = 0;

    /* the coefficients for ci is 5^i-1 */
    for (i = 1; i <= nvar; i++) {
        val[stmt_row_offset+0][stmt_col_offset+i] = (int)pow((double)(coeff_bound+1), (double)(i - 1));   // Equation 5
        val[stmt_row_offset+1][stmt_col_offset+i] = -(int)pow((double)(coeff_bound+1), (double)(i - 1));  // Equation 6
    }
    /* val[stmt_row_offset+0][CST_WIDTH] = -1;//[stmt_col_offset+nvar + 2] */
    /* val[stmt_row_offset+1][CST_WIDTH] = (int)pow(5.0, (double)nvar) - 1;//[stmt_col_offset+nvar + 2] */
    // 0<=\delta<=1
    /* val[stmt_row_offset+2][stmt_col_offset+0] = 1; */
    /* val[stmt_row_offset+3][stmt_col_offset+0] = -1; */
    /* val[stmt_row_offset+3][CST_WIDTH-1] = -1; */

    /* stmt_row_offset+=4; */

    /* get_mod_sum_constraints(val, stmt_row_offset, stmt_col_offset,nvar); */
    /* linearIndConst = pluto_constraints_add(coeffSumConst, linearIndConst); */
    /* return linearIndConst; */
}

/* PlutoConstraints to avoid trivial solutions (all zeros)
 *
 * loop_search_mode = EAGER: If a statement's transformation is not full-ranked,
 * a hyperplane, if found, will be a loop hyperplane.
 *                 = LAZY: at least one of the hyperplanes for non-full
 *statements
 *  should be a loop hyperplane as opposed to all
 */
PlutoConstraints *get_non_trivial_sol_constraints(const PlutoProg *prog,
        bool loop_search_mode)
{
    PlutoConstraints *nzcst;
    int i, j, stmt_offset, nvar, npar, nstmts,rows_per_stmt, stmt_row_offset;

    Stmt **stmts = prog->stmts;
    nstmts = prog->nstmts;
    nvar = prog->nvar;
    npar = prog->npar;

    int coeff_bound = prog->options->coeff_bound;

    /* Constraints for equation 5 and 6 */
    rows_per_stmt=2;

    nzcst = pluto_constraints_alloc(nstmts*rows_per_stmt, CST_WIDTH);
    nzcst->ncols = CST_WIDTH;

    if (loop_search_mode == EAGER) {
        for (i = 0; i < nstmts; i++) {

            /* Don't add the constraint if enough solutions have been found */
            if (pluto_stmt_get_num_ind_hyps(stmts[i]) >= stmts[i]->dim_orig)   {
                IF_DEBUG2(fprintf(stdout, "non-zero cst: skipping stmt %d\n", i));
                continue;
            }

            stmt_offset = npar + 1 + i * (1 + nvar + npar + 1 + 2);
            stmt_row_offset = i*rows_per_stmt;

            for (j = 0; j < nvar; j++) {
                if (stmts[i]->is_orig_loop[j] == 1) {
                    /* printf("nzcnst rows %d\n", nzcst->nrows); */
                    //nzcst->val[nzcst->nrows][stmt_offset + j] = 1;
                    get_non_zero_constraints(nzcst->val, stmt_row_offset, stmt_offset, 
                            nvar, npar, coeff_bound);
                    nzcst->val[stmt_row_offset+0][CST_WIDTH-1] = -1;//[stmt_col_offset+nvar + 2]
                    nzcst->val[stmt_row_offset+1][CST_WIDTH-1] = (int)pow((double)(coeff_bound+1), (double)(nvar)) - 1;
                    // 0<=\delta<=1 added with bounding constraints
                    /* nzcst->val[stmt_row_offset+2][stmt_offset+nvar+npar+2] = 1; */
                    /* nzcst->val[stmt_row_offset+3][stmt_offset+nvar+npar+2] = -1; */
                    /* nzcst->val[stmt_row_offset+3][CST_WIDTH-1] = 1; */
                }
            }
            //nzcst->val[nzcst->nrows][CST_WIDTH - 1] = -1;
            nzcst->nrows+=rows_per_stmt;
        }
    }else{
        /* LAZY mode */
        assert(loop_search_mode == LAZY);
        for (i = 0; i < nstmts; i++) {
            /* Don't add the constraint if enough solutions have been found */
            if (pluto_stmt_get_num_ind_hyps(stmts[i]) >= stmts[i]->dim_orig)   {
                IF_DEBUG2(fprintf(stdout, "non-zero cst: skipping stmt %d\n", i));
                continue;
            }
            stmt_offset = npar + 1 + i * (1 + nvar + npar + 1 + 2);

            for (j=0; j<nvar; j++)  {
                if (stmts[i]->is_orig_loop[j] == 1) {
                    nzcst->val[0][stmt_offset+j] = 1;
                }
            }
            nzcst->val[0][CST_WIDTH - 1] = -1;
        }
        nzcst->nrows = 1;
    }
    /* printf("No of cols in zero cnst matrix %d %d %d %d\n",nzcst->ncols,npar,nstmts,nvar); */
    return nzcst;
}

<<<<<<< HEAD
=======
/**
 * Bounds for Pluto ILP variables
 */
static PlutoConstraints *get_coeff_bounding_constraints(PlutoProg *prog)
{
    int i, npar, nstmts, nvar;
    PlutoConstraints *cst;

    npar = prog->npar;
    nstmts = prog->nstmts;
    nvar = prog->nvar;

    cst = pluto_constraints_alloc(1, CST_WIDTH);

    /* Lower bound for bounding coefficients (all non-negative) */
    for (i=0; i<npar+1; i++)  {
        pluto_constraints_add_lb(cst, i, 0);
    }
    /* Lower bound for transformation coefficients (all non-negative) */
    for (i=0; i<cst->ncols-npar-1-1; i++)  {
        IF_DEBUG2(printf("Adding lower bound %d for transformation coefficients\n", 0););
        pluto_constraints_add_lb(cst, npar+1+i, 0);
    }

    if (options->coeff_bound != -1) {
        for (i=0; i<cst->ncols-npar-1-1; i++)  {
            IF_DEBUG2(printf("Adding upper bound %d for transformation coefficients\n", options->coeff_bound););
            pluto_constraints_add_ub(cst, npar+1+i, options->coeff_bound);
        }
    }else{
        /* Add upper bounds for transformation coefficients */
        int ub = pluto_prog_get_largest_const_in_domains(prog);

        /* Putting too small an upper bound can prevent useful transformations;
         * also, note that an upper bound is added for all statements globally due
         * to the lack of an easy way to determine bounds for each coefficient to
         * prevent spurious transformations that involve shifts proportional to
         * loop bounds
         */
        if (ub >= 10)   {
            for (i=0; i<cst->ncols-npar-1-1; i++)  {
                IF_DEBUG2(printf("Adding upper bound %d for transformation coefficients\n", ub););
                pluto_constraints_add_ub(cst, npar+1+i, ub);
            }
        }
    }

    return cst;
}


/**
 * Coefficient bounds when finding the cone complement; the cone complement
 * could have (and always has in the case of Pluto as opposed to Pluto+)
 * negative coefficients. So, we can't assume non-negative coefficients as in
 * the remaining Pluto hyperplanes
 */
static PlutoConstraints *get_coeff_bounding_constraints_for_cone_complement(PlutoProg *prog)
{
    int i, npar, nstmts, nvar, s;
    PlutoConstraints *cst;

    npar = prog->npar;
    nstmts = prog->nstmts;
    nvar = prog->nvar;

    cst = pluto_constraints_alloc(1, CST_WIDTH);

    /* Lower bound for bounding coefficients */
    for (i=0; i<npar+1; i++)  {
        pluto_constraints_add_lb(cst, i, 0);
    }
    /* Lower bound for transformation coefficients */
    for (s=0; s<nstmts; s++)  {
        for (i=0; i<nvar; i++)  {
            /* Set this to -4 (is enough) */
            IF_DEBUG2(printf("[pluto_get_coeff_bound_for_cone_complement] Adding lower bound %d for stmt dim coefficients\n", -4););
            pluto_constraints_add_lb(cst, npar+1+s*(nvar+1)+i, -4);
        }
        /* Translation coefficients need not be negative */
        IF_DEBUG2(printf("[pluto_get_coeff_bound_for_cone_complement] Adding lower bound %d for stmt translation coefficient\n", 0););
        pluto_constraints_add_lb(cst, npar+1+s*(nvar+1)+nvar, 0);
    }
    return cst;
}


>>>>>>> af3fe9a1
/*
 * This calls pluto_constraints_lexmin, but before doing that does some preprocessing:
 * removes variables that we know will be assigned 0 - also do some
 * permutation/substitution of variables
 */
int64 *pluto_prog_constraints_lexmin(PlutoConstraints *cst, PlutoProg *prog)
{
    Stmt **stmts;
    int nstmts, nvar, npar;

    stmts = prog->stmts;
    nstmts = prog->nstmts;
    nvar = prog->nvar;
    npar = prog->npar;

    /* Remove redundant variables - that don't appear in your outer loops */
    int redun[npar + 1 + nstmts * (nvar + npar + 1 + 3) + 1];
    int i, j, k, q;
    int64 *sol, *fsol;
    PlutoConstraints *newcst;

    assert(cst->ncols - 1 == CST_WIDTH - 1);

    for (i=0; i<npar+1; i++)    {
        redun[i] = 0;
    }

    for (i = 0; i < nstmts; i++) {
        /* Stmt co-efficients corresponding to original dims not redundant */
        for (j = 1; j < nvar + 1; j++) {
            redun[npar + 1 + i * (nvar + npar + 1 + 3) + j] = !stmts[i]->is_orig_loop[j-1];
        }
        /* Parameter coefficients not redundant */
        for (j = 1 + nvar; j < 1 + nvar + npar; j++) {
            redun[npar + 1 + i * (nvar + npar + 1 + 3) + j] =  0;
        }
        /* The translation co-eff is not redundant */
        redun[npar + 1 + i * (nvar + npar + 1 + 3) + nvar + npar + 1] = 0;
        /* Decision variables are not redundant */
        /* sum of absolute values of coeffs */
        redun[npar + 1 + i * (nvar + npar + 1 + 3) ] = 0; 
        /* decision variable for zero_cnst */
        redun[npar + 1 + i * (nvar + npar + 1 + 3) + nvar + npar + 2] = 0; 
        /* decision variable for lin_ind_cnst */
        redun[npar + 1 + i * (nvar + npar + 1 + 3) + nvar + npar + 3] = 0; 
    }
    redun[npar + 1 + nstmts * (nvar + npar + 1 + 3)] = 0;

    int del_count = 0;
    newcst = pluto_constraints_dup(cst);
    for (j = 0; j < cst->ncols-1; j++) {
        if (redun[j]) {
            pluto_constraints_remove_dim(newcst, j-del_count);
            del_count++;
        }
    }
    IF_DEBUG2(printf("Constraints after reductions\n"));
    IF_DEBUG2(pluto_constraints_pretty_print(stdout,newcst));

<<<<<<< HEAD
    /* Negate coefficients so that positive solutions 
     * are preferred if all else is the same */
    PlutoMatrix *coeff_trans_mat = pluto_matrix_alloc(newcst->ncols, newcst->ncols);
    pluto_matrix_set(coeff_trans_mat, 0);

    for (i = 0; i < npar + 1; i++) {
        coeff_trans_mat->val[i][i] = 1;
    }
    for (i = 0, j = npar + 1; i < nstmts; i++) {
        /* Coefficient for sum of abs values reduction (no change) */
        coeff_trans_mat->val[j][j] = 1;
        /* Negate coefficients corresponding to stmt dimensions */
        for (k = 1 + j; k < 1 + j + stmts[i]->dim_orig; k++) {
            coeff_trans_mat->val[k][k] = -1;
        }
        /* Parameter coefficients - no change */
        for (k = 1 + j + stmts[i]->dim_orig; k < 1 + j + stmts[i]->dim_orig + npar; k++) {
            coeff_trans_mat->val[k][k] = 1;
        }
        /* Translation coefficient (no change) */
        coeff_trans_mat->val[k][k] = 1;
        /* Decision variable for zero sum avoiding constraint */
        coeff_trans_mat->val[k+1][k+1]=1;
        /* Decision variable for linear lnd_constraint */
        coeff_trans_mat->val[k+2][k+2]=1;
        j += 1 + stmts[i]->dim_orig + npar + 1 + 2;
    }
    /* Constant part */
    coeff_trans_mat->val[j][j] = 1;

    PlutoConstraints *newcst_sel_negated = pluto_constraints_dup(newcst);
    int64 **nsn_mat = newcst_sel_negated->val;
    for (i = 0; i < newcst->nrows; i++) {
        for (j = 0; j < newcst->ncols; j++) {
            nsn_mat[i][j] = 0;
            for (k = 0; k < newcst->ncols; k++) {
                nsn_mat[i][j] += newcst->val[i][k] * coeff_trans_mat->val[k][j];
=======
        
    /* Reverse the variable order for stmts */
    PlutoMatrix *perm_mat = pluto_matrix_alloc(newcst->ncols, newcst->ncols);
    PlutoMatrix *newcstmat = pluto_matrix_alloc(newcst->nrows, newcst->ncols);

    pluto_matrix_set(perm_mat, 0);

    for (i=0; i<npar+1; i++) {
        perm_mat->val[i][i] = 1;
    }

    j=npar+1;
    for (i=0; i<nstmts; i++)    {
        for (k=j; k<j+stmts[i]->dim_orig; k++) {
            perm_mat->val[k][2*j+stmts[i]->dim_orig-k-1] = 1;
        }
        perm_mat->val[k][k] = 1;
        j += stmts[i]->dim_orig+1;
    }
    perm_mat->val[j][j] = 1;

    for (i=0; i<newcst->nrows; i++) {
        for (j=0; j<newcst->ncols; j++) {
            newcstmat->val[i][j] = 0;
            for (k=0; k<newcst->ncols; k++) {
                newcstmat->val[i][j] += newcst->val[i][k]*perm_mat->val[k][j];
>>>>>>> af3fe9a1
            }
        }
    }
    /* pluto_matrix_print(stdout, newcst->val, newcst->nrows, newcst->ncols); */
    /* pluto_matrix_print(stdout, newcstmat, newcst->nrows, newcst->ncols); */

    /* Constraints obtained from selectively negating coefficients 
     * corresponding to stmt dimensions */
    IF_DEBUG2(printf("Transformed constraints\n"));
    IF_DEBUG2(pluto_constraints_compact_print(stdout,newcst_sel_negated));

    IF_DEBUG(printf("[pluto] pluto_prog_constraints_lexmin (%d variables, %d constraints)\n",
                cst->ncols-1, cst->nrows););

    /* Solve the constraints */
    if (options->glpksolve) {
        sol = pluto_prog_constraints_lexmin_glpk(newcst_sel_negated, prog);
    }else if (options->islsolve) {
        sol = pluto_constraints_lexmin_isl(newcst_sel_negated, ALLOW_NEGATIVE_COEFF);
    }else{
        sol = pluto_constraints_lexmin_pip(newcst_sel_negated, ALLOW_NEGATIVE_COEFF);
        /* print_polylib_visual_sets("csts", newcst); */
    }

    pluto_constraints_free(newcst_sel_negated);

    fsol = NULL;
    if (sol != NULL) {

        PlutoMatrix *actual_sol = pluto_matrix_alloc(1, newcst->ncols - 1);
        for (j = 0; j < newcst->ncols - 1; j++) {
            actual_sol->val[0][j] = 0;
            for (k = 0; k < newcst->ncols - 1; k++) {
                actual_sol->val[0][j] += sol[k] * coeff_trans_mat->val[k][j];
            }
        }
        free(sol);

        fsol = (int64 *)malloc(cst->ncols * sizeof(int64));
        /* Fill the soln with zeros for the redundant variables */
        q = 0;
        for (j = 0; j < cst->ncols - 1; j++) {
            if (redun[j]) {
                fsol[j] = 0;
            }else{
                fsol[j] = actual_sol->val[0][q++];
            }
        }
        pluto_matrix_free(actual_sol);
    }

    pluto_matrix_free(coeff_trans_mat);
    pluto_constraints_free(newcst);

    return fsol;
}


/*
 * Solve Pluto algorithm constraints using GLPK
 */
int64 *pluto_prog_constraints_lexmin_glpk(const PlutoConstraints *cst, 
        const PlutoProg *prog)
{
    int npar = prog->npar;
    int nvar = prog->nvar;
    int i, j, k, b;

    IF_DEBUG(printf("[pluto] pluto_prog_constraints_lexmin_glpk (%d variables, %d constraints)\n",
                cst->ncols-1, cst->nrows););

    /* The bound for Pluto+'s c_i's */
    b = prog->options->coeff_bound;

    assert(b >= 1);

    /* Construct objective */
    PlutoMatrix *obj = pluto_matrix_alloc(1, cst->ncols-1);
    pluto_matrix_set(obj, 0);
    
    /* u */
    for (j=0; j<npar; j++) {
        obj->val[0][j] = 100*(b+1)*nvar*(b+1)*nvar*prog->nstmts;
    }
    /* w */
    obj->val[0][npar] = (b+1)*nvar*(b+1)*nvar*prog->nstmts;

    for (i=0, j=npar+1; i<prog->nstmts; i++) {
        /* c_sum */
        obj->val[0][j++] = (b+1)*nvar;
        for (k=j; k<j+prog->stmts[i]->dim_orig; k++) {
            /* c_i */
            obj->val[0][k] = prog->stmts[i]->dim_orig - (k-j);
        }
        /* parametric shifts */
        for (; k<j+prog->stmts[i]->dim_orig + npar; k++)  {
            obj->val[0][k] = 1;
        }
        /* constant shift */
        obj->val[0][k] = 1;
        j += prog->stmts[i]->dim_orig + npar + 1 + 2;
    }


    /* Print out file in CPLEX form */
    FILE* fp = fopen("pluto.cplex", "w");

    fprintf(fp, "Minimize\n");
    for (j=0; j<obj->ncols; j++) {
        fprintf(fp, "%s%lldc_%d ", obj->val[0][j] >= 0? "+":"", obj->val[0][j], j);
    }
    fprintf(fp, "\n");
    pluto_matrix_free(obj);

    fprintf(fp, "Subject To \n");
    pluto_constraints_cplex_print(fp, cst);

    /* Bounds */
    fprintf(fp, "Bounds\n");

    /* u, w */
    for (j=0; j<npar+1; j++) {
        fprintf(fp, "0 <= c_%d\n", j);
    }
    for (i=0, j=npar+1; i<prog->nstmts; i++) {
        /* c_sum */
        fprintf(fp, "0 <= c_%d <= %d\n", j++, prog->stmts[i]->dim_orig*b);
        for (k=j; k<j+prog->stmts[i]->dim_orig; k++) {
            /* c_i's */
            fprintf(fp, "%d <= c_%d <= %d\n", -b, k, b);
        }
        /* parametric shifts */
        for (; k<j+prog->stmts[i]->dim_orig + npar; k++)  {
            fprintf(fp, "0 <= c_%d <= %d\n", k, b);
        }
        /* constant shift */
        fprintf(fp, "0 <= c_%d\n", k);
        /* binary variables */
        fprintf(fp, "0 <= c_%d <= 1\n", k+1);
        fprintf(fp, "0 <= c_%d <= 1\n", k+2);
        j += prog->stmts[i]->dim_orig + npar + 1 + 2;
    }
    fprintf(fp, "\n");

    fprintf(fp, "Integer\n");
    for (i=0; i<cst->ncols-1; i++) {
        fprintf(fp, "c_%d\n", i);
    }
    fprintf(fp, "End\n");

    fclose(fp);

    if (!options->debug && !options->moredebug) {
        glp_term_out(GLP_OFF);
    }

    glp_smcp parm;
    glp_init_smcp(&parm);
    parm.presolve = GLP_ON;

    parm.msg_lev = GLP_MSG_OFF;
    IF_DEBUG(parm.msg_lev = GLP_MSG_ALL;);

    glp_prob *lp = glp_create_prob();

    glp_read_lp(lp, NULL, "pluto.cplex");

    glp_scale_prob(lp, GLP_SF_AUTO);
    glp_adv_basis(lp, 0);
    int lp_retval = glp_simplex(lp, &parm);

    if (lp_retval) {
        fprintf(stderr, "GLPK LP failure\n");
        assert(0);
    }

    int lp_status = glp_get_status(lp);

    if (lp_status == GLP_INFEAS || lp_status == GLP_UNDEF) {
        glp_delete_prob(lp);
        return NULL;
    }

    glp_iocp iocp;
    glp_init_iocp(&iocp);
    /* The default is 1e-5; one may need to reduce it even further
     * depending on how large a coefficient we might see */
    iocp.tol_int = PLMIN(1e-7, pow(b, -nvar)*1e-1);
    IF_DEBUG(printf("Setting GLPK integer tolerance to %e\n", iocp.tol_int));

    iocp.msg_lev = GLP_MSG_OFF;
    IF_DEBUG(iocp.msg_lev = GLP_MSG_ALL;);

    int ilp_retval = glp_intopt(lp, &iocp);

    if (ilp_retval) {
        fprintf(stderr, "GLPK Int Opt failure\n");
        assert(0);
    }

    int ilp_status = glp_mip_status(lp);

    if (ilp_status == GLP_NOFEAS) {
        glp_delete_prob(lp);
        return NULL;
    }

    double z = glp_mip_obj_val(lp);
    IF_DEBUG(printf("z = %lf\n", z););

    int64 *sol = malloc(sizeof(int64)*(cst->ncols-1));
    
    for (j=0; j<glp_get_num_cols(lp); j++) {
        double x = glp_mip_col_val(lp, j+1);
        IF_DEBUG(printf("c%d = %lld, ", j, (int64) round(x)););
        sol[j] = (int) round(x);
    }
    IF_DEBUG(printf("\n"););
    glp_delete_prob(lp);

    return sol;
}


/* Is there an edge between some vertex of SCC1 and some vertex of SCC2? */
int ddg_sccs_direct_connected(Graph *g, PlutoProg *prog, int scc1, int scc2) {
    int i, j;

    for (i = 0; i < prog->nstmts; i++) {
        if (prog->stmts[i]->scc_id == scc1) {
            for (j = 0; j < prog->nstmts; j++) {
                if (prog->stmts[j]->scc_id == scc2) {
                    if (g->adj->val[i][j] > 0) {
                        return 1;
                    }
                }
            }
        }
    }

    return 0;
}

/* Cut dependences between two SCCs
 * Returns: number of dependences cut  */
int cut_between_sccs(PlutoProg *prog, Graph *ddg, int scc1, int scc2) {
    Stmt **stmts = prog->stmts;
    int nstmts = prog->nstmts;

    int nvar = prog->nvar;
    int npar = prog->npar;

    int i, j, num_satisfied;

    if (!ddg_sccs_direct_connected(ddg, prog, scc1, scc2)) {
        return 0;
    }

    IF_DEBUG(printf("[pluto] Cutting between SCC id %d and id %d\n", scc1, scc2));

    pluto_prog_add_hyperplane(prog, prog->num_hyperplanes, H_SCALAR);

    for (i = 0; i < nstmts; i++) {
        pluto_stmt_add_hyperplane(stmts[i], H_SCALAR, stmts[i]->trans->nrows);
        for (j = 0; j < nvar + npar; j++) {
            stmts[i]->trans->val[stmts[i]->trans->nrows - 1][j] = 0;
        }
        if (stmts[i]->scc_id < scc2) {
            stmts[i]->trans->val[stmts[i]->trans->nrows - 1][nvar + npar] = 0;
        }else{
            stmts[i]->trans->val[stmts[i]->trans->nrows - 1][nvar + npar] = 1;
        }
    }
    num_satisfied = dep_satisfaction_update(prog, stmts[0]->trans->nrows - 1);
    if (num_satisfied >= 1) {
        ddg_update(ddg, prog);
    }else{
        for (i = 0; i < nstmts; i++) {
            stmts[i]->trans->nrows--;
        }
        prog->num_hyperplanes--;
    }

    return num_satisfied;
}

/*
 * Cut dependences between all SCCs
 */
int cut_all_sccs(PlutoProg *prog, Graph *ddg) {
    int i, j, num_satisfied;
    Stmt **stmts = prog->stmts;
    int nstmts = prog->nstmts;
    int nvar = prog->nvar;
    int npar = prog->npar;

    IF_DEBUG(printf("[pluto] Cutting between all SCCs\n"));

    if (ddg->num_sccs == 1) {
        IF_DEBUG(printf("\t only one SCC\n"));
        return 0;
    }

    pluto_prog_add_hyperplane(prog, prog->num_hyperplanes, H_SCALAR);

    for (i = 0; i < nstmts; i++) {
        pluto_stmt_add_hyperplane(stmts[i], H_SCALAR, stmts[i]->trans->nrows);
        for (j = 0; j < nvar + npar; j++) {
            stmts[i]->trans->val[stmts[i]->trans->nrows - 1][j] = 0;
        }
        stmts[i]->trans->val[stmts[i]->trans->nrows - 1][nvar + npar] =
            stmts[i]->scc_id;
    }
    num_satisfied = dep_satisfaction_update(prog, stmts[0]->trans->nrows - 1);
    ddg_update(ddg, prog);

    return num_satisfied;
}

/*
 * Cut based on dimensionalities of SCCs; if two SCCs are of different
 * dimensionalities; separate them
 * SCC1 -> SCC2 -> SCC3 ... ->SCCn
 * Two neighboring SCCs won't be cut if they are of the same
 * dimensionality
 */
int cut_scc_dim_based(PlutoProg *prog, Graph *ddg) {
    int i, j, k, count;
    Stmt **stmts = prog->stmts;
    int nvar = prog->nvar;
    int npar = prog->npar;

    if (ddg->num_sccs == 1) return 0;

    IF_DEBUG(printf("Cutting based on SCC dimensionalities\n"));

    count = 0;

    int cur_max_dim = ddg->sccs[0].max_dim;

    pluto_prog_add_hyperplane(prog, prog->num_hyperplanes, H_SCALAR);

    for (k = 0; k < ddg->num_sccs; k++) {
        if (cur_max_dim != ddg->sccs[k].max_dim) {
            cur_max_dim = ddg->sccs[k].max_dim;
            count++;
        }

        for (i = 0; i < prog->nstmts; i++) {
            if (stmts[i]->scc_id == k) {
                pluto_stmt_add_hyperplane(stmts[i], H_SCALAR, stmts[i]->trans->nrows);
                for (j = 0; j < nvar; j++) {
                    stmts[i]->trans->val[stmts[i]->trans->nrows - 1][j] = 0;
                }
                stmts[i]->trans->val[stmts[i]->trans->nrows - 1][nvar + npar] = count;
            }
        }
    }

    int num_new_carried =
        dep_satisfaction_update(prog, stmts[0]->trans->nrows - 1);

    if (num_new_carried >= 1) {
        ddg_update(ddg, prog);
    }else{
        for (i = 0; i < prog->nstmts; i++) {
            stmts[i]->trans->nrows--;
        }
        prog->num_hyperplanes--;
    }

    return num_new_carried;
}

/* Heuristic cut */
void cut_smart(PlutoProg *prog, Graph *ddg)
{
    if (ddg->num_sccs == 0) return;

    if (pluto_transformations_full_ranked(prog)) {
        /* Enough linearly independent solutions have been found */
        cut_all_sccs(prog, ddg);
        return;
    }

    int i, j;

    int num_new_carried = 0;

    /* First time, cut between SCCs of different dimensionalities */
    if (cut_scc_dim_based(prog, ddg)) {
        return;
    }

    /* Cut in the center */
    if (cut_between_sccs(prog, ddg, ceil(ddg->num_sccs / 2.0) - 1,
                ceil(ddg->num_sccs / 2.0))) {
        return;
    }

    /* Cut between SCCs that are far away */
    for (i = 0; i < ddg->num_sccs - 1; i++) {
        for (j = ddg->num_sccs - 1; j >= i + 1; j--) {
            if (prog->stmts[0]->trans->nrows <= 4 * prog->nvar + 2) {
                if (ddg_sccs_direct_connected(ddg, prog, i, j)) {
                    // if (ddg->sccs[i].max_dim == ddg->sccs[j].max_dim) {
                    num_new_carried += cut_between_sccs(prog, ddg, i, j);
                    // }
                }
            }else{
                cut_all_sccs(prog, ddg);
                return;
            }
        }
    }
}

/* Distribute conservatively to maximize (rather random) fusion chance */
void cut_conservative(PlutoProg *prog, Graph *ddg)
{
    int i, j;

    if (cut_scc_dim_based(prog, ddg)) {
        return;
    }

    /* Cut in the center */
    if (cut_between_sccs(prog, ddg, ceil(ddg->num_sccs / 2.0) - 1,
                ceil(ddg->num_sccs / 2.0))) {
        return;
    }

    /* Cut between SCCs that are far away */
    for (i = 0; i < ddg->num_sccs - 1; i++) {
        for (j = ddg->num_sccs - 1; j >= i + 1; j--) {
            if (prog->stmts[0]->trans->nrows <= 4 * prog->nvar + 2) {
                if (cut_between_sccs(prog, ddg, i, j)) {
                    return;
                }
            }else{
                cut_all_sccs(prog, ddg);
                return;
            }
        }
    }
}

/*
 * Determine constraints to ensure linear independence of hyperplanes
 *
 * lin_ind_mode = EAGER: all statement hyperplanes have to be linearly
 *independent
 * w.r.t existing ones (ignoring stmts that already have enough lin ind solns)
 *              = LAZY: at least one statement that does not have enough
 * linearly independent solutions will get a new linearly independent
 * hyperplane (this is enough to make progress)
 */
PlutoConstraints *get_linear_ind_constraints(const PlutoProg *prog,
        const PlutoConstraints *currcst, bool lin_ind_mode)
{
    int npar, nvar, nstmts, i, j, k, orthosum;
    int orthonum[prog->nstmts];
    PlutoConstraints ***orthcst;
    Stmt **stmts;

    IF_DEBUG(printf("[pluto] get_linear_ind_constraints\n"););

    npar = prog->npar;
    nvar = prog->nvar;
    nstmts = prog->nstmts;
    stmts = prog->stmts;

    orthcst = (PlutoConstraints ***)malloc(nstmts * sizeof(PlutoConstraints **));

    orthosum = 0;
    
    PlutoConstraints *indcst = pluto_constraints_alloc(1, CST_WIDTH);
    indcst->nrows = 0;

    if (lin_ind_mode == EAGER) {
        /* Get orthogonality constraints for each statement */
        for (j = 0; j < nstmts; j++) {
            orthcst[j] = get_stmt_lin_ind_constraints(stmts[j], prog, &orthonum[j]);
            orthosum += orthonum[j];
        }

        if (orthosum >= 1) {
            /* Look for linearly independent hyperplanes for all stmts */
            for (j = 0; j < nstmts; j++) {
                if (orthonum[j] >= 1) {
                    /* printf("Ortho Constraint for statement\n "); */
                    /* pluto_constraints_compact_print(stdout,orthcst[j][orthonum[j]-1]); */
                    IF_DEBUG2(printf("Added ortho constraints for S%d\n", j + 1););
                    pluto_constraints_add(indcst, orthcst[j][orthonum[j] - 1]);
                }
            }
        }
    }else{
        /* LAZY mode */
        assert(lin_ind_mode == LAZY);

        /* Get independence constraints for each statement */
        for (j = 0; j < nstmts; j++) {
            orthcst[j] = get_stmt_non_negative_orthant_constraints(stmts[j],
                   prog, currcst, &orthonum[j]);
            orthosum += orthonum[j];
        }

        if (orthosum >= 1) {
            /* At least one stmt should have a linearly independent hyperplane */
            for (i = 0; i < prog->nstmts; i++) {
                /* Everything was initialized to zero */
                if (orthonum[i] >= 1) {
                    for (j = 0; j < CST_WIDTH - 1; j++) {
                        indcst->val[0][j] += orthcst[i][orthonum[i] - 1]->val[0][j];
                    }
                }
            }
            indcst->val[0][CST_WIDTH - 1] = -1;
            indcst->nrows = 1;
            IF_DEBUG2(printf("Added \"at least one\" linear ind constraints\n"););
            IF_DEBUG2(pluto_constraints_pretty_print(stdout, indcst););
        }
    }

    for (j = 0; j < nstmts; j++) {
        for (k = 0; k < orthonum[j]; k++) {
            pluto_constraints_free(orthcst[j][k]);
        }
        free(orthcst[j]);
    }
    free(orthcst);

    return indcst;
}


PlutoConstraints* get_prog_mod_sum_constraints(PlutoProg *prog)
{
    int nstmts = prog->nstmts;
    int nvar = prog->nvar;
    int npar = prog->npar;
    int i, stmt_col_offset, stmt_row_offset, rows_per_stmt;
    
    rows_per_stmt=(1<<nvar);
    PlutoConstraints* modsumCst=pluto_constraints_alloc(nstmts*rows_per_stmt,CST_WIDTH);
    modsumCst->nrows=nstmts*rows_per_stmt;

    for (i=0;i<nstmts;i++){
        stmt_col_offset=npar+1+i*(nvar+npar+4);
        stmt_row_offset=i*rows_per_stmt;
        get_mod_sum_constraints(modsumCst->val, stmt_row_offset, stmt_col_offset, nvar);
    }
    /* printf("Mod sum constraints\n"); */
    /* pluto_constraints_compact_print(stdout,modsumCst); */
    return modsumCst;
}

/* 
 * Sets the upper and lower bounds for all Pluto+ ILP variables
 * lb_param_coeffs: lower bound for parametric shift coeffs (need a negative
 * value when looking for diamond tiling cone complement)
 */
PlutoConstraints* get_coeff_bounding_constraints(PlutoProg *prog, 
        int64 lb_param_coeffs)
{
    int j,i;

    int nvar = prog->nvar;
    int npar = prog->npar;
    int bound = prog->options->coeff_bound;
    int nstmts = prog->nstmts;
    Stmt **stmts = prog->stmts;

    PlutoConstraints* boundingcst;

    boundingcst = pluto_constraints_alloc(nstmts*(1+nvar+npar+1+2+2+2), CST_WIDTH);
    for (i=0;i<nstmts;i++){
        /* Lower bound for co_eff sum variable */
        pluto_constraints_add_lb(boundingcst, npar+1+i*(nvar+npar+4),0);

        /* Upper and lower bounds for the variables */
        for (j=npar+1+i*(nvar+npar+4)+1;j < npar+1+(i+1)*(nvar+npar+4)-3-npar; j++){
            if(stmts[i]->is_orig_loop[j-npar-1-i*(nvar+npar+4)-1]){
                pluto_constraints_add_lb(boundingcst,j,-bound);
                pluto_constraints_add_ub(boundingcst,j,bound);
            }
        }
        /* Lower bounds for parameter cofficients */
        for (j=npar+1+i*(nvar+npar+4)+1+nvar;j < npar+1+(i+1)*(nvar+npar+4)-3; j++){
            pluto_constraints_add_lb(boundingcst,j,lb_param_coeffs);
        }
        /* Lower bound for translation coefficient is zero */
        pluto_constraints_add_lb(boundingcst,j,0); 
        /* Lower and upper bound for decision variable of non_zero_constraint */
        pluto_constraints_add_lb(boundingcst,j+1,0); 
        pluto_constraints_add_ub(boundingcst,j+1,1); 
        /* Lower and upper bound for decision variable of linear_independence constraints */
        pluto_constraints_add_lb(boundingcst,j+2,0); 
        pluto_constraints_add_ub(boundingcst,j+2,1); 
    }

    if (prog->options->disable_param_coeffs) {
        /* Set coefficients corresponding to parameters to zero */
        /* This effectively disables parametric shifts */
        for (i=0;i<nstmts;i++){
            for (j=npar+1+i*(nvar+npar+4)+1+nvar;
                    j < npar+1+i*(nvar+npar+4)+1+nvar+npar; j++){
                pluto_constraints_set_var(boundingcst,j,0);
            }
        }
    }

    if (prog->options->disable_neg_coeffs) {
        for (i=0;i<nstmts;i++){
            /* Set all coeff's to >= 0 */
            for (j=npar+1+i*(nvar+npar+4)+1;j < npar+1+i*(nvar+npar+4)+1+nvar; j++){
                if(stmts[i]->is_orig_loop[j-npar-1-i*(nvar+npar+4)-1]){
                    pluto_constraints_add_lb(boundingcst,j,0);
                }
            }
        }
    }


    for(j=0; j < npar + 1; j++){
        pluto_constraints_add_lb(boundingcst,j,0);
    }

    IF_MORE_DEBUG(printf("Coeff bounding constraints \n"););
    IF_MORE_DEBUG(pluto_constraints_compact_print(stdout,boundingcst););
    
    return boundingcst; 
}

/* Find all linearly independent permutable band of hyperplanes at a level.
 *
 * See sub-functions for loop_search_mode and lin_ind_mode
 *
 * If all statements already have enough linearly independent solutions, no
 * independence constraints will be generated, and since no non-trivial
 * solution constraints are added in such a case, the trivial zero solution will
 * end up being returned.
 * */
<<<<<<< HEAD
int find_permutable_hyperplanes(PlutoProg *prog, bool lin_ind_mode,
        bool loop_search_mode, int max_sols) 
{
    int num_sols_found, j, k;
    int64 *bestsol;
    PlutoConstraints *basecst, *nzcst, *boundcst, *modsumCst;
=======
int find_permutable_hyperplanes(PlutoProg *prog, bool lin_ind_mode, 
        bool loop_search_mode, int max_sols, int band_depth)
{
    int num_sols_found, j, k;
    int64 *bestsol;
    PlutoConstraints *basecst, *nzcst, *boundcst;
>>>>>>> af3fe9a1
    PlutoConstraints *currcst;

    int nstmts = prog->nstmts;
    Stmt **stmts = prog->stmts;
    int nvar = prog->nvar;
    int npar = prog->npar;

    IF_DEBUG(fprintf(stdout, "[pluto] find_permutable_hyperplanes: max solution(s): %d; band depth: %d\n", max_sols, band_depth));

    assert(max_sols >= 0);

    if (max_sols == 0) return 0;

    /* Don't free basecst */
    basecst = get_permutability_constraints(prog);
    boundcst = get_coeff_bounding_constraints(prog);
    pluto_constraints_add(basecst, boundcst);
    pluto_constraints_free(boundcst);
    // print_polylib_visual_sets("pluto", basecst);

    /* We don't expect to add a lot to basecst - just ortho constraints
     * and trivial soln avoidance constraints; instead of duplicating basecst,
     * we will just allocate once and copy each time */
    currcst = pluto_constraints_alloc(basecst->nrows + nstmts + nvar*nstmts, 
            CST_WIDTH);
    boundcst = get_coeff_bounding_constraints(prog, 0);
    modsumCst = get_prog_mod_sum_constraints(prog);
    pluto_constraints_add(basecst, boundcst);
    pluto_constraints_add(basecst, modsumCst);
    pluto_constraints_free(boundcst);
    pluto_constraints_free(modsumCst);

    num_sols_found = 0;

    do{
        IF_DEBUG2(printf("Base Constraints\n"));
        IF_DEBUG2(pluto_constraints_compact_print(stdout,basecst));
        pluto_constraints_copy(currcst, basecst);
        nzcst = get_non_trivial_sol_constraints(prog, loop_search_mode);
        pluto_constraints_add(currcst, nzcst);
        pluto_constraints_free(nzcst);
        // print_polylib_visual_sets("curr", currcst);

        PlutoConstraints *indcst =
            get_linear_ind_constraints(prog, currcst, lin_ind_mode);
        // printf("linear ind Constraints\n");
        // pluto_constraints_compact_print(stdout,indcst);
        // print_polylib_visual_sets("ind", indcst);
        IF_DEBUG2(printf("linear independence constraints\n"));
        IF_DEBUG2(pluto_constraints_pretty_print(stdout, indcst););

        if (indcst->nrows == 0) {
            /* If you don't have any independence constraints, we would end 
             * up finding the same solution that was found earlier; so we 
             * won't find anything new */
            IF_DEBUG(printf("No linearly independent rows\n"););
            bestsol = NULL;
        }else{
            pluto_constraints_add(currcst, indcst);
<<<<<<< HEAD
            IF_DEBUG2(printf("Constraints after addition of non zero constraints and linear ind constraints\n"));
            IF_DEBUG2(pluto_constraints_compact_print(stdout,currcst));
            IF_DEBUG(printf("[pluto] Solving for hyperplane #%d\n", num_sols_found+1));
=======
            IF_DEBUG(printf("[pluto] (Band %d) Solving for hyperplane #%d\n", band_depth+1, num_sols_found+1));
>>>>>>> af3fe9a1
            IF_DEBUG2(pluto_constraints_pretty_print(stdout, currcst));
            bestsol = pluto_prog_constraints_lexmin(currcst, prog);
        }
        pluto_constraints_free(indcst);

        if (bestsol != NULL)    {
            IF_DEBUG(fprintf(stdout, "[pluto] find_permutable_hyperplanes: found a hyperplane\n"));
            num_sols_found++;

            pluto_prog_add_hyperplane(prog, prog->num_hyperplanes, H_LOOP);

            for (j = 0; j < nstmts; j++) {
                Stmt *stmt = stmts[j];
                pluto_stmt_add_hyperplane(stmt, H_UNKNOWN, stmt->trans->nrows);
                for (k = 0; k < nvar+npar+1; k++) {
                    stmt->trans->val[stmt->trans->nrows - 1][k] =
                        bestsol[npar + 1 + j * (nvar+npar+1+3) + k+1];
                }

                stmt->hyp_types[stmt->trans->nrows - 1] =
                    pluto_is_hyperplane_scalar(stmt, stmt->trans->nrows - 1) ? H_SCALAR
                    : H_LOOP;
            }
            free(bestsol);
        }else{
            IF_DEBUG(fprintf(stdout, "[pluto] find_permutable_hyperplanes: No hyperplane found\n"));
        }
    }while (num_sols_found < max_sols && bestsol != NULL);

    pluto_constraints_free(currcst);

    /* Same number of solutions are found for each stmt */
    return num_sols_found;
}

/*
 * Returns H_LOOP if this hyperplane is a real loop or H_SCALAR if it's a scalar
 * dimension (beta row or node splitter)
 */
int get_loop_type(Stmt *stmt, int level) 
{
    int j;

    for (j = 0; j < stmt->trans->ncols - 1; j++) {
        if (stmt->trans->val[level][j] > 0) {
            return H_LOOP;
        }
    }

    return H_SCALAR;
}

/* Cut based on the .fst file; returns 0 if it fails  */
bool precut(PlutoProg *prog, Graph *ddg, int depth) 
{
    int ncomps;

    int nstmts = prog->nstmts;

    int stmtGrp[nstmts][nstmts];
    int grpCount[nstmts];

    int i, j, k;

    if (depth != 0) return false;

    Stmt **stmts = prog->stmts;
    int nvar = prog->nvar;
    int npar = prog->npar;

    FILE *cutFp = fopen(".fst", "r");

    if (cutFp) {
        int tile;

        fscanf(cutFp, "%d", &ncomps);

        if (ncomps > nstmts) {
            printf(
                    "You have an .fst in your directory that is invalid for this "
                    "source\n");
            printf("No fusion/distribution forced\n");
            return false;
        }

        for (i = 0; i < ncomps; i++) {
            fscanf(cutFp, "%d", &grpCount[i]);
            assert(grpCount[i] <= nstmts);
            for (j = 0; j < grpCount[i]; j++) {
                fscanf(cutFp, "%d", &stmtGrp[i][j]);
                assert(stmtGrp[i][j] <= nstmts - 1);
            }
            fscanf(cutFp, "%d", &tile);
            for (j = 0; j < grpCount[i]; j++)
                for (k = 0; k < stmts[stmtGrp[i][j]]->dim_orig; k++)
                    stmts[stmtGrp[i][j]]->tile = tile;
        }

        fclose(cutFp);

        /* Update transformation matrices */
        for (i = 0; i < nstmts; i++) {
            pluto_stmt_add_hyperplane(stmts[i], H_SCALAR, stmts[i]->trans->nrows);
        }

        for (i = 0; i < ncomps; i++) {
            for (j = 0; j < grpCount[i]; j++) {
                int id = stmtGrp[i][j];
                for (k = 0; k < nvar + npar; k++) {
                    stmts[id]->trans->val[stmts[id]->trans->nrows - 1][k] = 0;
                }
                stmts[id]->trans->val[stmts[id]->trans->nrows - 1][nvar + npar] = i;
            }
        }

        pluto_prog_add_hyperplane(prog, prog->num_hyperplanes, H_SCALAR);

        dep_satisfaction_update(prog, prog->num_hyperplanes - 1);
        ddg_update(ddg, prog);

        return true;
    }else{
        FILE *precut = fopen(".precut", "r");
        int ignore, rows, cols, tile, tiling_depth;

        if (precut) {
            /* Num of statements */
            fscanf(precut, "%d", &ignore);

            assert(ignore == prog->nstmts);

            /* Tiling depth */
            fscanf(precut, "%d", &tiling_depth);

            for (i = 0; i < prog->nstmts; i++) {
                /* Read scatterings */
                fscanf(precut, "%d", &rows);
                fscanf(precut, "%d", &cols);

                for (k = 0; k < rows; k++) {
                    /* Transformation is in polylib format
                     * <stmt_orig_dim>+<npar>+1 (first column for equality) */
                    assert(cols == 1 + stmts[i]->dim_orig + npar + 1);

                    /* For equality - ignore the zero */
                    fscanf(precut, "%d", &ignore);
                    assert(ignore == 0);

                    pluto_matrix_add_row(stmts[i]->trans, stmts[i]->trans->nrows);

                    for (j=0; j<nvar; j++)    {
                        if (stmts[i]->is_orig_loop[j])  {
                            fscanf(precut, "%lld", &stmts[i]->trans->val[stmts[i]->trans->nrows-1][j]);
                        }else{
                            stmts[i]->trans->val[stmts[i]->trans->nrows-1][j] = 0;
                        }
                    }
                    for (j = 0; j < npar; j++) {
                        fscanf(precut, "%d", &ignore);
                        stmts[i]->trans->val[stmts[i]->trans->nrows - 1][nvar] = 0;
                    }
                    /* Constant part */
                    fscanf(precut, "%lld", &stmts[i]->trans->val[stmts[i]->trans->nrows-1][nvar]);

                    // stmts[i]->trans_loop_type[stmts[i]->trans->nrows] =
                    // (get_loop_type(stmts[i], stmts[i]->trans->nrows)
                    // == H_SCALAR)? SCALAR:LOOP;
                }

                /* Number of levels */
                fscanf(precut, "%d", &ignore);

                /* FIX this: to tile or not is specified depth-wise, why? Just
                 * specify once */
                for (j = 0; j < tiling_depth; j++) {
                    fscanf(precut, "%d", &tile);
                }
                stmts[i]->tile = tile;
            }

            /* Set hProps correctly and update satisfied dependences */
            for (k = 0; k < rows; k++) {
                pluto_prog_add_hyperplane(prog, prog->num_hyperplanes, H_UNKNOWN);
                for (i = 0; i < nstmts; i++) {
                    if (get_loop_type(stmts[i], stmts[0]->trans->nrows - rows + k) ==
                            H_LOOP) {
                        stmts[i]->hyp_types[prog->num_hyperplanes - 1] = H_LOOP;
                        prog->hProps[prog->num_hyperplanes - 1].type = H_LOOP;
                    }else{
                        stmts[i]->hyp_types[prog->num_hyperplanes - 1] = H_SCALAR;
                        prog->hProps[prog->num_hyperplanes - 1].type = H_SCALAR;
                    }
                }

                dep_satisfaction_update(prog, prog->num_hyperplanes - 1);
                ddg_update(ddg, prog);
            }
            return true;
        }

        return false;
    }
}

void pluto_compute_dep_directions(PlutoProg *prog)
{
    int i, level;

    Dep **deps = prog->deps;

    for (i = 0; i < prog->ndeps; i++) {
        if (deps[i]->dirvec != NULL) {
            free(deps[i]->dirvec);
        }
        deps[i]->dirvec = (DepDir *)malloc(prog->num_hyperplanes * sizeof(DepDir));
        for (level = 0; level < prog->num_hyperplanes; level++) {
            deps[i]->dirvec[level] = get_dep_direction(deps[i], prog, level);
        }
    }
}

void pluto_detect_hyperplane_types_stmtwise(PlutoProg *prog)
{
    int s, i;

    for (s = 0; s < prog->nstmts; s++) {
        Stmt *stmt = prog->stmts[s];
        for (i = 0; i < stmt->trans->nrows; i++) {
            stmt->hyp_types[i] =
                pluto_is_hyperplane_loop(stmt, i) ? H_LOOP : H_SCALAR;
        }
    }
}

/* Detect H_LOOP or H_SCALAR from scratch */
void pluto_detect_hyperplane_types(PlutoProg *prog)
{
    int i, depth;
    int nstmts = prog->nstmts;

    for (depth = 0; depth < prog->num_hyperplanes; depth++) {
        for (i = 0; i < nstmts; i++) {
            if (pluto_is_hyperplane_loop(prog->stmts[i], depth)) break;
        }
        prog->hProps[depth].type = (i < nstmts) ? H_LOOP : H_SCALAR;
    }
}

/* Detect tilable bands; calculate dependence components (in transformed
 * space); calls simple dep satisfaction checks */
void pluto_detect_transformation_properties(PlutoProg *prog) 
{
    int level, i, j;
    Stmt **stmts = prog->stmts;
    Dep **deps = prog->deps;
    int band, num_loops_in_band;

    IF_DEBUG(printf("[pluto] pluto_detect_transformation_properties\n"););

    if (prog->nstmts == 0) return;

    HyperplaneProperties *hProps = prog->hProps;

    assert(prog->num_hyperplanes == stmts[0]->trans->nrows);

    // pluto_deps_print(stdout, prog);

    /* First compute satisfaction levels */
    pluto_compute_dep_directions(prog);
    pluto_compute_dep_satisfaction(prog);

    band = 0;
    level = 0;
    num_loops_in_band = 0;
    int bandStart = 0;

    do {
        for (i = 0; i < prog->ndeps; i++) {
            if (IS_RAR(deps[i]->type)) continue;
            if (deps[i]->satisfaction_level < level &&
                    hProps[deps[i]->satisfaction_level].type == H_SCALAR)
                continue;
            if (deps[i]->satisfaction_level >= bandStart &&
                    deps[i]->dirvec[level] != DEP_ZERO)
                break;
        }

        if (i == prog->ndeps) {
            /* This band information is not used later; since band detection
             * is done again more accurately based on the scattering tree as
             * opposed to global depths; this is only used to output band
             * numbers conservatively when printing transformation properties */
            hProps[level].dep_prop = PARALLEL;
            hProps[level].band_num = band;
            if (hProps[level].type != H_SCALAR) num_loops_in_band++;
            level++;

        }else{

            for (i = 0; i < prog->ndeps; i++) {
                if (IS_RAR(deps[i]->type)) continue;
                if (deps[i]->satisfaction_level < level &&
                        hProps[deps[i]->satisfaction_level].type == H_SCALAR)
                    continue;
                if (deps[i]->satisfaction_level >= bandStart &&
                        (deps[i]->dirvec[level] == DEP_MINUS ||
                         deps[i]->dirvec[level] == DEP_STAR))
                    break;
            }
            if (i == prog->ndeps) {
                hProps[level].dep_prop = PIPE_PARALLEL;
                hProps[level].band_num = band;
                if (hProps[level].type != H_SCALAR) num_loops_in_band++;

                level++;
            }else{
                /* Dependence violation if assertion fails:
                 * basically, the current level has negative
                 * components for some unsatisfied dependence
                 */
                if (num_loops_in_band == 0) {
                    fprintf(stderr, "[pluto] Unfortunately, the transformation computed has violated a dependence.\n");
                    fprintf(stderr, "\tPlease make sure there is no inconsistent/illegal .fst file in your working directory.\n");
                    fprintf(stderr, "\tIf not, this usually is a result of a bug in the dependence tester,\n");
                    fprintf(stderr, "\tor a bug in Pluto's auto transformation.\n");
                    fprintf(stderr, "\tPlease send this input file to the author if possible.\n");
                    pluto_transformations_pretty_print(prog);
                    pluto_compute_dep_directions(prog);
                    pluto_print_dep_directions(prog);
                    assert(0);
                }

                band++;
                bandStart = level;
                if (num_loops_in_band == 1) {
                    if (hProps[level - 1].dep_prop == PIPE_PARALLEL)
                        hProps[level - 1].dep_prop = SEQ;
                }
                num_loops_in_band = 0;
            }
        }
    } while (level < prog->num_hyperplanes);

    if (num_loops_in_band == 1) {
        if (hProps[level - 1].dep_prop == PIPE_PARALLEL)
            hProps[level - 1].dep_prop = SEQ;
    }

    /* Permutable bands of loops could have inner parallel loops; they
     * all have been detected as fwd_dep (except the outer parallel one of a
     * band);
     * we just modify those to parallel */
    for (i = 0; i < prog->num_hyperplanes; i++) {
        for (j = 0; j < prog->ndeps; j++) {
            if (IS_RAR(deps[j]->type)) continue;
            if (deps[j]->satisfaction_level >= i && deps[j]->dirvec[i] != DEP_ZERO)
                break;
        }

        if (j == prog->ndeps) {
            // couldn't have been marked sequential
            assert(hProps[i].dep_prop != SEQ);
            if (hProps[i].dep_prop == PIPE_PARALLEL) {
                hProps[i].dep_prop = PARALLEL;
            }
        }
    }

    pluto_detect_hyperplane_types_stmtwise(prog);
}

void pluto_print_depsat_vectors(PlutoProg *prog, int levels)
{
    int i, j;
    Dep **deps;

    deps = prog->deps;

    printf("\nSatisfaction vectors for transformed program\n");

    for (i=0; i<prog->ndeps; i++) {
        assert(deps[i]->satvec != NULL);
        printf("Dep %d: S%d to S%d: ", i+1, deps[i]->src+1, deps[i]->dest+1);
        printf("(");
        for (j = 0; j < levels; j++) {
            printf("%d, ", deps[i]->satvec[j]);
        }
        printf(")\n");
    }
}

void pluto_print_dep_directions(PlutoProg *prog)
{
    int i, j;

    Dep **deps = prog->deps;
    int ndeps = prog->ndeps;
    int nlevels = prog->num_hyperplanes;

    printf("\nDirection vectors for transformed program\n");

    for (i = 0; i < ndeps; i++) {
        assert(deps[i]->dirvec);
        printf("Dep %d: S%d to S%d: ", i + 1, deps[i]->src + 1, deps[i]->dest + 1);
        printf("(");
        for (j = 0; j < nlevels; j++) {
            printf("%c, ", deps[i]->dirvec[j]);
        }
        assert(deps[i]->satvec != NULL);
        printf(") satisfied: %s, satvec: (", 
                deps[i]->satisfied? "yes":"no");
        for (j=0; j<nlevels; j++) {
            printf("%d, ", deps[i]->satvec[j]);
        }
        printf(")\n");

        for (j = 0; j < nlevels; j++) {
            if (deps[i]->dirvec[j] > 0) {
                break;
            }
            if (deps[i]->dirvec[j] < 0) {
                printf("Dep %d violated: S%d to S%d\n", i, deps[i]->src + 1,
                        deps[i]->dest + 1);
                printf("%d %d\n", deps[i]->satisfaction_level, deps[i]->satisfied);
            } else if (deps[i]->dirvec[j] < 0) {
                printf("Dep %d violated: S%d to S%d\n", i, deps[i]->src + 1,
                        deps[i]->dest + 1);
                printf("%d %d\n", deps[i]->satisfaction_level, deps[i]->satisfied);
            }
        }

        printf("\n");
    }
}

/* 
 * 1. Pad statement domains to maximum domain depth to make it easier to construct
 * scheduling constraints. These will be removed before the actual ILP
 * runs, and just before pluto_auto_transform returns
 *
 * 2. Pre-process dependence domains to allow a single affine bounding
 * expression to be constructed. Fix this implementation (too brittle).
 */
void normalize_domains(PlutoProg *prog)
{
    int i, j, k;

    int nvar = prog->nvar;
    int npar = prog->npar;

    /* if a dep distance <= N and another <= M, how do you bound it, no
     * way to express max(N,M) as a single affine function, when space is
     * built for each dependence, it doesn't know anything about a parameter
     * that does not appear in its dpolyhedron, and so it will assign the
     * coeff corresponding to that param in the bounding function constraints
     * local to the dependence to zero, and what if some other dep needs that
     * particular coeff to be >= 1 for bounding?
     *
     * Solution: global context should be available
     *
     * How to construct? Just put together all constraints on parameters alone in
     * the global context, i.e., eliminate iterators out of each domain and
     * aggregate constraints on the parameters, and add them to each
     * dependence polyhedron
     */
    int count=0;
    if (npar >= 1)	{
        PlutoConstraints *context = pluto_constraints_alloc(prog->nstmts*npar, npar+1);
        pluto_constraints_set_names(context, prog->params);
        for (i=0; i<prog->nstmts; i++)    {
            PlutoConstraints *copy = pluto_constraints_dup(prog->stmts[i]->domain);
            for (j=0; j<prog->stmts[i]->dim_orig; j++)    {
                fourier_motzkin_eliminate(copy, 0);
            }
            assert(copy->ncols == npar + 1);
            count += copy->nrows;

            if (count <= prog->nstmts*npar) {
                pluto_constraints_add(context, copy);
                pluto_constraints_free(copy);
            }else{
                pluto_constraints_free(copy);
                break;
            }
        }
        pluto_constraints_simplify(context);
        if (options->debug) {
            printf("[pluto] parameter context from domains\n");
            pluto_constraints_compact_print(stdout, context);
        }

        /* Add context to every dep polyhedron */
        for (i = 0; i < prog->ndeps; i++) {
            PlutoConstraints *dpolytope = prog->deps[i]->dpolytope;

            for (k = 0; k < context->nrows; k++) {
                pluto_constraints_add_inequality(dpolytope);

                /* Already initialized to zero */

                for (j = 0; j < npar + 1; j++) {
                    dpolytope
                        ->val[dpolytope->nrows - 1][j + dpolytope->ncols - (npar + 1)] =
                        context->val[k][j];
                }
            }
            /* Update reference, add_row can resize */
            prog->deps[i]->dpolytope = dpolytope;
        }
        pluto_constraints_free(context);
    }else{
        IF_DEBUG(printf("No global context\n"));
    }

    /* Add padding dimensions to statement domains */
    for (i = 0; i < prog->nstmts; i++) {
        Stmt *stmt = prog->stmts[i];
        int orig_depth = stmt->dim_orig;
        assert(orig_depth == stmt->dim);
        for (j = orig_depth; j < nvar; j++) {
            pluto_sink_statement(stmt, stmt->dim, 0, prog);
        }
    }

    for (i=0; i<prog->ndeps; i++)    {
        Dep *dep = prog->deps[i];
        int src_dim = prog->stmts[dep->src]->dim;
        int target_dim = prog->stmts[dep->dest]->dim;
        assert(dep->dpolytope->ncols == src_dim + target_dim + prog->npar + 1);
    }

    /* Normalize rows of dependence polyhedra */
    for (k = 0; k < prog->ndeps; k++) {
        /* Normalize by gcd */
        PlutoConstraints *dpoly = prog->deps[k]->dpolytope;

        for (i = 0; i < dpoly->nrows; i++) {
            pluto_constraints_normalize_row(dpoly, i);
        }
    }

#if 0
    /* WRONG: for testing */
    for (k = 0; k < prog->ndeps; k++) {
        Dep *dep = prog->deps[i];
        for (j=0; j<dep->dpolytope->ncols-npar-1; j++) {
            pluto_constraints_remove_const_ub(dep->dpolytope, j);
        }
    }
#endif

    /* Avoid the need for bounding function coefficients to take negative
     * values (TODO: should do this only for the bounding function constraints) */
    bool *neg = malloc(sizeof(bool) * npar);
    for (k = 0; k < prog->ndeps; k++) {
        Dep *dep = prog->deps[k];
        PlutoConstraints *dpoly = dep->dpolytope;

<<<<<<< HEAD
        int j;
        bzero(neg, npar * sizeof(bool));

        for (j = 2 * nvar; j < 2 * nvar + npar; j++) {
=======
        bzero(neg, npar*sizeof(bool));

        if (dpoly->nrows == 0) continue;

        for (j=2*nvar; j<2*nvar+npar; j++)  {
>>>>>>> af3fe9a1
            int min = dpoly->val[0][j];
            int max = dpoly->val[0][j];
            for (i = 1; i < dpoly->nrows; i++) {
                min = PLMIN(dpoly->val[i][j], min);
                max = PLMAX(dpoly->val[i][j], max);
            }

            if (min < 0 && max <= 0) {
                neg[j - 2 * nvar] = true;
                IF_DEBUG(printf("Dep %d has negative coeff's for parameter %d\n",
                            dep->id, j - 2 * nvar + 1));
            }
        }

<<<<<<< HEAD
        for (j = 0; j < npar; j++) {
            if (neg[j]) {
=======
        /* For parameters appearing with negative coefficients in upper bounds */
        for (j=0; j<npar; j++)  {
            if (neg[j])   {
>>>>>>> af3fe9a1
                pluto_constraints_add_inequality(dpoly);
                dpoly->val[dpoly->nrows - 1][2 * nvar + j] = 1;
            }
        }
    }
    free(neg);

    // printf("After normalization\n");
    // pluto_deps_print(stdout, prog);
}

/* Remove padding dimensions that were added earlier; transformation matrices
 * will have stmt->dim + npar + 1 after this function */
void denormalize_domains(PlutoProg *prog) 
{
    int i, j;

    int nvar = prog->nvar;
    int npar = prog->npar;

    for (i = 0; i < prog->nstmts; i++) {
        int del_count;
        Stmt *stmt = prog->stmts[i];
        del_count = 0;
        for (j=0; j<nvar; j++)  {
            if (!stmt->is_orig_loop[j-del_count]) {
                pluto_stmt_remove_dim(stmt, j-del_count, prog);
                if (stmt->evicted_hyp) {
                    pluto_matrix_remove_col(stmt->evicted_hyp, j-del_count);
                }
                del_count++;
            }
        }

        assert(stmt->domain->ncols == stmt->dim + npar + 1);
        assert(stmt->trans->ncols == stmt->dim + npar + 1);

        for (j = 0; j < stmt->dim; j++) {
            stmt->is_orig_loop[j] = 1;
        }
    }
}

/* VB: Find the face that is allowing concurrent start
 * Used while lbtile option is set
 * Currently, the outermost loop is assumed to be the face with
 * concurrent start */
int *find_face_allowing_con_start(PlutoProg *prog)
{
    int i;
    int *face = (int *)malloc(sizeof(int)*(prog->nvar+prog->npar+1));
    for (i = 0; i < prog->nvar + prog->npar + 1; i++) {
        face[i] = (i == 0) ? 1 : 0;
    }
    return face;
}


/*
 * Find hyperplane inside the cone  of previously found hyperplanes 
 * and the face allowing concurrent start
 *
 * evict_pos: position of the hyperplane to be evicted by the one that will
 * enable concurrent start
 *
 * cone_complement_pos: in case of partial concurrent start, the 
 * hyperplane that will form the cone with the conc start hyperplane
 *
 */
int find_cone_complement_hyperplane(int evict_pos, 
        PlutoMatrix **cone_complement_hyps, int cone_complement_pos, 
        PlutoConstraints *basecst, PlutoProg *prog)
{
    int i, j, k, lambda_k;
    int nstmts = prog->nstmts;
    int nvar = prog->nvar;
    int npar = prog->npar;
    Stmt **stmts = prog->stmts;

    IF_DEBUG(printf("[pluto] finding cone complement hyperplane\n"););

    int64 *bestsol;
    PlutoConstraints *con_start_cst, *lastcst, *boundcst, *modsumcst;

    /* lastcst is the set of additional constraints */
    lastcst = pluto_constraints_alloc((2*nvar+npar)*nstmts, CST_WIDTH + nvar*nstmts);

    /* all lambdas >=1 */
    for (i=0; i<nstmts; i++) {
        int stmt_offset = npar+1+nstmts*(nvar+npar+4) + i*nvar;
        for (j=0; j<nvar; j++)  {
            pluto_constraints_add_inequality(lastcst);
            lastcst->val[lastcst->nrows-1][stmt_offset+j] =1;
            lastcst->val[lastcst->nrows-1][lastcst->ncols-1] = -1;
        }
    }

    /* Now, add the constraints for the new hyperplane to be in the cone
     * of the face and the negatives of the hyperplanes already found
     * (excluding the one being evicted: at `evict_pos') */
    for (i=0; i<nstmts; i++) {
        int stmt_offset1= npar+1+i*(nvar+npar+4);
        int stmt_offset2= npar+1+nstmts*(nvar+npar+4)+i*nvar;
        for (j=0; j<nvar+npar; j++)  {
            pluto_constraints_add_equality(lastcst);
            lastcst->val[lastcst->nrows-1][stmt_offset1+1+j] =1;

            int *face = find_face_allowing_con_start(prog);
            lastcst->val[lastcst->nrows-1][stmt_offset2] = -(face[j]);
            free(face);

            if (options->partlbtile) {
                lastcst->val[lastcst->nrows-1][stmt_offset2+1] = 
                    prog->stmts[i]->trans->val[cone_complement_pos][j];
            }else{
                lambda_k=0;
                for(k=0; k<prog->stmts[i]->trans->nrows; k++){
                    if (k != evict_pos && prog->stmts[i]->hyp_types[k]!= H_SCALAR){
                        lastcst->val[lastcst->nrows-1][stmt_offset2+lambda_k+1] = prog->stmts[i]->trans->val[k][j];
                        lambda_k++;
                    }
                }
            }
            lastcst->val[lastcst->nrows-1][lastcst->ncols-1] = 0;
        }
    }

    /*
     * con_start_cst serves the same purpose as Pluto ILP formulation, but 
     * with expanded constraint-width to incorporate lambdas
     *
     * No need of non-zero solution constraints
     */
    con_start_cst = pluto_constraints_dup(basecst);
<<<<<<< HEAD
    boundcst = get_coeff_bounding_constraints(prog, -4);
    modsumcst = get_prog_mod_sum_constraints(prog);
    pluto_constraints_add(con_start_cst, modsumcst);
    /* IMPORTANT: boundcst adds a bound on parametric shifts */
=======

    PlutoConstraints *boundcst = get_coeff_bounding_constraints_for_cone_complement(prog);
>>>>>>> af3fe9a1
    pluto_constraints_add(con_start_cst, boundcst);
    pluto_constraints_free(modsumcst);
    pluto_constraints_free(boundcst);

    for (i=0; i<nvar*nstmts; i++) {
        pluto_constraints_add_dim(con_start_cst, basecst->ncols-1, NULL);
    }

    pluto_constraints_add(con_start_cst, lastcst);
    pluto_constraints_free(lastcst);
    // printf("Cone complement constraints\n");
    // pluto_constraints_pretty_print(stdout, con_start_cst);

    /* pluto_constraints_lexmin is being called directly */
    bestsol = pluto_constraints_lexmin(con_start_cst, ALLOW_NEGATIVE_COEFF);
    pluto_constraints_free(con_start_cst);

    /* pluto_constraints_lexmin is being called directly */
    if (bestsol == NULL) {
        printf("[pluto] No concurrent start possible\n");
    }else{
        IF_DEBUG(printf("[pluto] Concurrent start possible\n"););
        for (j=0; j<nstmts; j++) {
            cone_complement_hyps[j] =
                pluto_matrix_alloc(1, stmts[j]->dim+npar+1);
        }
        for (j=0; j<nstmts; j++) {
            for (k=0; k<nvar+npar+1; k++)    {
                cone_complement_hyps[j]->val[0][k] =
                    bestsol[npar+1+j*(nvar+npar+4)+1+k];
            }
            IF_DEBUG(printf("S%d: cone complement\n", j+1););
            IF_DEBUG(pluto_matrix_print(stdout, cone_complement_hyps[j]););
        }
        free(bestsol);
    }

    return (cone_complement_hyps[0] == NULL)? 0:1; 
}

/* 
 * Check if the k'th row for any statement is the face 
 * allowing concurrent start
 */
int is_concurrent_start_face(PlutoProg *prog, int k)
{
    int i,j;
    for (i=0; i<prog->nstmts; i++){
        if (prog->stmts[i]->trans->val[k][0] != 1) return 0;
        for(j=1; j<prog->nvar; j++){
            if (prog->stmts[i]->trans->val[k][j] != 0) return 0;
        }
    }
    return 1;
}

/* 
 * Find the hyperplace parallel to the concurrent start face 
 * that will be evicted; if there is none, return
 * the last hyperplane
 */
int find_hyperplane_to_be_evicted(PlutoProg *prog, int first, int num_sols_found)
{
    int j;
    for (j=first; j<first+num_sols_found-1; j++){
        if (is_concurrent_start_face(prog, j)) return j;
    }
    /* Return the last one */
    return first + num_sols_found - 1; 
}



int get_first_non_scalar_hyperplane(PlutoProg *prog, int start, int end)
{
    int i;
    for (i=start; i<=end; i++){
        if (prog->hProps[i].type == H_LOOP) return i;
    }
    return -1;
}

/* Copy h2 into h1 */
static void copy_hyperplane(int64 *h1, int64 *h2, int ncols)
{
    int j;

    for(j=0; j<ncols; j++){
        h1[j] = h2[j];
    }
}

#if 0
/* Swap hyperplanes h1 and h2 */
static void swap_hyperplanes(int64 *h1, int64 *h2, int ncols)
{
    int64 tmp;
    int j;

    for(j=0; j<ncols; j++){
        tmp = h2[j];
        h2[j] = h1[j];
        h1[j] = tmp;
    }
}
#endif


int is_access_scalar(PlutoAccess *access)
{

    int i = 0;

    if(access->mat->nrows > 1)
        return 0;

    for(i=0; i<access->mat->ncols; i++)
        if(access->mat->val[0][i] != 0)
            return 0;

    return 1;
}

/*
 * Top-level automatic transformation algoritm
 *
 * All dependences are reset to unsatisfied before starting
 *
 */
int pluto_auto_transform(PlutoProg *prog) 
{
    int nsols, i, j, conc_start_found, depth;
    /* The maximum number of independent solutions needed across all stmts */
    int num_ind_sols;
    bool lin_ind_mode;
    bool loop_search_mode;

    Stmt **stmts = prog->stmts;
    int nstmts = prog->nstmts;

    for (i = 0; i < prog->ndeps; i++) {
        prog->deps[i]->satisfied = false;
    }

    /* Create the data dependence graph */
    prog->ddg = ddg_create(prog);
    ddg_compute_scc(prog);

    Graph *ddg = prog->ddg;
    int nvar = prog->nvar;
    int npar = prog->npar;

    if (nstmts == 0)
        return 0;

    PlutoMatrix **orig_trans = malloc(nstmts*sizeof(PlutoMatrix *));
    PlutoHypType **orig_hyp_types = malloc(nstmts*sizeof(PlutoHypType *));
    int orig_num_hyperplanes = prog->num_hyperplanes;
    HyperplaneProperties *orig_hProps = prog->hProps;

    /* Get rid of any existing transformation */
    for (i = 0; i < nstmts; i++) {
        Stmt *stmt = prog->stmts[i];
        /* Save the original transformation */
        orig_trans[i] = stmt->trans;
        orig_hyp_types[i] = stmt->hyp_types;
        /* Pre-allocate a little more to prevent frequent realloc */
        stmt->trans = pluto_matrix_alloc(2 * stmt->dim + 1, stmt->dim + npar + 1);
        stmt->trans->nrows = 0;
        stmt->hyp_types = NULL;
    }

    normalize_domains(prog);

    lin_ind_mode = EAGER;
    loop_search_mode = EAGER;

    prog->num_hyperplanes = 0;
    prog->hProps = NULL;

    /* The number of independent solutions required for the deepest
     * statement */
    nsols = 0;
    for (i = 0; i < nstmts; i++) {
        nsols = PLMAX(nsols, stmts[i]->dim);
    }

    depth = 0;

    if (precut(prog, ddg, depth)) {
        /* Distributed based on .fst or .precut file (customized user-supplied
         * fusion structure */
        num_ind_sols = pluto_get_max_ind_hyps(prog);
        printf("[Pluto] Forced custom fusion structure from .fst/.precut\n");
        IF_DEBUG(fprintf(stdout, "%d ind solns in .precut file\n", num_ind_sols));
    }else{
        num_ind_sols = 0;
        if (options->fuse == SMART_FUSE)    {
            cut_scc_dim_based(prog,ddg);
        }
    }

    /* Diamond tiling */
    conc_start_found = 0;
    
    do{
        int num_sols_found, num_sols_left, s;

        if (options->fuse == NO_FUSE) {
            ddg_compute_scc(prog);
            cut_all_sccs(prog, ddg);
        }

        /*
         * nsols - num_ind_sols is not the number of remaining hyperplanes
         * to be found in the LAZY mode (it is for the EAGER
         * mode). In LAZY mode, there may be more to be found for *some*
         * statements
         */
        num_sols_left = 0;
        for (s=0; s<nstmts; s++) {
            num_sols_left = PLMAX(num_sols_left, stmts[s]->dim_orig
                    - pluto_stmt_get_num_ind_hyps(stmts[s]));
        }
        assert(lin_ind_mode == LAZY || num_sols_left == nsols - num_ind_sols);

        num_sols_found = find_permutable_hyperplanes(prog, lin_ind_mode,
                loop_search_mode, num_sols_left, depth);

        IF_DEBUG(fprintf(stdout, "[pluto] pluto_auto_transform: band level %d; %d hyperplane(s) found\n",
                    depth, num_sols_found));
        IF_DEBUG2(pluto_transformations_pretty_print(prog));
        num_ind_sols = pluto_get_max_ind_hyps(prog);

        /* Diamond tiling: done for the first band of permutable loops */
        if (options->lbtile && num_ind_sols >= 2 && !conc_start_found) {
            conc_start_found = pluto_diamond_tile(prog);
        }
        
        if (num_sols_found >= 1) {
            for (j=0; j<num_sols_found; j++)      {
                /* Mark dependences satisfied by this solution */
                dep_satisfaction_update(prog,
                        stmts[0]->trans->nrows-num_sols_found+j);
                ddg_update(ddg, prog);
            }
        }else{
            /* Satisfy inter-scc dependences via distribution since we have
             * no more fusable loops */

            ddg_compute_scc(prog);

            if (get_num_unsatisfied_inter_scc_deps(prog) >= 1) {
                if (options->fuse == NO_FUSE)  {
                    /* No fuse */
                    cut_all_sccs(prog, ddg);
                }else if (options->fuse == SMART_FUSE) {
                    /* Smart fuse (default) */
                    cut_smart(prog, ddg);
                }else{
                    /* Max fuse */
                    if (depth >= 2 * nvar + 1)
                        cut_all_sccs(prog, ddg);
                    else
                        cut_conservative(prog, ddg);
                }
            }else{
                /* Only one SCC or multiple SCCs with no unsatisfied inter-SCC
                 * deps, and no solutions found  */
                if (lin_ind_mode == EAGER)   {
                    IF_DEBUG(printf("Switching to LAZY mode\n"););
                    lin_ind_mode = LAZY;
                    /* loop_search_mode = LAZY; */
                }else{
                    /* LAZY mode */
                    assert(lin_ind_mode == LAZY);
                    /* There is a problem; solutions should have been found */
                    if (options->debug || options->moredebug) {
                        printf("Number of unsatisfied deps: %d\n", 
                                get_num_unsatisfied_deps(prog->deps, prog->ndeps));
                        printf("Number of unsatisfied inter-scc deps: %d\n", 
                                get_num_unsatisfied_inter_scc_deps(prog));
                        fprintf(stderr, "[pluto] Unfortunately, pluto cannot find any more hyperplanes.\n");
                        fprintf(stderr, "\tThis is usually a result of (1) a bug in the dependence tester,\n");
                        fprintf(stderr, "\tor (2) a bug in Pluto's auto transformation,\n");
                        fprintf(stderr, "\tor (3) an inconsistent .fst/.precut in your working directory.\n");
                        fprintf(stderr, "\tTransformation found so far:\n");
                        pluto_transformations_pretty_print(prog);
                    }
                    denormalize_domains(prog);
                    printf("[pluto] WARNING: working with original (identity) transformation (if they exist)\n");
                    /* Restore original ones */
                    for (i = 0; i < nstmts; i++) {
                        stmts[i]->trans = orig_trans[i];
                        stmts[i]->hyp_types = orig_hyp_types[i];
                        prog->num_hyperplanes = orig_num_hyperplanes;
                        prog->hProps = orig_hProps;
                    }
                    return 1;
                }
            }
        }
        depth++;
    }while (!pluto_transformations_full_ranked(prog) || 
            !deps_satisfaction_check(prog->deps, prog->ndeps));


    if (options->lbtile && !conc_start_found) {
        PLUTO_MESSAGE(printf("[pluto] Diamond tiling not possible/useful\n"););
    }

    denormalize_domains(prog);

    for (i=0; i<nstmts; i++)    {
        pluto_matrix_free(orig_trans[i]);
        free(orig_hyp_types[i]);
    }
    free(orig_trans);
    free(orig_hyp_types);
    free(orig_hProps);

    return 0;
}

int get_num_unsatisfied_deps(Dep **deps, int ndeps) 
{
    int i, count;

    count = 0;
    for (i = 0; i < ndeps; i++) {
        if (IS_RAR(deps[i]->type))
            continue;
        if (!deps[i]->satisfied) {
            IF_DEBUG(printf("Unsatisfied dep %d\n", i + 1));
            count++;
        }
    }

    return count;
}

int get_num_unsatisfied_inter_stmt_deps(Dep **deps, int ndeps) 
{
    int i;

    int count = 0;
    for (i = 0; i < ndeps; i++) {
        if (IS_RAR(deps[i]->type))
            continue;
        if (deps[i]->src == deps[i]->dest)
            continue;
        if (!deps[i]->satisfied) {
            IF_DEBUG(printf("Unsatisfied dep %d\n", i + 1));
            count++;
        }
    }

    return count;
}

int get_num_unsatisfied_inter_scc_deps(PlutoProg *prog)
{
    int i;

    int count = 0;
    for (i=0; i<prog->ndeps; i++) {
        Dep *dep = prog->deps[i];
        if (IS_RAR(dep->type))   continue;
        Stmt *src_stmt = prog->stmts[dep->src];
        Stmt *dest_stmt = prog->stmts[dep->dest];
        if (src_stmt->scc_id != dest_stmt->scc_id && !dep->satisfied)  {
            count++;
        }
    }

    return count;
}


void ddg_print(Graph *g)
{
    pluto_matrix_print(stdout, g->adj);
}

/* Update the DDG - should be called when some dependences
 * are satisfied */
void ddg_update(Graph *g, PlutoProg *prog) 
{
    int i, j;
    Dep *dep;

    IF_DEBUG(printf("[pluto] updating DDG\n"););

    for (i=0; i<g->nVertices; i++) 
        for (j=0; j<g->nVertices; j++)
            g->adj->val[i][j] = 0;

    for (i = 0; i < prog->ndeps; i++) {
        dep = prog->deps[i];
        if (IS_RAR(dep->type))
            continue;
        /* Number of unsatisfied dependences b/w src and dest is stored in the
         * adjacency matrix */
        g->adj->val[dep->src][dep->dest] += !dep_is_satisfied(dep);
    }
}

/*
 * Create the DDG (RAR deps not included) from the unsatisfied deps
 */
Graph *ddg_create(PlutoProg *prog) 
{
    int i;

    Graph *g = graph_alloc(prog->nstmts);

    for (i = 0; i < prog->ndeps; i++) {
        Dep *dep = prog->deps[i];
        /* no input dep edges in the graph */
        if (IS_RAR(dep->type))
            continue;
        /* remember it's a multi-graph */
        g->adj->val[dep->src][dep->dest] += !dep_is_satisfied(dep);
    }

    return g;
}

/*
 * Get the dimensionality of the stmt with max dimensionality in the SCC
 */
static int get_max_orig_dim_in_scc(PlutoProg *prog, int scc_id) 
{
    int i;

    int max = -1;
    for (i = 0; i < prog->nstmts; i++) {
        Stmt *stmt = prog->stmts[i];
        if (stmt->scc_id == scc_id) {
            max = PLMAX(max, stmt->dim_orig);
        }
    }

    return max;
}

/* Number of vertices in a given SCC */
static int get_scc_size(PlutoProg *prog, int scc_id) 
{
    int i;
    Stmt *stmt;

    int num = 0;
    for (i = 0; i < prog->nstmts; i++) {
        stmt = prog->stmts[i];
        if (stmt->scc_id == scc_id) {
            num++;
        }
    }

    return num;
}

/* Compute the SCCs of a graph */
void ddg_compute_scc(PlutoProg *prog) 
{
    int i;

    IF_DEBUG(printf("[pluto] ddg_compute_scc\n"););

    Graph *g = prog->ddg;

    dfs(g);

    Graph *gT = graph_transpose(g);

    dfs_for_scc(gT);

    g->num_sccs = gT->num_sccs;

    for (i = 0; i < g->nVertices; i++) {
        g->vertices[i].scc_id = gT->vertices[i].scc_id;
        int stmt_id = gT->vertices[i].id;
        assert(stmt_id == i);
        prog->stmts[i]->scc_id = g->vertices[i].scc_id;
    }

    for (i = 0; i < g->num_sccs; i++) {
        g->sccs[i].max_dim = get_max_orig_dim_in_scc(prog, i);
        g->sccs[i].size = get_scc_size(prog, i);
        g->sccs[i].id = gT->sccs[i].id;
    }

    graph_free(gT);

    graph_print_sccs(g);
}


/* Get this statement's schedule
 * Schedule format
 * [num sched functions | orig dim iters | params | const ]
 * Number of rows == num sched functions (each row for one hyperplane)
 */
PlutoConstraints *pluto_stmt_get_schedule(const Stmt *stmt) 
{
    int i;

    PlutoMatrix *sched, *trans;
    PlutoConstraints *schedcst;

    trans = stmt->trans;
    sched = pluto_matrix_dup(trans);

    for (i = 0; i < sched->nrows; i++) {
        pluto_matrix_negate_row(sched, sched->nrows - 1 - i);
        pluto_matrix_add_col(sched, 0);
        sched->val[trans->nrows - 1 - i][0] = 1;
    }

    schedcst = pluto_constraints_from_equalities(sched);

    pluto_matrix_free(sched);

    return schedcst;
}


PlutoConstraints *pluto_get_transformed_dpoly(const Dep *dep, Stmt *src,
        Stmt *dest) 
{
    int i, npar;
    PlutoConstraints *src_sched, *dest_sched;

    npar = src->domain->ncols - src->dim - 1;

    // pluto_constraints_print(stdout, dep->dpolytope);
    // printf("%d %d\n", src->dim, dest->dim);
    assert(dep->dpolytope->ncols == src->dim + dest->dim + npar + 1);

    PlutoConstraints *dpoly = pluto_constraints_dup(dep->dpolytope);

    // IF_DEBUG(printf("Original dpoly is \n"););
    // IF_DEBUG(pluto_constraints_print(stdout, dpoly););

    for (i = 0; i < src->trans->nrows; i++) {
        pluto_constraints_add_dim(dpoly, 0, NULL);
    }
    for (i = 0; i < dest->trans->nrows; i++) {
        pluto_constraints_add_dim(dpoly, src->trans->nrows + src->dim, NULL);
    }

    src_sched = pluto_stmt_get_schedule(src);
    dest_sched = pluto_stmt_get_schedule(dest);

    for (i = 0; i < dest->trans->nrows + dest->dim; i++) {
        pluto_constraints_add_dim(src_sched, src->trans->nrows + src->dim, NULL);
    }

    for (i = 0; i < src->trans->nrows + src->dim; i++) {
        pluto_constraints_add_dim(dest_sched, 0, NULL);
    }

    pluto_constraints_add(dpoly, src_sched);
    pluto_constraints_add(dpoly, dest_sched);

    // IF_DEBUG(printf("New pre-domain is \n"););
    // IF_DEBUG(pluto_constraints_print(stdout, newdom););

    pluto_constraints_project_out(dpoly, src->trans->nrows, src->dim);

    pluto_constraints_project_out(dpoly, src->trans->nrows + dest->trans->nrows,
            dest->dim);

    // IF_DEBUG(printf("New domain is \n"););
    // IF_DEBUG(pluto_constraints_print(stdout, newdom););

    pluto_constraints_free(src_sched);
    pluto_constraints_free(dest_sched);

    return dpoly;
}

/* Compute region(s) of data accessed by 'acc' with 'copy_level' number of
 * outer loops as parameters
 * 'copy_level' outer dimensions will be treated as parameters in addition
 * to global ones
 * domain: set (iterations of stmt) accessing data - in transformed space
 * acc: original access function
 * Input format: [copy_level, stmt->trans->nrows, prog->npar, 1]
 *                or [copy_level, stmt->trans->nrows-copy_level, prog->npar, 1]
 *
 * Output format:  [copy_level, acc->nrows, prog->npar + 1]
 * */
PlutoConstraints *pluto_compute_region_data(const Stmt *stmt,
        const PlutoConstraints *domain,
        const PlutoAccess *acc,
        int copy_level,
        const PlutoProg *prog) 
{
    int i, k, npar, *divs;

    assert(acc->mat != NULL);
    assert(copy_level >= 0 && copy_level <= stmt->trans->nrows);

    npar = prog->npar;

    assert((stmt->trans->nrows + npar + 1 == domain->ncols) ||
            (copy_level + stmt->trans->nrows + npar + 1 == domain->ncols));

    PlutoMatrix *newacc = pluto_get_new_access_func(stmt, acc->mat, &divs);

    PlutoConstraints *datadom = pluto_constraints_dup(domain);

    assert(newacc->ncols == stmt->trans->nrows + npar + 1);

    for (k = 0; k < newacc->nrows; k++) {
        pluto_matrix_negate_row(newacc, newacc->nrows - 1 - k);
        pluto_matrix_add_col(newacc, stmt->trans->nrows);
        newacc->val[newacc->nrows - 1 - k][stmt->trans->nrows] = divs[k];

        pluto_constraints_add_dim(datadom, domain->ncols - prog->npar - 1, NULL);
        pluto_constraints_add_dim(datadom, domain->ncols-prog->npar-1, NULL);
    }

    PlutoConstraints *acc_cst = pluto_constraints_from_equalities(newacc);

    for (i = 0; i < domain->ncols - stmt->trans->nrows - npar - 1; i++) {
        pluto_constraints_add_dim(acc_cst, 0, NULL);
    }

    pluto_constraints_add_to_each(datadom, acc_cst);

    pluto_constraints_project_out(datadom, copy_level, datadom->ncols -
            copy_level - npar - 1 -
            newacc->nrows);

    // IF_DEBUG(printf("compute_region_data: data set written to\n"););
    // IF_DEBUG(pluto_constraints_print(stdout, datadom););

    pluto_constraints_free(acc_cst);
    pluto_matrix_free(newacc);

    if (domain->next != NULL) {
        datadom->next =
            pluto_compute_region_data(stmt, domain->next, acc, copy_level, prog);
    }

    return datadom;
}


/* Update a dependence with a new constraint added to the statement domain */
void pluto_update_deps(Stmt *stmt, PlutoConstraints *cst, PlutoProg *prog) 
{
    int i, c;

    Stmt **stmts = prog->stmts;

    assert(cst->ncols == stmt->domain->ncols);

    for (i = 0; i < prog->ndeps; i++) {
        Dep *dep = prog->deps[i];
        if (stmts[dep->src] == stmt) {
            PlutoConstraints *cst_l = pluto_constraints_dup(cst);
            Stmt *tstmt = stmts[dep->dest];
            for (c = 0; c < tstmt->dim; c++) {
                pluto_constraints_add_dim(cst_l, stmt->dim, NULL);
            }
            pluto_constraints_add(dep->dpolytope, cst_l);
            pluto_constraints_free(cst_l);
        }
        if (stmts[dep->dest] == stmt) {
            PlutoConstraints *cst_l = pluto_constraints_dup(cst);
            Stmt *sstmt = stmts[dep->src];
            for (c = 0; c < sstmt->dim; c++) {
                pluto_constraints_add_dim(cst_l, 0, NULL);
            }
            pluto_constraints_add(dep->dpolytope, cst_l);
            pluto_constraints_free(cst_l);
        }
    }

    for (i = 0; i < prog->ntransdeps; i++) {
        Dep *dep = prog->transdeps[i];
        if (stmts[dep->src] == stmt) {
            PlutoConstraints *cst_l = pluto_constraints_dup(cst);
            Stmt *tstmt = stmts[dep->dest];
            for (c = 0; c < tstmt->dim; c++) {
                pluto_constraints_add_dim(cst_l, stmt->dim, NULL);
            }
            pluto_constraints_add(dep->dpolytope, cst_l);
            pluto_constraints_free(cst_l);
        }
        if (stmts[dep->dest] == stmt) {
            PlutoConstraints *cst_l = pluto_constraints_dup(cst);
            Stmt *sstmt = stmts[dep->src];
            for (c = 0; c < sstmt->dim; c++) {
                pluto_constraints_add_dim(cst_l, 0, NULL);
            }
            pluto_constraints_add(dep->dpolytope, cst_l);
            pluto_constraints_free(cst_l);
        }
    }
}

/*
 * Detect scattering functions that map to a single value, and modify the
 * scattering function to set it to that value; if the domain is  empty, this
 * function ends up setting all of the scattering functions to zero */
void pluto_detect_scalar_dimensions(PlutoProg *prog)
{
    int s, d;

    for (s=0; s<prog->nstmts; s++) {
        Stmt *stmt = prog->stmts[s];
        PlutoConstraints *newdom = pluto_get_new_domain(stmt);

        /* If it's empty, we'll just change it to zero */
        int is_empty = pluto_constraints_is_empty(newdom);
        if (is_empty) {
            pluto_matrix_set(stmt->trans, 0);
            continue;
        }

        for (d=0; d<stmt->trans->nrows; d++) {
            int is_const_ub, is_const_lb;
            int64 ub, lb;
            is_const_lb = pluto_constraints_get_const_lb(newdom, d, &lb);
            is_const_ub = pluto_constraints_get_const_ub(newdom, d, &ub);
            if (is_const_lb && is_const_ub) {
                if (ub == lb) {
                    pluto_matrix_zero_row(stmt->trans, d);
                    stmt->trans->val[d][stmt->trans->ncols-1] = -lb;
                }
            }
        }
        pluto_constraints_free(newdom);
    }
}


/* Are these statements completely fused until the innermost level */
int pluto_are_stmts_fused(Stmt **stmts, int nstmts, const PlutoProg *prog)
{
    int num;

    if (prog->num_hyperplanes <= 1) return 1;

    Ploop **loops = pluto_get_loops_under(stmts, nstmts, prog->num_hyperplanes-2, prog, &num);
    // pluto_loops_print(loops, num);
    pluto_loops_free(loops, num);

    return num==1;
}


/* 
 * For diamond tiling
 */
int pluto_diamond_tile(PlutoProg *prog)
{
    int b, nbands, conc_start_found;

    conc_start_found = 0;

    /* Get the permutability constraints since a call to
     * detect_transformation_properties with update dep satisfaction levels
     * and we won't get the constraints we want */

    /* Don't free basecst */
    PlutoConstraints *basecst = get_permutability_constraints(prog);

    /* 
     * For partial concurrent, if we are trying to find a hyperplane c 
     * such that the face f is in the cone of c and a previously found 
     * hyperplane h, then h is the cone_complement of c
     */
    pluto_detect_transformation_properties(prog);
    Band **bands = pluto_get_outermost_permutable_bands(prog, &nbands);

    for (b=0; b<nbands; b++) {
        PlutoMatrix **cone_complement_hyps;
        Band *band = bands[b];
        int conc_start_found_band, evict_pos;
        int i, first_loop_hyp, cone_complement_pos;

        /* Band should not have outer parallelism */
        if (pluto_loop_is_parallel(prog, band->loop)) continue;

        /* Band should have inner parallelism */
        int ni, s;
        Ploop **iloops = pluto_get_loops_immediately_inner(band->loop, prog, &ni);
        for (i=0; i<ni; i++) {
            for (s=0; s<band->loop->nstmts; s++) {
                if (!pluto_loop_is_parallel_for_stmt(prog, iloops[i], 
                            band->loop->stmts[s])) break;
            }
            if (s<band->loop->nstmts) break;
        }
        if (i<ni) {
            pluto_loops_free(iloops, ni);
            continue;
        }

        /* Pure Inner parallelism should be lost via tiling */
        for (i=0; i<ni; i++) {
            if (!pluto_loop_has_satisfied_dep_with_component(
                        prog, iloops[i])) break;
        }
        pluto_loops_free(iloops, ni);
        if (i<ni) continue;

        cone_complement_hyps = malloc(
                prog->nstmts*sizeof(PlutoMatrix *));
        for (i=0; i<prog->nstmts; i++) {
            cone_complement_hyps[i] = NULL;
        }
        for (i=0; i<band->loop->nstmts; i++) {
            cone_complement_hyps[i] = NULL;
        }

        first_loop_hyp = band->loop->depth;
        /* 
         * Find hyperplane that will be replaced by the newly found
         * hyperplane
         * Concurrent start pertains to the first band alone
         */
        evict_pos = find_hyperplane_to_be_evicted(prog, 
                first_loop_hyp, band->width);
        /* If we haven't yet found the cone_complement_pos, just 
         * choose the first one as the cone_complement_pos */
        cone_complement_pos = first_loop_hyp;

        /* If first_loop_hyp hyperplane itself is to be replaced, 
         * choose the next one as cone_complement_pos */
        if (evict_pos == first_loop_hyp) cone_complement_pos++ ;
        conc_start_found_band = find_cone_complement_hyperplane(evict_pos,
                cone_complement_hyps, cone_complement_pos, basecst, prog);

        /* Re-arrange the transformation matrix if concurrent start
         * was found, store the replaced hyperplane so that it can be 
         * put back for the right intra-tile order */
        if (conc_start_found_band) {
            IF_DEBUG(printf("[pluto] Transformations before concurrent start enable\n")); 
            IF_DEBUG(pluto_transformations_pretty_print(prog););
            for (i=0; i<band->loop->nstmts; i++){
                Stmt *stmt = band->loop->stmts[i];
                /* Since we do concurrent start only once */
                assert(stmt->evicted_hyp == NULL);
                stmt->evicted_hyp = pluto_matrix_alloc(1, stmt->trans->ncols);
                copy_hyperplane(stmt->evicted_hyp->val[0], 
                        stmt->trans->val[evict_pos], stmt->trans->ncols);
                copy_hyperplane(stmt->trans->val[evict_pos], 
                        cone_complement_hyps[stmt->id]->val[0], stmt->trans->ncols);
            }
            prog->evicted_hyp_pos = evict_pos;
            PLUTO_MESSAGE(printf("[pluto] Concurrent start hyperplanes found\n"););
            IF_DEBUG(printf("[pluto] Transformations after concurrent start enable\n")); 
            IF_DEBUG(pluto_transformations_pretty_print(prog););
        }

        conc_start_found |= conc_start_found_band;

        for (i=0; i<prog->nstmts; i++) {
            pluto_matrix_free(cone_complement_hyps[i]);
        }
        free(cone_complement_hyps);
    }

    pluto_bands_free(bands, nbands);

    return conc_start_found;
}<|MERGE_RESOLUTION|>--- conflicted
+++ resolved
@@ -147,7 +147,7 @@
     return num_satisfied;
 }
 
-int num_inter_stmt_deps(Dep *deps, int ndeps) 
+int num_inter_stmt_deps(Dep *deps, int ndeps)
 {
     int i;
     int count;
@@ -162,7 +162,7 @@
     return count;
 }
 
-int num_inter_scc_deps(Stmt *stmts, Dep *deps, int ndeps) 
+int num_inter_scc_deps(Stmt *stmts, Dep *deps, int ndeps)
 {
     int i, count;
 
@@ -520,96 +520,6 @@
     return nzcst;
 }
 
-<<<<<<< HEAD
-=======
-/**
- * Bounds for Pluto ILP variables
- */
-static PlutoConstraints *get_coeff_bounding_constraints(PlutoProg *prog)
-{
-    int i, npar, nstmts, nvar;
-    PlutoConstraints *cst;
-
-    npar = prog->npar;
-    nstmts = prog->nstmts;
-    nvar = prog->nvar;
-
-    cst = pluto_constraints_alloc(1, CST_WIDTH);
-
-    /* Lower bound for bounding coefficients (all non-negative) */
-    for (i=0; i<npar+1; i++)  {
-        pluto_constraints_add_lb(cst, i, 0);
-    }
-    /* Lower bound for transformation coefficients (all non-negative) */
-    for (i=0; i<cst->ncols-npar-1-1; i++)  {
-        IF_DEBUG2(printf("Adding lower bound %d for transformation coefficients\n", 0););
-        pluto_constraints_add_lb(cst, npar+1+i, 0);
-    }
-
-    if (options->coeff_bound != -1) {
-        for (i=0; i<cst->ncols-npar-1-1; i++)  {
-            IF_DEBUG2(printf("Adding upper bound %d for transformation coefficients\n", options->coeff_bound););
-            pluto_constraints_add_ub(cst, npar+1+i, options->coeff_bound);
-        }
-    }else{
-        /* Add upper bounds for transformation coefficients */
-        int ub = pluto_prog_get_largest_const_in_domains(prog);
-
-        /* Putting too small an upper bound can prevent useful transformations;
-         * also, note that an upper bound is added for all statements globally due
-         * to the lack of an easy way to determine bounds for each coefficient to
-         * prevent spurious transformations that involve shifts proportional to
-         * loop bounds
-         */
-        if (ub >= 10)   {
-            for (i=0; i<cst->ncols-npar-1-1; i++)  {
-                IF_DEBUG2(printf("Adding upper bound %d for transformation coefficients\n", ub););
-                pluto_constraints_add_ub(cst, npar+1+i, ub);
-            }
-        }
-    }
-
-    return cst;
-}
-
-
-/**
- * Coefficient bounds when finding the cone complement; the cone complement
- * could have (and always has in the case of Pluto as opposed to Pluto+)
- * negative coefficients. So, we can't assume non-negative coefficients as in
- * the remaining Pluto hyperplanes
- */
-static PlutoConstraints *get_coeff_bounding_constraints_for_cone_complement(PlutoProg *prog)
-{
-    int i, npar, nstmts, nvar, s;
-    PlutoConstraints *cst;
-
-    npar = prog->npar;
-    nstmts = prog->nstmts;
-    nvar = prog->nvar;
-
-    cst = pluto_constraints_alloc(1, CST_WIDTH);
-
-    /* Lower bound for bounding coefficients */
-    for (i=0; i<npar+1; i++)  {
-        pluto_constraints_add_lb(cst, i, 0);
-    }
-    /* Lower bound for transformation coefficients */
-    for (s=0; s<nstmts; s++)  {
-        for (i=0; i<nvar; i++)  {
-            /* Set this to -4 (is enough) */
-            IF_DEBUG2(printf("[pluto_get_coeff_bound_for_cone_complement] Adding lower bound %d for stmt dim coefficients\n", -4););
-            pluto_constraints_add_lb(cst, npar+1+s*(nvar+1)+i, -4);
-        }
-        /* Translation coefficients need not be negative */
-        IF_DEBUG2(printf("[pluto_get_coeff_bound_for_cone_complement] Adding lower bound %d for stmt translation coefficient\n", 0););
-        pluto_constraints_add_lb(cst, npar+1+s*(nvar+1)+nvar, 0);
-    }
-    return cst;
-}
-
-
->>>>>>> af3fe9a1
 /*
  * This calls pluto_constraints_lexmin, but before doing that does some preprocessing:
  * removes variables that we know will be assigned 0 - also do some
@@ -669,7 +579,6 @@
     IF_DEBUG2(printf("Constraints after reductions\n"));
     IF_DEBUG2(pluto_constraints_pretty_print(stdout,newcst));
 
-<<<<<<< HEAD
     /* Negate coefficients so that positive solutions 
      * are preferred if all else is the same */
     PlutoMatrix *coeff_trans_mat = pluto_matrix_alloc(newcst->ncols, newcst->ncols);
@@ -707,34 +616,6 @@
             nsn_mat[i][j] = 0;
             for (k = 0; k < newcst->ncols; k++) {
                 nsn_mat[i][j] += newcst->val[i][k] * coeff_trans_mat->val[k][j];
-=======
-        
-    /* Reverse the variable order for stmts */
-    PlutoMatrix *perm_mat = pluto_matrix_alloc(newcst->ncols, newcst->ncols);
-    PlutoMatrix *newcstmat = pluto_matrix_alloc(newcst->nrows, newcst->ncols);
-
-    pluto_matrix_set(perm_mat, 0);
-
-    for (i=0; i<npar+1; i++) {
-        perm_mat->val[i][i] = 1;
-    }
-
-    j=npar+1;
-    for (i=0; i<nstmts; i++)    {
-        for (k=j; k<j+stmts[i]->dim_orig; k++) {
-            perm_mat->val[k][2*j+stmts[i]->dim_orig-k-1] = 1;
-        }
-        perm_mat->val[k][k] = 1;
-        j += stmts[i]->dim_orig+1;
-    }
-    perm_mat->val[j][j] = 1;
-
-    for (i=0; i<newcst->nrows; i++) {
-        for (j=0; j<newcst->ncols; j++) {
-            newcstmat->val[i][j] = 0;
-            for (k=0; k<newcst->ncols; k++) {
-                newcstmat->val[i][j] += newcst->val[i][k]*perm_mat->val[k][j];
->>>>>>> af3fe9a1
             }
         }
     }
@@ -1379,21 +1260,12 @@
  * solution constraints are added in such a case, the trivial zero solution will
  * end up being returned.
  * */
-<<<<<<< HEAD
-int find_permutable_hyperplanes(PlutoProg *prog, bool lin_ind_mode,
-        bool loop_search_mode, int max_sols) 
+int find_permutable_hyperplanes(PlutoProg *prog, bool lin_ind_mode, 
+        bool loop_search_mode, int max_sols, int band_depth)
 {
     int num_sols_found, j, k;
     int64 *bestsol;
     PlutoConstraints *basecst, *nzcst, *boundcst, *modsumCst;
-=======
-int find_permutable_hyperplanes(PlutoProg *prog, bool lin_ind_mode, 
-        bool loop_search_mode, int max_sols, int band_depth)
-{
-    int num_sols_found, j, k;
-    int64 *bestsol;
-    PlutoConstraints *basecst, *nzcst, *boundcst;
->>>>>>> af3fe9a1
     PlutoConstraints *currcst;
 
     int nstmts = prog->nstmts;
@@ -1409,9 +1281,6 @@
 
     /* Don't free basecst */
     basecst = get_permutability_constraints(prog);
-    boundcst = get_coeff_bounding_constraints(prog);
-    pluto_constraints_add(basecst, boundcst);
-    pluto_constraints_free(boundcst);
     // print_polylib_visual_sets("pluto", basecst);
 
     /* We don't expect to add a lot to basecst - just ortho constraints
@@ -1453,13 +1322,8 @@
             bestsol = NULL;
         }else{
             pluto_constraints_add(currcst, indcst);
-<<<<<<< HEAD
+            IF_DEBUG(printf("[pluto] (Band %d) Solving for hyperplane #%d\n", band_depth+1, num_sols_found+1));
             IF_DEBUG2(printf("Constraints after addition of non zero constraints and linear ind constraints\n"));
-            IF_DEBUG2(pluto_constraints_compact_print(stdout,currcst));
-            IF_DEBUG(printf("[pluto] Solving for hyperplane #%d\n", num_sols_found+1));
-=======
-            IF_DEBUG(printf("[pluto] (Band %d) Solving for hyperplane #%d\n", band_depth+1, num_sols_found+1));
->>>>>>> af3fe9a1
             IF_DEBUG2(pluto_constraints_pretty_print(stdout, currcst));
             bestsol = pluto_prog_constraints_lexmin(currcst, prog);
         }
@@ -2018,18 +1882,11 @@
         Dep *dep = prog->deps[k];
         PlutoConstraints *dpoly = dep->dpolytope;
 
-<<<<<<< HEAD
-        int j;
-        bzero(neg, npar * sizeof(bool));
-
-        for (j = 2 * nvar; j < 2 * nvar + npar; j++) {
-=======
         bzero(neg, npar*sizeof(bool));
 
         if (dpoly->nrows == 0) continue;
 
         for (j=2*nvar; j<2*nvar+npar; j++)  {
->>>>>>> af3fe9a1
             int min = dpoly->val[0][j];
             int max = dpoly->val[0][j];
             for (i = 1; i < dpoly->nrows; i++) {
@@ -2044,14 +1901,9 @@
             }
         }
 
-<<<<<<< HEAD
-        for (j = 0; j < npar; j++) {
-            if (neg[j]) {
-=======
         /* For parameters appearing with negative coefficients in upper bounds */
         for (j=0; j<npar; j++)  {
             if (neg[j])   {
->>>>>>> af3fe9a1
                 pluto_constraints_add_inequality(dpoly);
                 dpoly->val[dpoly->nrows - 1][2 * nvar + j] = 1;
             }
@@ -2186,15 +2038,10 @@
      * No need of non-zero solution constraints
      */
     con_start_cst = pluto_constraints_dup(basecst);
-<<<<<<< HEAD
     boundcst = get_coeff_bounding_constraints(prog, -4);
     modsumcst = get_prog_mod_sum_constraints(prog);
     pluto_constraints_add(con_start_cst, modsumcst);
     /* IMPORTANT: boundcst adds a bound on parametric shifts */
-=======
-
-    PlutoConstraints *boundcst = get_coeff_bounding_constraints_for_cone_complement(prog);
->>>>>>> af3fe9a1
     pluto_constraints_add(con_start_cst, boundcst);
     pluto_constraints_free(modsumcst);
     pluto_constraints_free(boundcst);

--- conflicted
+++ resolved
@@ -2433,7 +2433,6 @@
         schedsccs[i]=true;
     }
 
-<<<<<<< HEAD
     /*
        for(j=0;j<num_scheduled;j++)
        {
@@ -2469,9 +2468,6 @@
 
 
 /* Compute the SCCs of a graph according to the pre-fusion schedule in wisefuse (PPoPP '15) */
-=======
-/* Compute the SCCs of a graph (usig Kosaraju's algorithm) */
->>>>>>> 2a9ea559
 void ddg_compute_scc(PlutoProg *prog)
 {
     int i,j;

/*
 * PLUTO: An automatic parallelizer and locality optimizer
 *
 * Copyright (C) 2007-2012 Uday Bondhugula
 *
 * This file is part of Pluto.
 *
 * Pluto is free software; you can redistribute it and/or modify
 * it under the terms of the GNU General Public License as published by
 * the Free Software Foundation; either version 3 of the License, or
 * (at your option) any later version.

 * This program is distributed in the hope that it will be useful,
 * but WITHOUT ANY WARRANTY; without even the implied warranty of
 * MERCHANTABILITY or FITNESS FOR A PARTICULAR PURPOSE.  See the
 * GNU General Public License for more details.
 *
 * A copy of the GNU General Public Licence can be found in the file
 * `LICENSE' in the top-level directory of this distribution.
 *
 */
#include <stdlib.h>
#include <assert.h>
#include <string.h>

#include "pluto.h"
#include "math_support.h"
#include "ddg.h"

/* Allocate a graph */
Graph *graph_alloc(int nVertices) {
  Graph *g;
  int i, j;

  g = (Graph *)malloc(sizeof(Graph));

  g->nVertices = nVertices;

  g->vertices = (Vertex *)malloc(nVertices * sizeof(Vertex));
  for (i = 0; i < nVertices; i++) {
    g->vertices[i].id = i;
  }

  g->adj = pluto_matrix_alloc(nVertices, nVertices);
  g->adj->nrows = nVertices;
  g->adj->ncols = nVertices;

  for (i = 0; i < nVertices; i++) {
    g->vertices[i].vn = -1;
    g->vertices[i].fn = -1;
    for (j = 0; j < nVertices; j++)
      g->adj->val[i][j] = 0;
  }

  g->sccs = (Scc *)malloc(nVertices * sizeof(Scc));

  /* Not computed yet */
  g->num_sccs = -1;

  /* Not computed yet */
  g->num_ccs = -1;
  return g;
}

/* Print the strongly-connected components */
void graph_print_sccs(Graph *g) {
  int i;

  /* SCCs should have been computed */
  assert(g->num_sccs != -1);

  for (i = 0; i < g->num_sccs; i++) {
    IF_DEBUG(printf("\tSCC %d: size: %d: max stmt dim: %d\n", g->sccs[i].id,
                    g->sccs[i].size, g->sccs[i].max_dim));
  }
}

/* Return transpose of a graph G
 * G^T has an edge b/w u and v  iff G has an edge b/w v and u */
Graph *graph_transpose(Graph *g) {
  int i, j;
  Graph *gT;

  gT = graph_alloc(g->nVertices);

  for (i = 0; i < g->nVertices; i++) {
    for (j = 0; j < g->nVertices; j++) {
      gT->adj->val[j][i] = g->adj->val[i][j];
    }

    gT->vertices[i].fn = g->vertices[i].fn;
  }

  return gT;
}

/* Returns an undirected graph corresponding to the input directed graph */
/* This is used to find the connected components in the graph */
Graph *get_undirected_graph(const Graph *g) {
  int i, j;
  Graph *gU;
  gU = graph_alloc(g->nVertices);
  for (i = 0; i < g->nVertices; i++) {
    for (j = 0; j <= i; j++) {
      gU->adj->val[i][j] =
          (g->adj->val[i][j] == 0) ? g->adj->val[j][i] : g->adj->val[i][j];
      gU->adj->val[j][i] = gU->adj->val[i][j];
    }
  }
  return gU;
}

/* Floyd-Warshall algorithm to find the transitive closure of a graph */
void transitive_closure(Graph *g) {
  int i, j, k;
  for (i = 0; i < g->nVertices; i++) {
    for (j = 0; j < g->nVertices; j++) {
      for (k = 0; k < g->nVertices; k++) {
        g->adj->val[i][j] =
            ((g->adj->val[i][j]) || (g->adj->val[i][k] && g->adj->val[k][j]));
      }
    }
  }
}

/* Depth first search from a given vertex */
void dfs_vertex(Graph *g, Vertex *v, int *time) {
  int j;

  *time = *time + 1;
  v->vn = *time;

  for (j = 0; j < g->nVertices; j++) {
    if (g->adj->val[v->id][j]) {
      g->vertices[j].cc_id = v->cc_id;
      if (g->vertices[j].vn == 0) {
        dfs_vertex(g, &g->vertices[j], time);
      }
    }
  }

  *time = *time + 1;
  v->fn = *time;
}

/* Depth first search */
void dfs(Graph *g) {
  int i;
  int time = 0;

  for (i = 0; i < g->nVertices; i++) {
    g->vertices[i].vn = 0;
  }

  for (i = 0; i < g->nVertices; i++) {
    if (g->vertices[i].vn == 0) {
      dfs_vertex(g, &g->vertices[i], &time);
    }
  }
}

/* Comparison function for sorting graph vertices by their finish time */
static int compar(const void *e1, const void *e2) {
  Vertex *v1, *v2;

  v1 = (Vertex *)e1;
  v2 = (Vertex *)e2;

  if (v1->fn < v2->fn) {
    return -1;
  } else if (v1->fn == v2->fn) {
    return 0;
  } else
    return 1;
}

/*
 * Depth first search in the descending order of finish
 * times of previous dfs - used to compute SCCs
 *
 * SCC related information is stored
 *
 **/
void dfs_for_scc(Graph *g) {
  int i, j;
  int time = 0;

  Vertex *vCopy = (Vertex *)malloc(g->nVertices * sizeof(Vertex));
  memcpy(vCopy, g->vertices, g->nVertices * sizeof(Vertex));

  for (i = 0; i < g->nVertices; i++) {
    g->vertices[i].vn = 0;
    g->vertices[i].scc_id = -1;
  }

  /* Sort (in the ascending order) by finish number */
  qsort(vCopy, g->nVertices, sizeof(Vertex), compar);

  /* Reverse order of fn */
  int numScc = 0;
  for (i = g->nVertices - 1; i >= 0; i--) {
    if (g->vertices[vCopy[i].id].vn == 0) {
      g->sccs[numScc].id = numScc;
      dfs_vertex(g, &g->vertices[vCopy[i].id], &time);

      IF_MORE_DEBUG(printf("[pluto] dfs_for_scc: SCC %d: Stmt ids: ", numScc));
      for (j = 0; j < g->nVertices; j++) {
        if (g->vertices[j].scc_id == -1 && g->vertices[j].vn > 0) {
          g->vertices[j].scc_id = numScc;
          IF_MORE_DEBUG(printf(" %d", g->vertices[j].id));
        }
      }
      IF_MORE_DEBUG(printf("\n"));
      numScc++;
    }
  }
  IF_MORE_DEBUG(printf("\n\n"));

  g->num_sccs = numScc;

  free(vCopy);
}

bool is_adjecent(Graph *g, int i, int j) {
  if (g->adj->val[i][j] != 0 || g->adj->val[j][i] != 0) {
    return true;
  }
  return false;
}

void compute_scc_vertices(Graph *ddg) {
  int i, j, k;
  int n_sccs;
  int *vertices;

  n_sccs = ddg->num_sccs;
  for (i = 0; i < n_sccs; i++) {
    vertices = (int *)malloc((ddg->sccs[i].size) * sizeof(int));
    k = 0;
    for (j = 0; j < ddg->nVertices; j++) {
      if ((ddg->vertices[j].scc_id) == i) {
        vertices[k] = ddg->vertices[j].id;
        k++;
      }
    }
    ddg->sccs[i].vertices = vertices;
  }
}

<<<<<<< HEAD
void print_scc_vertices(int scc_id, Graph *g){
    int i;
    for (i=0; i<g->sccs[scc_id].size; i++){
        printf("S%d, ",g->sccs[scc_id].vertices[i]);
    }
    printf("\n");
=======
void print_scc_vertices(int j, Graph *g) {
  int i;
  for (i = 0; i < g->sccs[j].size; i++) {
    printf("S%d, ", g->sccs[j].vertices[i]);
  }
  printf("\n");
>>>>>>> 27799b84
}

void free_scc_vertices(Graph *ddg) {
  int i;
  int *vertices;
  for (i = 0; i < ddg->num_sccs; i++) {
    vertices = ddg->sccs[i].vertices;
    if (vertices != NULL) {
      free(vertices);
    }
  }
}
void graph_free(Graph *g) {
  pluto_matrix_free(g->adj);
  free(g->vertices);
  free(g->sccs);
  free(g);
}<|MERGE_RESOLUTION|>--- conflicted
+++ resolved
@@ -247,21 +247,12 @@
   }
 }
 
-<<<<<<< HEAD
-void print_scc_vertices(int scc_id, Graph *g){
-    int i;
-    for (i=0; i<g->sccs[scc_id].size; i++){
-        printf("S%d, ",g->sccs[scc_id].vertices[i]);
-    }
-    printf("\n");
-=======
-void print_scc_vertices(int j, Graph *g) {
-  int i;
-  for (i = 0; i < g->sccs[j].size; i++) {
-    printf("S%d, ", g->sccs[j].vertices[i]);
+void print_scc_vertices(int scc_id, Graph *g) {
+  int i;
+  for (i = 0; i < g->sccs[scc_id].size; i++) {
+    printf("S%d, ", g->sccs[scc_id].vertices[i]);
   }
   printf("\n");
->>>>>>> 27799b84
 }
 
 void free_scc_vertices(Graph *ddg) {

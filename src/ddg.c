--- conflicted
+++ resolved
@@ -57,11 +57,8 @@
   /* Not computed yet */
   g->num_sccs = -1;
 
-<<<<<<< HEAD
-=======
   /* Not computed yet */
   g->num_ccs = -1;
->>>>>>> c87e3623
   return g;
 }
 
@@ -93,24 +90,6 @@
 
     gT->vertices[i].fn = g->vertices[i].fn;
   }
-<<<<<<< HEAD
-
-  return gT;
-}
-
-/* Depth first search from a given vertex */
-void dfs_vertex(Graph *g, Vertex *v, int *time) {
-  int j;
-
-  *time = *time + 1;
-  v->vn = *time;
-
-  /* matrix_print(stdout, g->adj, g->nVertices, g->nVertices); */
-
-  for (j = 0; j < g->nVertices; j++) {
-    if (g->adj->val[v->id][j]) {
-      // Vertex *w = ddg_get_vertex_by_id(g, j);
-=======
 
   return gT;
 }
@@ -154,7 +133,6 @@
   for (j = 0; j < g->nVertices; j++) {
     if (g->adj->val[v->id][j]) {
       g->vertices[j].cc_id = v->cc_id;
->>>>>>> c87e3623
       if (g->vertices[j].vn == 0) {
         dfs_vertex(g, &g->vertices[j], time);
       }
@@ -176,10 +154,6 @@
 
   for (i = 0; i < g->nVertices; i++) {
     if (g->vertices[i].vn == 0) {
-<<<<<<< HEAD
-      // printf("DFS vertex: %d\n", i);
-=======
->>>>>>> c87e3623
       dfs_vertex(g, &g->vertices[i], &time);
     }
   }
@@ -241,14 +215,6 @@
     }
   }
   IF_MORE_DEBUG(printf("\n\n"));
-<<<<<<< HEAD
-
-  g->num_sccs = numScc;
-
-  free(vCopy);
-}
-
-=======
 
   g->num_sccs = numScc;
 
@@ -299,7 +265,6 @@
     }
   }
 }
->>>>>>> c87e3623
 void graph_free(Graph *g) {
   pluto_matrix_free(g->adj);
   free(g->vertices);

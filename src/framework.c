--- conflicted
+++ resolved
@@ -36,14 +36,9 @@
 #include <isl/deprecated/int.h>
 #include "candl/candl.h"
 
-<<<<<<< HEAD
-static void eliminate_farkas_multipliers(PlutoConstraints *farkas_cst, int num_elim);
-
-=======
 
 #define CONSTRAINTS_SIMPLIFY_THRESHOLD 5000
 #define MAX_FARKAS_CST  2000
->>>>>>> 709a9052
 
 static void eliminate_farkas_multipliers(PlutoConstraints *farkas_cst, int num_elim);
 
@@ -111,14 +106,8 @@
 #endif
 
 
-<<<<<<< HEAD
-/* Builds legality constraints for a non-uniform dependence */
-static PlutoConstraints *get_permutability_constraints_nonuniform_dep(Dep *dep, const PlutoProg *prog,
-		PlutoConstraints **bounding_cst)
-=======
 /* Builds validity constraints for a non-uniform dependence */
 static void compute_permutability_constraints_dep(Dep *dep, PlutoProg *prog)
->>>>>>> 709a9052
 {
     PlutoConstraints *farkas_cst, *comm_farkas_cst, *cst;
     int src_stmt, dest_stmt, j, k;
@@ -431,7 +420,6 @@
 				bounding_cst->val[k][j] = cst->val[farkas_cst->nrows+k][j];
 			}
 		}
-
     }
 
     pluto_constraints_free(farkas_cst);
@@ -446,53 +434,25 @@
 }
 
 /* This function itself is NOT thread-safe for the same PlutoProg */
-<<<<<<< HEAD
-PlutoConstraints *get_permutability_constraints(Dep **deps, int ndeps, 
-        PlutoProg *prog)
-{
-    int i, nstmts, nvar, npar;
-    PlutoConstraints *globcst ;
-=======
 PlutoConstraints *get_permutability_constraints(Dep **deps, int ndeps,
         PlutoProg *prog)
 {
     int i, inc, nstmts, nvar, npar;
     PlutoConstraints *globcst;
->>>>>>> 709a9052
 
     nstmts = prog->nstmts;
     nvar = prog->nvar;
     npar = prog->npar;
-<<<<<<< HEAD
+
     globcst = prog->globcst;
 
-    if (!prog->depcst)   {
-        prog->depcst = (PlutoConstraints **) malloc(ndeps*sizeof(PlutoConstraints *));
-        for (i=0; i<ndeps; i++) {
-            prog->depcst[i] = NULL;
-        }
-    }
-
-    if (!prog->dep_bounding_cst)   {
-        prog->dep_bounding_cst= (PlutoConstraints **) malloc(ndeps*sizeof(PlutoConstraints *));
-        for (i=0; i<ndeps; i++) {
-            prog->dep_bounding_cst[i] = NULL;
-        }
-    }
-=======
-
-    globcst = prog->globcst;
->>>>>>> 709a9052
-
     int total_cst_rows = 0;
-    PlutoConstraints **depcst = prog->depcst;
-    PlutoConstraints **dep_bounding_cst = prog->dep_bounding_cst;
 
     /* Compute the constraints and store them */
     for (i=0; i<ndeps; i++) {
         Dep *dep = deps[i];
 
-        if (options->rar == 0 && IS_RAR(dep->type))  {
+        if (options->rar == 0 && IS_RAR(dep->type)) {
             continue;
         }
 
@@ -500,17 +460,9 @@
             /* First time, get the constraints */
             compute_permutability_constraints_dep(dep, prog);
 
-<<<<<<< HEAD
-            /* All dependences treated as non-uniform dependences */
-            depcst[i] = get_permutability_constraints_nonuniform_dep(dep, prog, &dep_bounding_cst[i]);
-
-            IF_DEBUG(fprintf(stdout, "After dep: %d; num_constraints: %d\n", i+1, depcst[i]->nrows));
-            total_cst_rows += depcst[i]->nrows;
-=======
             IF_DEBUG(fprintf(stdout, "After dep: %d; num_constraints: %d\n", 
                         i+1, dep->valid_cst->nrows));
             total_cst_rows += dep->valid_cst->nrows;
->>>>>>> 709a9052
             /* IF_DEBUG(fprintf(stdout, "Constraints for dep: %d\n", i+1)); */
             /* IF_DEBUG(pluto_constraints_pretty_print(stdout, depcst[i])); */
         }
@@ -526,11 +478,7 @@
     for (i = 0, inc = 0; i < ndeps; i++) {
         Dep *dep = deps[i];
 
-<<<<<<< HEAD
-		// print_polylib_visual_sets("BB_cst", dep_bounding_cst[i]);
-=======
 		print_polylib_visual_sets("BB_cst", dep->bounding_cst);
->>>>>>> 709a9052
 
         if (options->rar == 0 && IS_RAR(dep->type))  {
             continue;
@@ -592,11 +540,6 @@
                 inc++;
             }
         }
-<<<<<<< HEAD
-        pluto_constraints_simplify(globcst);
-        /* pluto_constraints_pretty_print(stdout, globcst); */
-=======
->>>>>>> 709a9052
     }
 
     pluto_constraints_simplify(globcst);
@@ -636,12 +579,6 @@
 
 
 /*
-<<<<<<< HEAD
-=======
- * Construct a PlutoMatrix with the same content as the given isl_mat.
- */
-/*
->>>>>>> 709a9052
  * Returns linear independence constraints for a single statement.
  *
  * In particular, if H contains the first rows of an affine transformation,

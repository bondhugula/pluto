--- conflicted
+++ resolved
@@ -314,12 +314,8 @@
 
 /* This function itself is NOT thread-safe for the same PlutoProg */
 PlutoConstraints *get_permutability_constraints(PlutoProg *prog) {
-<<<<<<< HEAD
-  int i, inc, nstmts, nvar, npar, ndeps, total_cst_rows;
-=======
   int nstmts, nvar, npar, ndeps, total_cst_rows;
   PlutoConstraints *globcst;
->>>>>>> 31141c4f
   Dep **deps;
 
   nstmts = prog->nstmts;

/*
 * PLUTO: An automatic parallelizer and locality optimizer
 * 
 * Copyright (C) 2007-2012 Uday Bondhugula
 *
 * This file is part of Pluto.
 *
 * Pluto is free software: you can redistribute it and/or modify
 * it under the terms of the GNU General Public License as published by
 * the Free Software Foundation; either version 3 of the License, or
 * (at your option) any later version.

 * This program is distributed in the hope that it will be useful,
 * but WITHOUT ANY WARRANTY; without even the implied warranty of
 * MERCHANTABILITY or FITNESS FOR A PARTICULAR PURPOSE.  See the
 * GNU General Public License for more details.
 *
 * A copy of the GNU General Public Licence can be found in the file
 * `LICENSE' in the top-level directory of this distribution. 
 *
 */
#include <stdio.h>
#include <stdlib.h>
#include <string.h>
#include <math.h>
#include <assert.h>

#include "math_support.h"
#include "constraints.h"
#include "pluto.h"
#include "program.h"

#include <isl/constraint.h>
#include <isl/mat.h>
#include <isl/set.h>
#include <isl/deprecated/int.h>
#include "candl/candl.h"

#define CONSTRAINTS_SIMPLIFY_THRESHOLD 10000
#define MAX_FARKAS_CST  2000

static void eliminate_farkas_multipliers(PlutoConstraints *farkas_cst, int num_elim);

/**
 *
 * Each constraint row has the following format
 *
 *      [dep distance bound | mapping coeff.s for S1, S2,... |constant]
 * Size:[       npar+1      | (nvar+1)*nstmts                | 1      ]
 *
 * npar - number of parameters in whole program
 * nvar - number of parameters in whole program
 */

/* Builds validity and bounding function constraints for a dependence */
static void compute_permutability_constraints_dep(Dep *dep, PlutoProg *prog)
{
    PlutoConstraints *cst, *tiling_valid_cst, *bounding_func_cst;
    int nstmts, nvar, npar, src_stmt, dest_stmt, j, k, r;
    int src_offset, dest_offset;
    PlutoMatrix *phi;
    Stmt **stmts;

    nvar = prog->nvar;
    npar = prog->npar;
    stmts = prog->stmts;
    nstmts = prog->nstmts;

    /* IMPORTANT: It's assumed that all statements are of dimensionality nvar */

    IF_DEBUG(printf("[pluto] compute permutability constraints: Dep %d\n", dep->id+1););

    dest_stmt = dep->dest;
    src_stmt = dep->src;

    PlutoConstraints *dpoly = pluto_constraints_dup(dep->dpolytope);

    if (src_stmt != dest_stmt) {
        phi = pluto_matrix_alloc(2*nvar+npar+1, 2*(nvar+1)+1);
        pluto_matrix_set(phi, 0);

        for (r=0; r<nvar; r++) {
            /* Source stmt */
            phi->val[r][r] = -1;
        }
        for (r=nvar; r<2*nvar; r++) {
            /* Dest stmt */
            phi->val[r][(nvar+1)+(r-nvar)] = 1;
        }
        /* No parametric shifts: all zero for 2*nvar to 2*nvar+npar */

        /* Translation coefficients */
        phi->val[2*nvar+npar][(nvar+1)+nvar] = 1;
        phi->val[2*nvar+npar][nvar] = -1;
    }else{
        phi = pluto_matrix_alloc(2*nvar+npar+1, (nvar+1)+1);
        pluto_matrix_set(phi, 0);

        for (r=0; r<nvar; r++) {
            /* Source stmt */
            phi->val[r][r] = -1;
        }
        for (r=nvar; r<2*nvar; r++) {
            /* Dest stmt */
            phi->val[r][r-nvar] = 1;
        }
        /* No parametric shifts: so all zero for 2*nvar to 2*nvar+npar-1 */

        /* Translation coefficients cancel out;
         * so nothing for 2*nvar+npar */
    }

    /* Apply Farkas lemma for tiling validity constraints */
    tiling_valid_cst = farkas_lemma_affine(dpoly, phi);
    
    pluto_matrix_free(phi);

    if (src_stmt != dest_stmt) {
        phi = pluto_matrix_alloc(2*nvar+npar+1, npar+1+2*(nvar+1)+1);
        pluto_matrix_set(phi, 0);

        for (r=0; r<nvar; r++) {
            /* Source stmt */
            phi->val[r][npar+1+r] = 1;
        }
        for (r=nvar; r<2*nvar; r++) {
            /* Dest stmt */
            phi->val[r][npar+1+(nvar+1)+(r-nvar)] = -1;
        }
        for (r=2*nvar; r<2*nvar+npar; r++) {
            /* for \vec{u} - parametric bounding function */
            phi->val[r][r-2*nvar] = 1;
        }

        /* Translation coefficients of statements */
        phi->val[2*nvar+npar][npar+1+nvar] = 1;
        phi->val[2*nvar+npar][npar+1+(nvar+1)+nvar] = -1;
        /* for w */
        phi->val[2*nvar+npar][npar] = 1;
    }else{
        phi = pluto_matrix_alloc(2*nvar+npar+1, npar+1+(nvar+1)+1);
        pluto_matrix_set(phi, 0);

        for (r=0; r<nvar; r++) {
            /* Source stmt */
            phi->val[r][npar+1+r] = 1;
        }
        for (r=nvar; r<2*nvar; r++) {
            /* Dest stmt */
            phi->val[r][npar+1+(r-nvar)] = -1;
        }
        for (r=2*nvar; r<2*nvar+npar; r++) {
            /* for u */
            phi->val[r][r-2*nvar] = 1;
            /* No parametric shift coefficients */
        }
        /* Statement's translation coefficients cancel out */

        /* for w */
        phi->val[2*nvar+npar][npar] = 1;
    }

    /* Apply Farkas lemma for bounding function constraints */
    bounding_func_cst = farkas_lemma_affine(dep->bounding_poly, phi);

    pluto_matrix_free(phi);
    pluto_constraints_free(dpoly);

    /* Aggregate permutability and bounding function constraints together in
     * global format; note that tiling_valid_cst and bounding_func_cst are 
     * local to a  dependence/statements pertaining to it) */

    /* Everything initialized to zero during allocation */
    cst = pluto_constraints_alloc(tiling_valid_cst->nrows + bounding_func_cst->nrows, CST_WIDTH);
    cst->nrows = 0;
    cst->ncols = CST_WIDTH;

    src_offset = npar+1+src_stmt*(nvar+1);
    dest_offset = npar+1+dest_stmt*(nvar+1);

    /* Permutability constraints */
    if (!IS_RAR(dep->type)) {
        /* Permutability constraints only for non-RAR deps */
        for (k=0; k<tiling_valid_cst->nrows; k++) {
            pluto_constraints_add_constraint(cst, tiling_valid_cst->is_eq[k]);
            for (j=0; j<nvar+1; j++)  {
                cst->val[cst->nrows-1][src_offset+j] = tiling_valid_cst->val[k][j];
                if (src_stmt != dest_stmt) {
                    cst->val[cst->nrows-1][dest_offset+j] = tiling_valid_cst->val[k][nvar+1+j];
                }
            }
            /* constant part */
            if (src_stmt == dest_stmt) {
                cst->val[cst->nrows-1][cst->ncols-1] = tiling_valid_cst->val[k][nvar+1];
            }else{
                cst->val[cst->nrows-1][cst->ncols-1] = tiling_valid_cst->val[k][2*nvar+2];
            }
        }
    }

    /* Add bounding function constraints */
    if (!options->nodepbound)   {
        /* Bounding function constraints in global format */
        PlutoConstraints *bcst_g;

        src_offset = npar+1+src_stmt*(nvar+1);
        dest_offset = npar+1+dest_stmt*(nvar+1);

        bcst_g = pluto_constraints_alloc(bounding_func_cst->nrows, CST_WIDTH);

        for (k=0; k<bounding_func_cst->nrows; k++)   {
            pluto_constraints_add_constraint(bcst_g, bounding_func_cst->is_eq[k]);
            for (j=0; j<npar+1; j++)  {
                bcst_g->val[bcst_g->nrows-1][j] = bounding_func_cst->val[k][j];
            }
            for (j=0; j<nvar+1; j++)  {
                bcst_g->val[bcst_g->nrows-1][src_offset+j] = bounding_func_cst->val[k][npar+1+j];
                if (src_stmt != dest_stmt) {
                    bcst_g->val[bcst_g->nrows-1][dest_offset+j] = bounding_func_cst->val[k][npar+1+nvar+1+j];
                }
            }
            /* constant part */
            if (src_stmt == dest_stmt) {
                bcst_g->val[bcst_g->nrows-1][bcst_g->ncols-1] = bounding_func_cst->val[k][npar+1+nvar+1];
            }else{
                bcst_g->val[bcst_g->nrows-1][bcst_g->ncols-1] = bounding_func_cst->val[k][npar+1+2*nvar+2];
            }
        }
        pluto_constraints_add(cst, bcst_g);

        pluto_constraints_free(dep->bounding_cst);
        dep->bounding_cst = bcst_g;
    }

    /* Coefficients of those dimensions that were added for padding
     * are of no utility */
    for (k=0; k<nvar; k++)    {
        if (!stmts[src_stmt]->is_orig_loop[k]) {
            for (j=0; j < cst->nrows; j++)   {
                cst->val[j][src_offset+k] = 0;
            }
        }
        if (src_stmt != dest_offset && !stmts[dest_stmt]->is_orig_loop[k])  {
            for (j=0; j < cst->nrows; j++)   {
                cst->val[j][dest_offset+k] = 0;
            }
        }
    }

    pluto_constraints_free(dep->cst);
    dep->cst = cst;

    pluto_constraints_free(tiling_valid_cst);
    pluto_constraints_free(bounding_func_cst);
}


/* This function itself is NOT thread-safe for the same PlutoProg */
PlutoConstraints *get_permutability_constraints(PlutoProg *prog)
{
    int i, inc, nstmts, nvar, npar, ndeps, total_cst_rows;
    PlutoConstraints *globcst;
    Dep **deps;

    nstmts = prog->nstmts;
    ndeps = prog->ndeps;
    deps = prog->deps;
    nvar = prog->nvar;
    npar = prog->npar;

    FILE *skipfp = fopen("skipdeps.txt", "r");
    int *skipdeps = malloc(ndeps*sizeof(int));
    bzero(skipdeps, ndeps*sizeof(int));

    /* For debugging (skip deps listed here) */
    if (skipfp) {
        int num;
        while (!feof(skipfp)) {
            fscanf(skipfp, "%d", &num);
            skipdeps[num-1] = 1;
            printf("\tskipping dep %d\n", num);
        }
    }

    total_cst_rows = 0;

    /* Compute the constraints and store them in dep->cst */
    for (i=0; i<ndeps; i++) {
        Dep *dep = deps[i];

        if (skipdeps[i]) continue;

        if (options->rar == 0 && IS_RAR(dep->type)) {
            continue;
        }

        if (dep->cst == NULL) {
            /* First time, compute the constraints */
            compute_permutability_constraints_dep(dep, prog);

            IF_DEBUG(fprintf(stdout, "\tFor dep: %d; num_constraints: %d\n",
                        i+1, dep->cst->nrows));
            total_cst_rows += dep->cst->nrows;
            // IF_MORE_DEBUG(fprintf(stdout, "Constraints for dep: %d\n", i+1));
            // IF_MORE_DEBUG(pluto_constraints_pretty_print(stdout, dep->cst));
        }
    }

    if (!prog->globcst) {
        prog->globcst = pluto_constraints_alloc(total_cst_rows, CST_WIDTH);
    }

    globcst = prog->globcst;

    globcst->ncols = CST_WIDTH;
    globcst->nrows = 0;

    /* Add constraints to globcst */
    for (i = 0, inc = 0; i < ndeps; i++) {
        Dep *dep = deps[i];

        if (skipdeps[i]) continue;

		/* print_polylib_visual_sets("BB_cst", dep->bounding_cst); */

        if (options->rar == 0 && IS_RAR(dep->type)) continue;

        /* Note that dependences would be marked satisfied (in
         * pluto_auto_transform) only after all possible independent solutions
         * are found at a depth
         */
        if (dep_is_satisfied(dep)) {
			continue;
        }

        /* Subsequent calls can just use the old ones */
        pluto_constraints_add(globcst, dep->cst);
        /* print_polylib_visual_sets("global", dep->cst); */

        IF_DEBUG(fprintf(stdout, "\tAfter dep: %d; num_constraints: %d\n", i+1,
                    globcst->nrows));
        /* This is for optimization as opposed to for correctness. We will
         * simplify constraints only if it crosses the threshold: at the time
         * it crosses the threshold or at 1000 increments thereon. Simplifying
         * each time slows down Pluto whenever there are few hundreds of
         * dependences. Not simplifying at all also leads to a slow down
         * because it leads to a large globcst and a number of constraits in
         * it are redundant */
        if (globcst->nrows >= CONSTRAINTS_SIMPLIFY_THRESHOLD + (3000*inc) &&
                globcst->nrows - dep->cst->nrows < 
                CONSTRAINTS_SIMPLIFY_THRESHOLD + (3000*inc)) {
            pluto_constraints_simplify(globcst);
            inc++;
            IF_DEBUG(fprintf(stdout,
                        "\tAfter dep: %d; num_constraints_simplified: %d\n", i+1,
                        globcst->nrows));
        }
    }

    pluto_constraints_simplify(globcst);

    free(skipdeps);
    if (skipfp) fclose(skipfp);

    IF_DEBUG(fprintf(stdout, "\tAfter all dependences: num constraints: %d, num variables: %d\n",
                globcst->nrows, globcst->ncols - 1));
    // IF_DEBUG2(pluto_constraints_pretty_print(stdout, globcst));

    return globcst;
}

/* Builds 1-dimensional schedule constraints (sequential schedule) for a dependence */
PlutoConstraints *get_feautrier_schedule_constraints_dep(Dep *dep, PlutoProg *prog)
{
    PlutoConstraints *cst, *sched_valid_cst;
    int nstmts, nvar, npar, src_stmt, dest_stmt, j, k, r;
    int src_offset, dest_offset;
    PlutoMatrix *phi;
    Stmt **stmts;

    nvar = prog->nvar;
    npar = prog->npar;
    stmts = prog->stmts;
    nstmts = prog->nstmts;

    /* IMPORTANT: It's assumed that all statements are of dimensionality nvar */

    IF_DEBUG(printf("[pluto] get 1-d scheduling constraints: Dep %d\n", dep->id+1););

    dest_stmt = dep->dest;
    src_stmt = dep->src;

    PlutoConstraints *dpoly = pluto_constraints_dup(dep->dpolytope);

    if (src_stmt != dest_stmt) {
        phi = pluto_matrix_alloc(2*nvar+npar+1, 2*(nvar+1)+1);
        pluto_matrix_set(phi, 0);

        for (r=0; r<nvar; r++) {
            /* Source stmt */
            phi->val[r][r] = -1;
        }
        for (r=nvar; r<2*nvar; r++) {
            /* Dest stmt */
            phi->val[r][(nvar+1)+(r-nvar)] = 1;
        }
        /* No parametric shifts: all zero for 2*nvar to 2*nvar+npar */

        /* Translation coefficients */
        phi->val[2*nvar+npar][(nvar+1)+nvar] = 1;
        phi->val[2*nvar+npar][nvar] = -1;
        /* \phi(t) - \phi(s) - 1 >= 0: this is for the -1 */
        phi->val[2*nvar+npar][2*(nvar+1)] = -1;
    }else{
        phi = pluto_matrix_alloc(2*nvar+npar+1, (nvar+1)+1);
        pluto_matrix_set(phi, 0);

        for (r=0; r<nvar; r++) {
            /* Source stmt */
            phi->val[r][r] = -1;
        }
        for (r=nvar; r<2*nvar; r++) {
            /* Dest stmt */
            phi->val[r][r-nvar] = 1;
        }
        /* No parametric shifts: so all zero for 2*nvar to 2*nvar+npar-1 */

        /* Translation coefficients cancel out;
         * so nothing for 2*nvar+npar */

        /* \phi(t) - \phi(s) - 1 >= 0: this is for the -1 */
        phi->val[2*nvar+npar][nvar+1] = -1;
    }

    /* Apply Farkas lemma */
    sched_valid_cst = farkas_lemma_affine(dpoly, phi);
    // pluto_constraints_pretty_print(stdout, sched_valid_cst);
    
    pluto_matrix_free(phi);
    pluto_constraints_free(dpoly);

    /* Put scheduling constraints in global format */

    /* Everything initialized to zero during allocation */
    cst = pluto_constraints_alloc(sched_valid_cst->nrows, CST_WIDTH);
    cst->nrows = 0;
    cst->ncols = CST_WIDTH;

    src_offset = npar+1+src_stmt*(nvar+1);
    dest_offset = npar+1+dest_stmt*(nvar+1);

    /* Permutability constraints */
    if (!IS_RAR(dep->type)) {
        /* Permutability constraints only for non-RAR deps */
        for (k=0; k<sched_valid_cst->nrows; k++) {
            pluto_constraints_add_constraint(cst, sched_valid_cst->is_eq[k]);
            for (j=0; j<nvar+1; j++)  {
                cst->val[cst->nrows-1][src_offset+j] = sched_valid_cst->val[k][j];
                if (src_stmt != dest_stmt) {
                    cst->val[cst->nrows-1][dest_offset+j] = sched_valid_cst->val[k][nvar+1+j];
                }
            }
            /* constant part */
            if (src_stmt == dest_stmt) {
                cst->val[cst->nrows-1][cst->ncols-1] = sched_valid_cst->val[k][nvar+1];
            }else{
                cst->val[cst->nrows-1][cst->ncols-1] = sched_valid_cst->val[k][2*nvar+2];
            }
        }
    }

    /* Coefficients of those dimensions that were added for padding
     * are of no utility */
    for (k=0; k<nvar; k++)    {
        if (!stmts[src_stmt]->is_orig_loop[k]) {
            for (j=0; j < cst->nrows; j++)   {
                cst->val[j][src_offset+k] = 0;
            }
        }
        if (src_stmt != dest_offset && !stmts[dest_stmt]->is_orig_loop[k])  {
            for (j=0; j < cst->nrows; j++)   {
                cst->val[j][dest_offset+k] = 0;
            }
        }
    }

    pluto_constraints_free(sched_valid_cst);

    return cst;
}


/* 
 * 1-d affine schedule for a set of statements
 */
PlutoConstraints *get_feautrier_schedule_constraints(PlutoProg *prog, Stmt **stmts,
       int nstmts)
{
    int i, inc, nvar, npar, ndeps;
    PlutoConstraints *fcst, *fcst_d;
    Dep **deps;

    ndeps = prog->ndeps;
    deps = prog->deps;
    nvar = prog->nvar;
    npar = prog->npar;

    fcst = pluto_constraints_alloc(128, (npar+1+prog->nstmts*(nvar+1)+1));

    /* Compute the constraints and store them */
    for (i=0, inc = 0; i<ndeps; i++) {
        Dep *dep = deps[i];

        if (options->rar == 0 && IS_RAR(dep->type)) {
            continue;
        }

        if (!pluto_stmt_is_member_of(dep->src, stmts, nstmts)
                || !pluto_stmt_is_member_of(dep->dest, stmts, nstmts)) {
            continue;
        }

        fcst_d = get_feautrier_schedule_constraints_dep(dep, prog);

        IF_DEBUG(fprintf(stdout, "\tFor dep: %d; num_constraints: %d\n",
                    i+1, fcst_d->nrows));
        IF_MORE_DEBUG(fprintf(stdout, "Constraints for dep: %d\n", i+1));
        IF_MORE_DEBUG(pluto_constraints_pretty_print(stdout, fcst_d));

        pluto_constraints_add(fcst, fcst_d);
        pluto_constraints_free(fcst_d);

        if (fcst->nrows >= CONSTRAINTS_SIMPLIFY_THRESHOLD + (1000*inc) &&
                fcst->nrows - fcst_d->nrows < 
                CONSTRAINTS_SIMPLIFY_THRESHOLD + (1000*inc)) {
            pluto_constraints_simplify(fcst);
            IF_DEBUG(fprintf(stdout,
                        "\tAfter dep: %d; num_constraints_simplified: %d\n", i+1,
                        fcst->nrows));
            if (fcst->nrows >= CONSTRAINTS_SIMPLIFY_THRESHOLD + (1000*inc)) {
                inc++;
            }
        }
    }
    pluto_constraints_simplify(fcst);

    IF_DEBUG(fprintf(stdout, "\tAfter all dependences: num constraints: %d, num variables: %d\n",
                fcst->nrows, fcst->ncols - 1));
    IF_DEBUG2(pluto_constraints_pretty_print(stdout, fcst));

    return fcst;
}


/*
 * Eliminates the last num_elim variables from farkas_cst -- these are the
 * farkas multipliers
 */
static void eliminate_farkas_multipliers(PlutoConstraints *farkas_cst, int num_elim)
{
    int i;
    int best_elim;

    if (options->moredebug) {
        printf("To start with: %d constraints, %d to be eliminated out of %d vars\n", 
                farkas_cst->nrows, num_elim, farkas_cst->ncols-1);
    }

    for (i=0; i<num_elim; i++)  {
        best_elim = pluto_constraints_best_elim_candidate(farkas_cst, num_elim-i);
        fourier_motzkin_eliminate(farkas_cst, best_elim);
        if (options->moredebug) {
            printf("After elimination of %d variable: %d constraints\n", 
                    num_elim-i, farkas_cst->nrows); 
        }
        // pluto_constraints_print(stdout, farkas_cst);
    }

}


/*
 * Returns linear independence constraints for a single array.
 *
 * In particular, if H contains the first rows of an affine transformation,
 * then return a constraint on the coefficients of the next row that
 * ensures that this next row is linearly independent of the first rows.
 * Furthermore, the constraint is constructed in such a way that it allows
 * for a solution when combined with the other constraints on the coefficients
 * (currcst), provided any such constraint can be constructed.
 *
 * We do this by computing a basis for the null space of H and returning
 * a constraint that enforces the sum of these linear expressions
 * over the coefficients to be strictly greater than zero.
 * In this sum, some of the linear expressions may be negated to ensure
 * that a solution exists.
 *
 * The return value is a list of constraints, the first *orthonum corresponding
 * to the linear expressions that form a basis of the null space
 * and the final constraint the actual linear independence constraint.
 *
 * If the null space is 0-dimensional, *orthonum will be zero and the return
 * value is NULL
 */

PlutoConstraints **get_array_ortho_constraints(Array *arr, const PlutoProg *prog,
        const PlutoConstraints *currcst, int *orthonum)
{
    int i, j, k, p, q;
    PlutoConstraints **orthcst;
    isl_ctx *ctx;
    isl_mat *h;
    isl_basic_set *isl_currcst;

    int nvar = prog->max_array_dim;
    int npar = prog->npar;
    int narrays = prog->narrays;

    if(arr->dim_orig < 2){
    	*orthonum = 0;
    	return NULL;
    }
    if (arr->num_hyperplanes_found >= arr->dim_orig) {
        *orthonum = 0;
        return NULL;
    }

    /* Get rid of the variables that don't appear in the domain of this
     * statement and also beta rows */
    p = arr->dim_orig;

    assert(arr->trans != NULL);

    q = arr->num_hyperplanes_found;

    ctx = isl_ctx_alloc();
    assert(ctx);

    h = isl_mat_alloc(ctx, q, p);

    p=0;
    for (i=0; i<arr->dim_orig; i++) {
		q=0;
		for (j=0; j<arr->trans->nrows; j++) {
			h = isl_mat_set_element_si(h, q, p, arr->trans->val[j][i]);
			q++;
        }
		p++;
    }

    h = isl_mat_right_kernel(h);

    PlutoMatrix *ortho = pluto_matrix_from_isl_mat(h);

    isl_mat_free(h);

    orthcst = (PlutoConstraints **) malloc((nvar+1)*sizeof(PlutoConstraints *));

    for (i=0; i<nvar+1; i++)  {
        orthcst[i] = pluto_constraints_alloc(1, currcst->ncols);
        orthcst[i]->ncols = currcst->ncols;
    }

    /* All non-negative orthant only */
    /* An optimized version where the constraints are added as
     * c_1 >= 0, c_2 >= 0, ..., c_n >= 0, c_1+c_2+..+c_n >= 1
     *
     * basically only look in the orthogonal space where everything is
     * non-negative
     *
     * All of these constraints are added later to
     * the global constraint matrix
     */

    /* Normalize ortho first */
    for (j=0; j<ortho->ncols; j++)    {
        if (ortho->val[0][j] == 0) continue;
        int colgcd = abs(ortho->val[0][j]);
        for (i=1; i<ortho->nrows; i++)    {
            if (ortho->val[i][j] == 0)  break;
            colgcd = gcd(colgcd,abs(ortho->val[i][j]));
        }
        if (i == ortho->nrows)   {
            if (colgcd > 1)    {
                for (k=0; k<ortho->nrows; k++)    {
                    ortho->val[k][j] /= colgcd;
                }
            }
        }
    }
    // printf("Ortho matrix\n");
    // pluto_matrix_print(stdout, ortho);

    isl_currcst = isl_basic_set_from_pluto_constraints(ctx, currcst);
    int start_arr = (npar +1)*(narrays + 1) + (prog->nvar + npar + 1) * prog->nstmts
    		+ arr->id * (prog->max_array_dim + npar + 1);

    assert(p == ortho->nrows);
    p=0;
    for (i=0; i<ortho->ncols; i++) {
        isl_basic_set *orthcst_i;

        j=0;
        for (q=0; q<arr->dim_orig; q++) {
			orthcst[p]->val[0][ start_arr+q] = ortho->val[j][i];
			j++;
        }
        orthcst[p]->nrows = 1;
        orthcst[p]->val[0][currcst->ncols-1] = -1;
        orthcst_i = isl_basic_set_from_pluto_constraints(ctx, orthcst[p]);
        orthcst[p]->val[0][currcst->ncols-1] = 0;

        orthcst_i = isl_basic_set_intersect(orthcst_i,
                isl_basic_set_copy(isl_currcst));
        if (isl_basic_set_fast_is_empty(orthcst_i)
                || isl_basic_set_is_empty(orthcst_i)) {
            pluto_constraints_negate_row(orthcst[p], 0);
        }
        isl_basic_set_free(orthcst_i);
        p++;
        /* assert(p<=nvar-1); */
    }

    // pluto_matrix_print(stdout, stmt->trans);

    if (p > 0)  {
        /* Sum of all of the above is the last constraint */
        for(j=0; j< currcst->ncols; j++)  {
            for (i=0; i<p; i++) {
                orthcst[p]->val[0][j] += orthcst[i]->val[0][j];
            }
        }
        orthcst[p]->nrows = 1;
        orthcst[p]->val[0][currcst->ncols-1] = -1;
        p++;
    }

    *orthonum = p;


    IF_DEBUG2(printf("Ortho constraints for %s; %d sets\n",arr->text, *orthonum));
    for (i=0; i<*orthonum; i++) {
        print_polylib_visual_sets(arr->text, orthcst[i]);
        //IF_DEBUG2(pluto_constraints_print(stdout, orthcst[i]));
    }

    /* Free the unnecessary ones */
    for (i=p; i<nvar+1; i++)    {
        pluto_constraints_free(orthcst[i]);
    }

    pluto_matrix_free(ortho);
    isl_basic_set_free(isl_currcst);
    isl_ctx_free(ctx);

    return orthcst;
}


/*
 * Returns linear independence constraints for a single statement.
 *
 * In particular, if H contains the first rows of an affine transformation,
 * then return a constraint on the coefficients of the next row that
 * ensures that this next row is linearly independent of the first rows.
 * Furthermore, the constraint is constructed in such a way that it allows
 * for a solution when combined with the other constraints on the coefficients
 * (currcst), provided any such constraint can be constructed.
 *
 * We do this by computing a basis for the null space of H and returning
 * a constraint that enforces the sum of these linear expressions
 * over the coefficients to be strictly greater than zero.
 * In this sum, some of the linear expressions may be negated to ensure
 * that a solution exists.
 *
 * The return value is a list of constraints, the first *orthonum corresponding
 * to the linear expressions that form a basis of the null space
 * and the final constraint the actual linear independence constraint.
 *
 * If the null space is 0-dimensional, *orthonum will be zero and the return
 * value is NULL
 */
PlutoConstraints **get_stmt_ortho_constraints(Stmt *stmt, const PlutoProg *prog,
        const PlutoConstraints *currcst, int *orthonum)
{
    int i, j, k, p, q, nvar, npar, nstmts;
    PlutoConstraints **orthcst;
    HyperplaneProperties *hProps;
    isl_ctx *ctx;
    isl_mat *h;
    isl_basic_set *isl_currcst;
    PlutoOptions *options;

    options = prog->options;

    nvar = prog->nvar;
    npar = prog->npar;
    nstmts = prog->nstmts;
    hProps = prog->hProps;

    IF_DEBUG(printf("[pluto] get_stmt_ortho constraints S%d\n", stmt->id+1););

    /* Transformation has full column rank already */
    if (pluto_stmt_get_num_ind_hyps(stmt) >= stmt->dim_orig) {
        *orthonum = 0;
        return NULL;
    }

    /* Get rid of the variables that don't appear in the domain of this
     * statement and also beta rows */
    for (i = 0, p = 0; i < nvar; i++) {
        if (stmt->is_orig_loop[i]) {
            p++;
        }
    }

    assert(stmt->trans != NULL);

    for (j = 0, q = 0; j < stmt->trans->nrows; j++) {
        if (hProps[j].type != H_SCALAR) {
            q++;
        }
    }

    ctx = isl_ctx_alloc();
    assert(ctx);

    h = isl_mat_alloc(ctx, q, p);

    p=0; 
    q=0;
    for (i=0; i<nvar; i++) {
        if (stmt->is_orig_loop[i])    {
            q=0;
            for (j=0; j<stmt->trans->nrows; j++) {
                /* Skip rows of h that are zero */
                if (hProps[j].type != H_SCALAR)   {
                    h = isl_mat_set_element_si(h, q, p, stmt->trans->val[j][i]);
                    q++;
                }
            }
            p++;
        }
    }

    h = isl_mat_right_kernel(h);

    PlutoMatrix *ortho = pluto_matrix_from_isl_mat(h);

    isl_mat_free(h);

    orthcst = (PlutoConstraints **) malloc((nvar+1)*sizeof(PlutoConstraints *)); 

    for (i=0; i<nvar+1; i++)  {
        orthcst[i] = pluto_constraints_alloc(1, CST_WIDTH);
        orthcst[i]->ncols = CST_WIDTH;
    }

    /* All non-negative orthant only */
    /* An optimized version where the constraints are added as
     * c_1 >= 0, c_2 >= 0, ..., c_n >= 0, c_1+c_2+..+c_n >= 1
     *
     * basically look only in the orthogonal space where everything is
     * non-negative
     */

    /* Normalize ortho first */
    for (j=0; j<ortho->ncols; j++)    {
        if (ortho->val[0][j] == 0) continue;
        int colgcd = abs(ortho->val[0][j]);
        for (i=1; i<ortho->nrows; i++)    {
            if (ortho->val[i][j] == 0)  break;
            colgcd = gcd(colgcd,abs(ortho->val[i][j]));
        }
        if (i == ortho->nrows)   {
            if (colgcd > 1)    {
                for (k=0; k<ortho->nrows; k++)    {
                    ortho->val[k][j] /= colgcd;
                }
            }
        }
    }
    // printf("Ortho matrix\n");
    // pluto_matrix_print(stdout, ortho); 

    /* Fast linear independence check */
    if (!options->flic) {
        isl_currcst = isl_basic_set_from_pluto_constraints(ctx, currcst);
    }else isl_currcst = NULL;

    assert(p == ortho->nrows);
    p=0;
    for (i=0; i<ortho->ncols; i++) {
        isl_basic_set *orthcst_i;

        j=0;
        for (q=0; q<nvar; q++) {
            if (stmt->is_orig_loop[q])    {
                orthcst[p]->val[0][npar+1+(stmt->id)*(nvar+1)+q] = ortho->val[j][i];
                j++;
            }
        }
        orthcst[p]->nrows = 1;
        orthcst[p]->val[0][CST_WIDTH-1] = -1;
        if (!options->flic) {
            orthcst_i = isl_basic_set_from_pluto_constraints(ctx, orthcst[p]);
        }
        orthcst[p]->val[0][CST_WIDTH-1] = 0;

        if (!options->flic) {
            orthcst_i = isl_basic_set_intersect(orthcst_i,
                    isl_basic_set_copy(isl_currcst));
            if (isl_basic_set_fast_is_empty(orthcst_i)
                    || isl_basic_set_is_empty(orthcst_i)) {
                pluto_constraints_negate_row(orthcst[p], 0);
            }
            isl_basic_set_free(orthcst_i);
        }
        p++;
        /* assert(p<=nvar-1); */
    }

    if (p >= 1)  {
        /* Sum of all of the above is the last constraint */
        for(j=0; j<CST_WIDTH; j++)  {
            for (i=0; i<p; i++) {
                orthcst[p]->val[0][j] += orthcst[i]->val[0][j];
            }
        }
        orthcst[p]->nrows = 1;
        orthcst[p]->val[0][CST_WIDTH-1] = -1;
        p++;
    }

    *orthonum = p;

    IF_DEBUG2(printf("Ortho constraints for S%d; %d disjuncts\n",
                stmt->id+1, *orthonum-1));
    for (i=0; i<*orthonum; i++) {
        // print_polylib_visual_sets("li", orthcst[i]);
        IF_DEBUG2(pluto_constraints_compact_print(stdout, orthcst[i]));
    }

    /* Free the unnecessary ones */
    for (i=p; i<nvar+1; i++)    {
        pluto_constraints_free(orthcst[i]);
    }

    pluto_matrix_free(ortho);
    isl_basic_set_free(isl_currcst);
    isl_ctx_free(ctx);

    return orthcst;
}


/*
 * Check whether the dependence is satisfied at level 'level'
 * (works whether the dep is const or non-const, inter-stmt or
 * self edge
 */
bool dep_satisfaction_test(Dep *dep, PlutoProg *prog, int level)
{
    PlutoConstraints *cst;
    int j, src_dim, dest_dim, npar;
    bool is_empty;

    npar = prog->npar;

    Stmt *src_stmt = prog->stmts[dep->src];
    Stmt *dest_stmt = prog->stmts[dep->dest];

    src_dim = src_stmt->dim;
    dest_dim = dest_stmt->dim;

    assert(src_stmt->trans != NULL);
    assert(dest_stmt->trans != NULL);
    assert(level < src_stmt->trans->nrows);
    assert(level < dest_stmt->trans->nrows);

    cst = pluto_constraints_alloc(2*(1+dep->dpolytope->nrows), 
            src_dim+dest_dim+npar+1);

    /*
     * constraint format
     * \phi(src) - \phi (dest) >= 0
     * (reverse of satisfaction)
     */

    cst->is_eq[0] = 0;
    for (j=0; j<src_dim; j++)    {
        cst->val[0][j] = src_stmt->trans->val[level][j];
    }
    for (j=src_dim; j<src_dim+dest_dim; j++)    {
        cst->val[0][j] = -dest_stmt->trans->val[level][j-src_dim];
    }
    for (j=src_dim+dest_dim; j<src_dim+dest_dim+npar+1; j++)    {
        cst->val[0][j] = 
            src_stmt->trans->val[level][j-dest_dim] - dest_stmt->trans->val[level][j-src_dim];
    }

    cst->nrows = 1;

    pluto_constraints_add(cst, dep->dpolytope);

    /* if no solution exists, the dependence is satisfied, i.e., no points
     * satisfy \phi(src) - \phi(dest) <= 0 */
    is_empty = pluto_constraints_is_empty(cst);
    pluto_constraints_free(cst);

    return is_empty;
}

<<<<<<< HEAD
=======

>>>>>>> 3b91ab40
/* Retval: true if some iterations are satisfied */
static int pluto_remove_satisfied_iterations(Dep *dep, PlutoProg *prog, int level)
{
    PlutoConstraints *cst;
    int j, src, dest, src_dim, dest_dim, retval;

    int npar = prog->npar;

    Stmt **stmts = prog->stmts;

    src = dep->src;
    dest = dep->dest;

    src_dim = prog->stmts[src]->dim;
    dest_dim = prog->stmts[dest]->dim;

    assert(level < stmts[src]->trans->nrows);
    assert(level < stmts[dest]->trans->nrows);

    cst = pluto_constraints_alloc(1+dep->dpolytope->nrows, src_dim+dest_dim+npar+1);

    /*
     * constraint format 
     * \phi(dest) - \phi (src) >= 1
     */

    cst->is_eq[0] = 0;
    for (j=0; j<src_dim; j++)    {
        cst->val[0][j] = -stmts[src]->trans->val[level][j];
    }
    for (j=src_dim; j<src_dim+dest_dim; j++)    {
        cst->val[0][j] = stmts[dest]->trans->val[level][j-src_dim];
    }
    for (j=src_dim+dest_dim; j<src_dim+dest_dim+npar; j++)    {
        cst->val[0][j] = 
            -stmts[src]->trans->val[level][j-dest_dim] + stmts[dest]->trans->val[level][j-src_dim];
    }
    j=src_dim+dest_dim+npar;
    cst->val[0][j] = 
        -stmts[src]->trans->val[level][j-dest_dim] + stmts[dest]->trans->val[level][j-src_dim]-1;

    cst->nrows = 1;

    pluto_constraints_intersect(cst, dep->depsat_poly);
    // pluto_constraints_print(stdout, cst);

    retval = !pluto_constraints_is_empty(cst);
    //printf("Constraints are empty: %d\n", !retval);

    /* All solutions are those that are satisfied */
    pluto_constraints_subtract(dep->depsat_poly,cst);
    pluto_constraints_free(cst);

    return retval;
}



<<<<<<< HEAD
/* A more complex dep satisfaction test */
void pluto_compute_dep_satisfaction_complex(PlutoProg *prog)
{
    int i;

    printf("[pluto] computing dep satisfaction vectors\n");

    /* Piplib is not thread-safe (use multiple threads only with --islsolve) */
// #pragma omp parallel for if (options->islsolve)
=======
/* 
 * A more complex dep satisfaction test 
 *
 * Returns: number of dependences satisfied
 */
int pluto_compute_dep_satisfaction_complex(PlutoProg *prog)
{
    int i, num_satisfied;

    IF_DEBUG(printf("[pluto] computing_dep_satisfaction_complex\n"););

    for (i=0; i<prog->ndeps; i++) {
        prog->deps[i]->satisfied = false;
        prog->deps[i]->satisfaction_level = -1;
    }

    num_satisfied = 0;

    /* Piplib is not thread-safe (use multiple threads only with --islsolve) */
    /* #pragma omp parallel for if (options->islsolve) */
>>>>>>> 3b91ab40
    for (i=0; i<prog->ndeps; i++) {
        int level;
        Dep *dep = prog->deps[i];

        if (dep->depsat_poly != NULL)   {
            pluto_constraints_free(dep->depsat_poly);
        }
        dep->depsat_poly = pluto_constraints_dup(dep->dpolytope);

        if (dep->satvec != NULL) free(dep->satvec);
        dep->satvec = (int *) malloc(prog->num_hyperplanes*sizeof(int));

        dep->satisfaction_level = -1;

        for (level=0; level<prog->num_hyperplanes; level++) {
            dep->satvec[level] = pluto_remove_satisfied_iterations(dep, prog, level);
            if (dep->satvec[level]) {
                dep->satisfaction_level = PLMAX(dep->satisfaction_level, level);
            }
            if (pluto_constraints_is_empty(dep->depsat_poly)) {
<<<<<<< HEAD
                break;
            }
        }
        if (!IS_RAR(dep->type)) {
            /* Or else dep has not been satisfied fully */
            assert(level <= prog->num_hyperplanes-1);
=======
                dep->satisfied = true;
                IF_MORE_DEBUG(printf("\tdep %d satisfied\n", dep->id+1););
                if (!IS_RAR(dep->type)) num_satisfied++;
                break;
            }
        }
        if (level == prog->num_hyperplanes && !IS_RAR(dep->type)) {
            /* Dep has not been satisfied fully */
>>>>>>> 3b91ab40
        }
        level++;
        for (;level<prog->num_hyperplanes; level++) {
            dep->satvec[level] = 0;
        }
    }
<<<<<<< HEAD
=======
    // pluto_print_dep_directions(prog);
    IF_DEBUG(printf("\t %d (out of %d) dep(s) satisfied\n", 
                num_satisfied, prog->ndeps););
    return num_satisfied;
>>>>>>> 3b91ab40
}

/* Direction vector component at level 'level'
 */
DepDir get_dep_direction(const Dep *dep, const PlutoProg *prog, int level)
{
    PlutoConstraints *cst;
    int j, src, dest;

    int npar = prog->npar;
    Stmt **stmts = prog->stmts;

    src = dep->src;
    dest = dep->dest;

    Stmt *src_stmt = stmts[dep->src];
    Stmt *dest_stmt = stmts[dep->dest];

    int src_dim = src_stmt->dim;
    int dest_dim = dest_stmt->dim;

    assert(level < stmts[src]->trans->nrows);
    assert(level < stmts[dest]->trans->nrows);

    cst = pluto_constraints_alloc(2 * (2 + dep->dpolytope->nrows),
            (src_dim + dest_dim) + npar + 1);

    /*
     * Check for zero
     *
     * To test \phi (dest) - \phi(src) = 0, we try
     *
     * \phi(dest) - \phi(src) >= 1
     */
    cst->is_eq[0] = 0;
    for (j = 0; j < src_dim; j++) {
        cst->val[0][j] = -stmts[src]->trans->val[level][j];
    }
    for (j = src_dim; j < src_dim + dest_dim; j++) {
        cst->val[0][j] = stmts[dest]->trans->val[level][j - src_dim];
    }
    for (j = src_dim + dest_dim; j < src_dim + dest_dim + npar; j++) {
        cst->val[0][j] = -stmts[src]->trans->val[level][j - dest_dim] +
            stmts[dest]->trans->val[level][j - src_dim];
    }
    cst->val[0][src_dim + dest_dim + npar] =
        -stmts[src]->trans->val[level][src_dim + npar] +
        stmts[dest]->trans->val[level][dest_dim + npar] - 1;
    cst->nrows = 1;

    pluto_constraints_add(cst, dep->dpolytope);

    bool is_empty = pluto_constraints_is_empty(cst);

    if (is_empty) {
        for (j = 0; j < src_dim; j++) {
            cst->val[0][j] = stmts[src]->trans->val[level][j];
        }
        for (j = src_dim; j < src_dim + dest_dim; j++) {
            cst->val[0][j] = -stmts[dest]->trans->val[level][j - src_dim];
        }
        for (j = src_dim + dest_dim; j < src_dim + dest_dim + npar; j++) {
            cst->val[0][j] = stmts[src]->trans->val[level][j - dest_dim] 
                - stmts[dest]->trans->val[level][j - src_dim];
        }
        cst->val[0][src_dim + dest_dim + npar] =
            stmts[src]->trans->val[level][src_dim + npar] 
            - stmts[dest]->trans->val[level][dest_dim + npar] - 1;
        cst->nrows = 1;

        pluto_constraints_add(cst, dep->dpolytope);

        is_empty = pluto_constraints_is_empty(cst);

        /* If no solution exists, all points satisfy \phi (dest) - \phi (src) = 0 */
        if (is_empty) {
            pluto_constraints_free(cst);
            return DEP_ZERO;
        }
    }

    /*
     * Check for PLUS
     * Constraint format
     * \phi(dest) - \phi (src) <= -1
     * (reverse of plus)
     */

    for (j = 0; j < src_dim; j++) {
        cst->val[0][j] = stmts[src]->trans->val[level][j];
    }
    for (j = src_dim; j < src_dim + dest_dim; j++) {
        cst->val[0][j] = -stmts[dest]->trans->val[level][j - src_dim];
    }
    for (j = src_dim + dest_dim; j < src_dim + dest_dim + npar; j++) {
        cst->val[0][j] = stmts[src]->trans->val[level][j - dest_dim] 
            - stmts[dest]->trans->val[level][j - src_dim];
    }
    cst->val[0][src_dim + dest_dim + npar] =
        stmts[src]->trans->val[level][src_dim + npar] -
        stmts[dest]->trans->val[level][dest_dim + npar] - 1;

    cst->nrows = 1;

    pluto_constraints_add(cst, dep->dpolytope);

    is_empty = pluto_constraints_is_empty(cst);

    if (is_empty) {
        pluto_constraints_free(cst);
        return DEP_PLUS;
    }

    /*
     * Check for MINUS
     *
     * Constraint format
     * \phi(dest) - \phi (src) >= 1
     * reverse of minus, we alraedy know that it's not zero
     */

    for (j = 0; j < src_dim; j++) {
        cst->val[0][j] = -stmts[src]->trans->val[level][j];
    }
    for (j = src_dim; j < src_dim + dest_dim; j++) {
        cst->val[0][j] = stmts[dest]->trans->val[level][j - src_dim];
    }
    for (j = src_dim + dest_dim; j < src_dim + dest_dim + npar; j++) {
        cst->val[0][j] = -stmts[src]->trans->val[level][j - dest_dim] 
            + stmts[dest]->trans->val[level][j - src_dim];
    }
    cst->val[0][src_dim + dest_dim + npar] =
        -stmts[src]->trans->val[level][src_dim + npar] +
        stmts[dest]->trans->val[level][dest_dim + npar] - 1;
    cst->nrows = 1;

    pluto_constraints_add(cst, dep->dpolytope);

    is_empty = pluto_constraints_is_empty(cst);
    pluto_constraints_free(cst);

    if (is_empty) {
        return DEP_MINUS;
    }

    /* Neither ZERO, nor PLUS, nor MINUS, has to be STAR */
    return DEP_STAR;
}

PlutoConstraints* get_access_constraints(PlutoAccess *access, int mod_pos,
		Stmt *stmt, PlutoProg *prog){

	int i=0, j=0;
	int stmt_cst_width = prog->nvar + prog->npar + 1;
	int arr_cst_width = prog->max_array_dim + prog->npar + 1;
	int num_farkas_mul = stmt->domain->nrows+1;
	int curr_row =0;
	int start_stmt = -1, start_arr = -1, start_farkas_mul = -1;

	PlutoMatrix *mat = access->mat;

	int cst_nrows = mat->ncols + 1 + num_farkas_mul;
	int cst_ncols = (prog->npar + 1)  + stmt_cst_width + arr_cst_width + num_farkas_mul + 1;
	PlutoConstraints *cst = pluto_constraints_alloc(cst_nrows, cst_ncols);

	cst->nrows = cst_nrows;
	cst->ncols = cst_ncols;

	assert(mat->ncols <= prog->nvar + prog->npar + 1);

	start_stmt = (prog->npar + 1);
	start_arr = start_stmt + stmt_cst_width;
	start_farkas_mul = start_arr + arr_cst_width;

	int actual_nvar = mat->ncols - prog->npar -1;

	assert(mat->ncols == stmt->domain->ncols);

	for(i=0;i<mat->ncols ;i++){

		//Comp hyplerplane coeff c1, c2, c3...
		cst->val[curr_row][start_stmt + i] = -1*mod_pos;

		//set data hyperplane coeff according to access function a1, a2, a3....
		for(j=0;j<mat->nrows; j++){
			cst->val[curr_row][start_arr + j] = mat->val[j][i] * mod_pos;
		}

		//for program parameters and const we should set bounding func coeff u1, u2, u3 ... & w
		//also set the data hyperplane coeff a_n, .. a_0
		if(i >= actual_nvar) {
			cst->val[curr_row][i-actual_nvar] = 1;
			cst->val[curr_row][start_arr+i] = 1 * mod_pos;
		}

		//Set fakas coeff according to iteration doamin
		for(j=0;j<stmt->domain->nrows;j++){
			cst->val[curr_row][start_farkas_mul + j] = -stmt->domain->val[j][i];
		}

		//set the lamba_0 coeff if it is for const
		if(i==actual_nvar + prog->npar)
			cst->val[curr_row][start_farkas_mul+stmt->domain->nrows] = -1;

		curr_row++;
	}

	//all above constraints are equalities so add negative constraints also
	for(j=0;j<cst->ncols -1;j++){
		cst->val[curr_row][j] = 0;
		for(i=0;i<mat->ncols;i++){
			cst->val[curr_row][j] -= cst->val[i][j];
		}
	}
	curr_row++;

	//farkas multiplier should be non-negative
	for(i=0;i<num_farkas_mul; i++){
		cst->val[curr_row][start_farkas_mul + i] = 1;
		curr_row++;
	}

//	print_polylib_visual_sets("cst", cst);
//	print_polylib_visual_sets("cst", prog->stmts[0]->domain);

	eliminate_farkas_multipliers(cst, num_farkas_mul);
	print_polylib_visual_sets("cst_after_fme", cst);

	return cst;
}

void pluto_constraints_selctive_copy(PlutoConstraints *from, PlutoConstraints *to, int ncols,
		int from_start, int to_start){

	assert(from->nrows == to->nrows);
	assert(from->ncols >= from_start + ncols);
	assert(to->ncols >= to_start + ncols);


	int i, j;
	for(i=0; i<from->nrows;i++){
		for(j=0;j<ncols;j++){
			to->val[i][j+to_start] = from->val[i][j+from_start];
		}
	}

}

PlutoConstraints* pluto_dist_add_constraints_array_access(PlutoAccess *access,
		Stmt *stmt, PlutoProg *prog){

	//get constraints w(N) - C + A = Farkas
	PlutoConstraints *cst_pos = get_access_constraints(access, 1, stmt, prog);
	//get constraints w(N) + C - A = Farkas
	PlutoConstraints *cst_neg = get_access_constraints(access, -1, stmt, prog);

	pluto_constraints_add(cst_pos,cst_neg);

	pluto_constraints_free(cst_neg);

	int k =0;
	int start_arr = -1, start_stmt = -1, start_bound_coeff = -1;

	int stmt_cst_width = prog->nvar + prog->npar + 1;
	int arr_cst_width = prog->max_array_dim + prog->npar + 1;


	int cst_ncols =  (prog->npar + 1) * (prog->narrays + 1) + prog->nstmts* stmt_cst_width + prog->narrays * arr_cst_width+1;
	PlutoConstraints *cst = pluto_constraints_alloc(cst_pos->nrows, cst_ncols);
	cst->nrows = cst_pos->nrows;
	cst->ncols = cst_ncols;


	start_stmt = (prog->npar + 1) * (prog->narrays + 1) + stmt->id *stmt_cst_width;


	//Search the find the array id
	for(k = 0; k<prog->narrays; k++){
		if(!strcmp(prog->arrays[k]->text, access->name)){
			start_arr =  (prog->npar + 1) * (prog->narrays + 1) + prog->nstmts * stmt_cst_width + prog->arrays[k]->id * arr_cst_width;
			start_bound_coeff = (prog->npar + 1) * (1 + prog->arrays[k]->id);
			break;
		}
	}
	assert(start_arr != -1);

	//copy constraints into global cst format
	pluto_constraints_selctive_copy(cst_pos, cst, prog->npar + 1, 0, start_bound_coeff);
	pluto_constraints_selctive_copy(cst_pos, cst, stmt_cst_width, prog->npar + 1, start_stmt);
	pluto_constraints_selctive_copy(cst_pos, cst, arr_cst_width, prog->npar + 1 + prog->nvar + prog->npar + 1, start_arr);

	return cst;
}

<|MERGE_RESOLUTION|>--- conflicted
+++ resolved
@@ -1011,10 +1011,7 @@
     return is_empty;
 }
 
-<<<<<<< HEAD
-=======
-
->>>>>>> 3b91ab40
+
 /* Retval: true if some iterations are satisfied */
 static int pluto_remove_satisfied_iterations(Dep *dep, PlutoProg *prog, int level)
 {
@@ -1073,17 +1070,6 @@
 
 
 
-<<<<<<< HEAD
-/* A more complex dep satisfaction test */
-void pluto_compute_dep_satisfaction_complex(PlutoProg *prog)
-{
-    int i;
-
-    printf("[pluto] computing dep satisfaction vectors\n");
-
-    /* Piplib is not thread-safe (use multiple threads only with --islsolve) */
-// #pragma omp parallel for if (options->islsolve)
-=======
 /* 
  * A more complex dep satisfaction test 
  *
@@ -1104,7 +1090,6 @@
 
     /* Piplib is not thread-safe (use multiple threads only with --islsolve) */
     /* #pragma omp parallel for if (options->islsolve) */
->>>>>>> 3b91ab40
     for (i=0; i<prog->ndeps; i++) {
         int level;
         Dep *dep = prog->deps[i];
@@ -1125,14 +1110,6 @@
                 dep->satisfaction_level = PLMAX(dep->satisfaction_level, level);
             }
             if (pluto_constraints_is_empty(dep->depsat_poly)) {
-<<<<<<< HEAD
-                break;
-            }
-        }
-        if (!IS_RAR(dep->type)) {
-            /* Or else dep has not been satisfied fully */
-            assert(level <= prog->num_hyperplanes-1);
-=======
                 dep->satisfied = true;
                 IF_MORE_DEBUG(printf("\tdep %d satisfied\n", dep->id+1););
                 if (!IS_RAR(dep->type)) num_satisfied++;
@@ -1141,20 +1118,16 @@
         }
         if (level == prog->num_hyperplanes && !IS_RAR(dep->type)) {
             /* Dep has not been satisfied fully */
->>>>>>> 3b91ab40
         }
         level++;
         for (;level<prog->num_hyperplanes; level++) {
             dep->satvec[level] = 0;
         }
     }
-<<<<<<< HEAD
-=======
     // pluto_print_dep_directions(prog);
     IF_DEBUG(printf("\t %d (out of %d) dep(s) satisfied\n", 
                 num_satisfied, prog->ndeps););
     return num_satisfied;
->>>>>>> 3b91ab40
 }
 
 /* Direction vector component at level 'level'

/*
 * PLUTO: An automatic parallelizer and locality optimizer
 * 
 * Copyright (C) 2007-2012 Uday Bondhugula
 *
 * This file is part of Pluto.
 *
 * Pluto is free software: you can redistribute it and/or modify
 * it under the terms of the GNU General Public License as published by
 * the Free Software Foundation; either version 3 of the License, or
 * (at your option) any later version.

 * This program is distributed in the hope that it will be useful,
 * but WITHOUT ANY WARRANTY; without even the implied warranty of
 * MERCHANTABILITY or FITNESS FOR A PARTICULAR PURPOSE.  See the
 * GNU General Public License for more details.
 *
 * A copy of the GNU General Public Licence can be found in the file
 * `LICENSE' in the top-level directory of this distribution. 
 *
 */
#include <stdio.h>
#include <stdlib.h>
#include <string.h>
#include <math.h>
#include <assert.h>

#include "math_support.h"
#include "constraints.h"
#include "pluto.h"
#include "program.h"

#include <isl/constraint.h>
#include <isl/mat.h>
#include <isl/set.h>
#include <isl/deprecated/int.h>
#include "candl/candl.h"


#define CONSTRAINTS_SIMPLIFY_THRESHOLD 5000
#define MAX_FARKAS_CST  2000

/**
 *
 * Each constraint row has the following format
 *
 *      [dep distance bound | mapping coeff.s for S1, S2,... |constant]
 * Size:[       npar+1      | (nvar+1)*nstmts                | 1      ]
 *
 * npar - number of parameters in whole program
 * nvar - number of parameters in whole program
 */

/* Builds validity and bounding function constraints for a dependence */
static void compute_permutability_constraints_dep(Dep *dep, PlutoProg *prog)
{
    PlutoConstraints *cst, *tiling_valid_cst, *bounding_func_cst;
    int nstmts, nvar, npar, src_stmt, dest_stmt, j, k, r;
    int src_offset, dest_offset;
    PlutoMatrix *phi;
    Stmt **stmts;

    nvar = prog->nvar;
    npar = prog->npar;
    stmts = prog->stmts;
    nstmts = prog->nstmts;

    /* IMPORTANT: It's assumed that all statements are of dimensionality nvar */

    IF_DEBUG(printf("[pluto] compute permutability constraints: Dep %d\n", dep->id+1););

    dest_stmt = dep->dest;
    src_stmt = dep->src;

    PlutoConstraints *dpoly = pluto_constraints_dup(dep->dpolytope);

    if (src_stmt != dest_stmt) {
        phi = pluto_matrix_alloc(2*nvar+npar+1, 2*(nvar+1)+1);
        pluto_matrix_set(phi, 0);

        for (r=0; r<nvar; r++) {
            /* Source stmt */
            phi->val[r][r] = -1;
        }
        for (r=nvar; r<2*nvar; r++) {
            /* Dest stmt */
            phi->val[r][(nvar+1)+(r-nvar)] = 1;
        }
        /* No parametric shifts: all zero for 2*nvar to 2*nvar+npar */

        /* Translation coefficients */
        phi->val[2*nvar+npar][(nvar+1)+nvar] = 1;
        phi->val[2*nvar+npar][nvar] = -1;
    }else{
        phi = pluto_matrix_alloc(2*nvar+npar+1, (nvar+1)+1);
        pluto_matrix_set(phi, 0);

        for (r=0; r<nvar; r++) {
            /* Source stmt */
            phi->val[r][r] = -1;
        }
        for (r=nvar; r<2*nvar; r++) {
            /* Dest stmt */
            phi->val[r][r-nvar] = 1;
        }
        /* No parametric shifts: so all zero for 2*nvar to 2*nvar+npar-1 */

        /* Translation coefficients cancel out;
         * so nothing for 2*nvar+npar */
    }

    /* Apply Farkas lemma for tiling validity constraints */
    tiling_valid_cst = farkas_lemma_affine(dpoly, phi);
    
    pluto_matrix_free(phi);

    if (src_stmt != dest_stmt) {
        phi = pluto_matrix_alloc(2*nvar+npar+1, npar+1+2*(nvar+1)+1);
        pluto_matrix_set(phi, 0);

        for (r=0; r<nvar; r++) {
            /* Source stmt */
            phi->val[r][npar+1+r] = 1;
        }
        for (r=nvar; r<2*nvar; r++) {
            /* Dest stmt */
            phi->val[r][npar+1+(nvar+1)+(r-nvar)] = -1;
        }
        for (r=2*nvar; r<2*nvar+npar; r++) {
            /* for \vec{u} - parametric bounding function */
            phi->val[r][r-2*nvar] = 1;
        }

        /* Translation coefficients of statements */
        phi->val[2*nvar+npar][npar+1+nvar] = 1;
        phi->val[2*nvar+npar][npar+1+(nvar+1)+nvar] = -1;
        /* for w */
        phi->val[2*nvar+npar][npar] = 1;
    }else{
        phi = pluto_matrix_alloc(2*nvar+npar+1, npar+1+(nvar+1)+1);
        pluto_matrix_set(phi, 0);

        for (r=0; r<nvar; r++) {
            /* Source stmt */
            phi->val[r][npar+1+r] = 1;
        }
        for (r=nvar; r<2*nvar; r++) {
            /* Dest stmt */
            phi->val[r][npar+1+(r-nvar)] = -1;
        }
        for (r=2*nvar; r<2*nvar+npar; r++) {
            /* for u */
            phi->val[r][r-2*nvar] = 1;
            /* No parametric shift coefficients */
        }
        /* Statement's translation coefficients cancel out */

        /* for w */
        phi->val[2*nvar+npar][npar] = 1;
    }

    /* Apply Farkas lemma for bounding function constraints */
    bounding_func_cst = farkas_lemma_affine(dpoly, phi);

    pluto_matrix_free(phi);
    pluto_constraints_free(dpoly);

    /* Aggregate permutability and bounding function constraints together in
     * global format; note that tiling_valid_cst and bounding_func_cst are 
     * local to a  dependence/statements pertaining to it) */

    /* Everything initialized to zero during allocation */
    cst = pluto_constraints_alloc(tiling_valid_cst->nrows + bounding_func_cst->nrows, CST_WIDTH);
    cst->nrows = 0;
    cst->ncols = CST_WIDTH;

    src_offset = npar+1+src_stmt*(nvar+1);
    dest_offset = npar+1+dest_stmt*(nvar+1);

    /* Permutability constraints */
    if (!IS_RAR(dep->type)) {
        /* Permutability constraints only for non-RAR deps */
        for (k=0; k<tiling_valid_cst->nrows; k++) {
            pluto_constraints_add_constraint(cst, tiling_valid_cst->is_eq[k]);
            for (j=0; j<nvar+1; j++)  {
                cst->val[cst->nrows-1][src_offset+j] = tiling_valid_cst->val[k][j];
                if (src_stmt != dest_stmt) {
                    cst->val[cst->nrows-1][dest_offset+j] = tiling_valid_cst->val[k][nvar+1+j];
                }
            }
            /* constant part */
            if (src_stmt == dest_stmt) {
                cst->val[cst->nrows-1][cst->ncols-1] = tiling_valid_cst->val[k][nvar+1];
            }else{
                cst->val[cst->nrows-1][cst->ncols-1] = tiling_valid_cst->val[k][2*nvar+2];
            }
        }
    }

    /* Add bounding function constraints */
    if (!options->nodepbound)   {
        /* Bounding function constraints in global format */
        PlutoConstraints *bcst_g;

        src_offset = npar+1+src_stmt*(nvar+1);
        dest_offset = npar+1+dest_stmt*(nvar+1);

        bcst_g = pluto_constraints_alloc(bounding_func_cst->nrows, CST_WIDTH);

        for (k=0; k<bounding_func_cst->nrows; k++)   {
            pluto_constraints_add_constraint(bcst_g, bounding_func_cst->is_eq[k]);
            for (j=0; j<npar+1; j++)  {
                bcst_g->val[bcst_g->nrows-1][j] = bounding_func_cst->val[k][j];
            }
            for (j=0; j<nvar+1; j++)  {
                bcst_g->val[bcst_g->nrows-1][src_offset+j] = bounding_func_cst->val[k][npar+1+j];
                if (src_stmt != dest_stmt) {
                    bcst_g->val[bcst_g->nrows-1][dest_offset+j] = bounding_func_cst->val[k][npar+1+nvar+1+j];
                }
            }
            /* constant part */
            if (src_stmt == dest_stmt) {
                bcst_g->val[bcst_g->nrows-1][bcst_g->ncols-1] = bounding_func_cst->val[k][npar+1+nvar+1];
            }else{
                bcst_g->val[bcst_g->nrows-1][bcst_g->ncols-1] = bounding_func_cst->val[k][npar+1+2*nvar+2];
            }
        }
        pluto_constraints_add(cst, bcst_g);

        pluto_constraints_free(dep->bounding_cst);
        dep->bounding_cst = bcst_g;
    }

    /* Coefficients of those dimensions that were added for padding
     * are of no utility */
    for (k=0; k<nvar; k++)    {
        if (!stmts[src_stmt]->is_orig_loop[k]) {
            for (j=0; j < cst->nrows; j++)   {
                cst->val[j][src_offset+k] = 0;
            }
        }
        if (src_stmt != dest_offset && !stmts[dest_stmt]->is_orig_loop[k])  {
            for (j=0; j < cst->nrows; j++)   {
                cst->val[j][dest_offset+k] = 0;
            }
        }
    }

<<<<<<< HEAD
    PlutoConstraints *bounding_cst = NULL;

    /* Copy only the bounding constraints */
    if(!options->nodepbound && options->global_opt){

		bounding_cst = pluto_constraints_alloc(comm_farkas_cst->nrows, CST_WIDTH);
		bounding_cst->ncols = CST_WIDTH;
		bounding_cst->nrows = comm_farkas_cst->nrows;

		for (k=0; k<comm_farkas_cst->nrows; k++)   {
			for (j=0; j<(bounding_cst)->ncols; j++)  {
				(bounding_cst)->val[k][j] = 0;
			}
		}

		assert(cst->ncols == bounding_cst->ncols);

		for (k=0; k<comm_farkas_cst->nrows; k++)   {
			for (j=0; j<bounding_cst->ncols; j++)  {
				bounding_cst->val[k][j] = cst->val[farkas_cst->nrows+k][j];
			}
		}
    }

    pluto_constraints_free(farkas_cst);
    pluto_constraints_free(comm_farkas_cst);
    pluto_constraints_free(dpoly);
=======
    pluto_constraints_free(dep->cst);
    dep->cst = cst;
>>>>>>> c26b02d0

    pluto_constraints_free(tiling_valid_cst);
    pluto_constraints_free(bounding_func_cst);
}


/* This function itself is NOT thread-safe for the same PlutoProg */
PlutoConstraints *get_permutability_constraints(PlutoProg *prog)
{
    int i, inc, nstmts, nvar, npar, ndeps;
    PlutoConstraints *globcst;
    Dep **deps;

    nstmts = prog->nstmts;
    ndeps = prog->ndeps;
    deps = prog->deps;
    nvar = prog->nvar;
    npar = prog->npar;

    int total_cst_rows = 0;

    /* Compute the constraints and store them */
    for (i=0; i<ndeps; i++) {
        Dep *dep = deps[i];

        if (options->rar == 0 && IS_RAR(dep->type)) {
            continue;
        }

        if (dep->cst == NULL) {
            /* First time, compute the constraints */
            compute_permutability_constraints_dep(dep, prog);

<<<<<<< HEAD
            IF_DEBUG(fprintf(stdout, "After dep: %d; num_constraints: %d\n", 
                        i+1, dep->valid_cst->nrows));
            total_cst_rows += dep->valid_cst->nrows;
            // IF_DEBUG2(fprintf(stdout, "Constraints for dep: %d\n", i+1));
            // IF_DEBUG2(pluto_constraints_pretty_print(stdout, dep->valid_cst));
=======
            IF_DEBUG(fprintf(stdout, "\tFor dep: %d; num_constraints: %d\n",
                        i+1, dep->cst->nrows));
            total_cst_rows += dep->cst->nrows;
            IF_MORE_DEBUG(fprintf(stdout, "Constraints for dep: %d\n", i+1));
            IF_MORE_DEBUG(pluto_constraints_pretty_print(stdout, dep->cst));
>>>>>>> c26b02d0
        }
    }

    if (!prog->globcst) {
        prog->globcst = pluto_constraints_alloc(total_cst_rows, CST_WIDTH);
    }

    globcst = prog->globcst;

    globcst->ncols = CST_WIDTH;
    globcst->nrows = 0;

    /* Add constraints to globcst */
    for (i = 0, inc = 0; i < ndeps; i++) {
        Dep *dep = deps[i];

		/* print_polylib_visual_sets("BB_cst", dep->bounding_cst); */

        if (options->rar == 0 && IS_RAR(dep->type)) continue;

        /* For debugging (skip deps listed here) */
        FILE *fp = fopen("skipdeps.txt", "r");
        if (fp) {
            int num;
            int found = 0;
            while (!feof(fp)) {
                fscanf(fp, "%d", &num);
                if (i == num-1) {
                    found = 1;
                    break;
                }
            }
            fclose(fp);
            if (found) {
                printf("Skipping dep %d\n", num);
                continue;
            }
        }

        /* Note that dependences would be marked satisfied (in
         * pluto_auto_transform) only after all possible independent solutions
         * are found at a depth
         */
        if (dep_is_satisfied(dep)) {
			continue;
        }

        /* Subsequent calls can just use the old ones */
        pluto_constraints_add(globcst, dep->cst);
        /* print_polylib_visual_sets("global", dep->cst); */

        IF_DEBUG(fprintf(stdout, "\tAfter dep: %d; num_constraints: %d\n", i+1,
                    globcst->nrows));
        /* This is for optimization as opposed to for correctness. We will
         * simplify constraints only if it crosses the threshold: at the time
         * it crosses the threshold or at 1000 increments thereon. Simplifying
         * each time slows down Pluto whenever there are few hundreds of
         * dependences. Not simplifying at all also leads to a slow down
         * because it leads to a large globcst and a number of constraits in
         * it are redundant */
        if (globcst->nrows >= CONSTRAINTS_SIMPLIFY_THRESHOLD + (1000*inc) &&
                globcst->nrows - dep->cst->nrows < 
                CONSTRAINTS_SIMPLIFY_THRESHOLD + (1000*inc)) {
            pluto_constraints_simplify(globcst);
            IF_DEBUG(fprintf(stdout,
                        "\tAfter dep: %d; num_constraints_simplified: %d\n", i+1,
                        globcst->nrows));
            if (globcst->nrows >= CONSTRAINTS_SIMPLIFY_THRESHOLD + (1000*inc)) {
                inc++;
            }
        }
    }

    pluto_constraints_simplify(globcst);

    IF_DEBUG(fprintf(stdout, "\tAfter all dependences: num constraints: %d, num variables: %d\n",
                globcst->nrows, globcst->ncols - 1));
    IF_DEBUG2(pluto_constraints_pretty_print(stdout, globcst));

    return globcst;
}

/* Builds 1-dimensional schedule constraints (sequential schedule) for a dependence */
PlutoConstraints *get_feautrier_schedule_constraints_dep(Dep *dep, PlutoProg *prog)
{
    PlutoConstraints *cst, *sched_valid_cst;
    int nstmts, nvar, npar, src_stmt, dest_stmt, j, k, r;
    int src_offset, dest_offset;
    PlutoMatrix *phi;
    Stmt **stmts;

    nvar = prog->nvar;
    npar = prog->npar;
    stmts = prog->stmts;
    nstmts = prog->nstmts;

    /* IMPORTANT: It's assumed that all statements are of dimensionality nvar */

    IF_DEBUG(printf("[pluto] get 1-d scheduling constraints: Dep %d\n", dep->id+1););

    dest_stmt = dep->dest;
    src_stmt = dep->src;

    PlutoConstraints *dpoly = pluto_constraints_dup(dep->dpolytope);

    if (src_stmt != dest_stmt) {
        phi = pluto_matrix_alloc(2*nvar+npar+1, 2*(nvar+1)+1);
        pluto_matrix_set(phi, 0);

        for (r=0; r<nvar; r++) {
            /* Source stmt */
            phi->val[r][r] = -1;
        }
        for (r=nvar; r<2*nvar; r++) {
            /* Dest stmt */
            phi->val[r][(nvar+1)+(r-nvar)] = 1;
        }
        /* No parametric shifts: all zero for 2*nvar to 2*nvar+npar */

        /* Translation coefficients */
        phi->val[2*nvar+npar][(nvar+1)+nvar] = 1;
        phi->val[2*nvar+npar][nvar] = -1;
        /* \phi(t) - \phi(s) - 1 >= 0: this is for the -1 */
        phi->val[2*nvar+npar][2*(nvar+1)] = -1;
    }else{
        phi = pluto_matrix_alloc(2*nvar+npar+1, (nvar+1)+1);
        pluto_matrix_set(phi, 0);

        for (r=0; r<nvar; r++) {
            /* Source stmt */
            phi->val[r][r] = -1;
        }
        for (r=nvar; r<2*nvar; r++) {
            /* Dest stmt */
            phi->val[r][r-nvar] = 1;
        }
        /* No parametric shifts: so all zero for 2*nvar to 2*nvar+npar-1 */

        /* Translation coefficients cancel out;
         * so nothing for 2*nvar+npar */

        /* \phi(t) - \phi(s) - 1 >= 0: this is for the -1 */
        phi->val[2*nvar+npar][nvar+1] = -1;
    }

    /* Apply Farkas lemma */
    sched_valid_cst = farkas_lemma_affine(dpoly, phi);
    // pluto_constraints_pretty_print(stdout, sched_valid_cst);
    
    pluto_matrix_free(phi);
    pluto_constraints_free(dpoly);

    /* Put scheduling constraints in global format */

    /* Everything initialized to zero during allocation */
    cst = pluto_constraints_alloc(sched_valid_cst->nrows, CST_WIDTH);
    cst->nrows = 0;
    cst->ncols = CST_WIDTH;

    src_offset = npar+1+src_stmt*(nvar+1);
    dest_offset = npar+1+dest_stmt*(nvar+1);

    /* Permutability constraints */
    if (!IS_RAR(dep->type)) {
        /* Permutability constraints only for non-RAR deps */
        for (k=0; k<sched_valid_cst->nrows; k++) {
            pluto_constraints_add_constraint(cst, sched_valid_cst->is_eq[k]);
            for (j=0; j<nvar+1; j++)  {
                cst->val[cst->nrows-1][src_offset+j] = sched_valid_cst->val[k][j];
                if (src_stmt != dest_stmt) {
                    cst->val[cst->nrows-1][dest_offset+j] = sched_valid_cst->val[k][nvar+1+j];
                }
            }
            /* constant part */
            if (src_stmt == dest_stmt) {
                cst->val[cst->nrows-1][cst->ncols-1] = sched_valid_cst->val[k][nvar+1];
            }else{
                cst->val[cst->nrows-1][cst->ncols-1] = sched_valid_cst->val[k][2*nvar+2];
            }
        }
    }

    /* Coefficients of those dimensions that were added for padding
     * are of no utility */
    for (k=0; k<nvar; k++)    {
        if (!stmts[src_stmt]->is_orig_loop[k]) {
            for (j=0; j < cst->nrows; j++)   {
                cst->val[j][src_offset+k] = 0;
            }
        }
        if (src_stmt != dest_offset && !stmts[dest_stmt]->is_orig_loop[k])  {
            for (j=0; j < cst->nrows; j++)   {
                cst->val[j][dest_offset+k] = 0;
            }
        }
    }

    pluto_constraints_free(sched_valid_cst);

    return cst;
}


/* 
 * 1-d affine schedule for a set of statements
 */
PlutoConstraints *get_feautrier_schedule_constraints(PlutoProg *prog, Stmt **stmts,
       int nstmts)
{
    int i, inc, nvar, npar, ndeps;
    PlutoConstraints *fcst, *fcst_d;
    Dep **deps;

    ndeps = prog->ndeps;
    deps = prog->deps;
    nvar = prog->nvar;
    npar = prog->npar;

    fcst = pluto_constraints_alloc(128, (npar+1+prog->nstmts*(nvar+1)+1));

    /* Compute the constraints and store them */
    for (i=0, inc = 0; i<ndeps; i++) {
        Dep *dep = deps[i];

        if (options->rar == 0 && IS_RAR(dep->type)) {
            continue;
        }

        if (!pluto_stmt_is_member_of(dep->src, stmts, nstmts)
                || !pluto_stmt_is_member_of(dep->dest, stmts, nstmts)) {
            continue;
        }

        fcst_d = get_feautrier_schedule_constraints_dep(dep, prog);

        IF_DEBUG(fprintf(stdout, "\tFor dep: %d; num_constraints: %d\n",
                    i+1, fcst_d->nrows));
        IF_MORE_DEBUG(fprintf(stdout, "Constraints for dep: %d\n", i+1));
        IF_MORE_DEBUG(pluto_constraints_pretty_print(stdout, fcst_d));

        pluto_constraints_add(fcst, fcst_d);
        pluto_constraints_free(fcst_d);

        if (fcst->nrows >= CONSTRAINTS_SIMPLIFY_THRESHOLD + (1000*inc) &&
                fcst->nrows - fcst_d->nrows < 
                CONSTRAINTS_SIMPLIFY_THRESHOLD + (1000*inc)) {
            pluto_constraints_simplify(fcst);
            IF_DEBUG(fprintf(stdout,
                        "\tAfter dep: %d; num_constraints_simplified: %d\n", i+1,
                        fcst->nrows));
            if (fcst->nrows >= CONSTRAINTS_SIMPLIFY_THRESHOLD + (1000*inc)) {
                inc++;
            }
        }
    }
    pluto_constraints_simplify(fcst);

    IF_DEBUG(fprintf(stdout, "\tAfter all dependences: num constraints: %d, num variables: %d\n",
                fcst->nrows, fcst->ncols - 1));
    IF_DEBUG2(pluto_constraints_pretty_print(stdout, fcst));

    return fcst;
}


/*
 * Returns linear independence constraints for a single array.
 *
 * In particular, if H contains the first rows of an affine transformation,
 * then return a constraint on the coefficients of the next row that
 * ensures that this next row is linearly independent of the first rows.
 * Furthermore, the constraint is constructed in such a way that it allows
 * for a solution when combined with the other constraints on the coefficients
 * (currcst), provided any such constraint can be constructed.
 *
 * We do this by computing a basis for the null space of H and returning
 * a constraint that enforces the sum of these linear expressions
 * over the coefficients to be strictly greater than zero.
 * In this sum, some of the linear expressions may be negated to ensure
 * that a solution exists.
 *
 * The return value is a list of constraints, the first *orthonum corresponding
 * to the linear expressions that form a basis of the null space
 * and the final constraint the actual linear independence constraint.
 *
 * If the null space is 0-dimensional, *orthonum will be zero and the return
 * value is NULL
 */

PlutoConstraints **get_array_ortho_constraints(Array *arr, const PlutoProg *prog,
        const PlutoConstraints *currcst, int *orthonum)
{
    int i, j, k, p, q;
    PlutoConstraints **orthcst;
    isl_ctx *ctx;
    isl_mat *h;
    isl_basic_set *isl_currcst;

    int nvar = prog->max_array_dim;
    int npar = prog->npar;
    int narrays = prog->narrays;

    if(arr->dim_orig < 2){
    	*orthonum = 0;
    	return NULL;
    }
    if (arr->num_hyperplanes_found >= arr->dim_orig) {
        *orthonum = 0;
        return NULL;
    }

    /* Get rid of the variables that don't appear in the domain of this
     * statement and also beta rows */
    p = arr->dim_orig;

    assert(arr->trans != NULL);

    q = arr->num_hyperplanes_found;

    ctx = isl_ctx_alloc();
    assert(ctx);

    h = isl_mat_alloc(ctx, q, p);

    p=0;
    for (i=0; i<arr->dim_orig; i++) {
		q=0;
		for (j=0; j<arr->trans->nrows; j++) {
			h = isl_mat_set_element_si(h, q, p, arr->trans->val[j][i]);
			q++;
        }
		p++;
    }

    h = isl_mat_right_kernel(h);

    PlutoMatrix *ortho = pluto_matrix_from_isl_mat(h);

    isl_mat_free(h);

    orthcst = (PlutoConstraints **) malloc((nvar+1)*sizeof(PlutoConstraints *));

    for (i=0; i<nvar+1; i++)  {
        orthcst[i] = pluto_constraints_alloc(1, currcst->ncols);
        orthcst[i]->ncols = currcst->ncols;
    }

    /* All non-negative orthant only */
    /* An optimized version where the constraints are added as
     * c_1 >= 0, c_2 >= 0, ..., c_n >= 0, c_1+c_2+..+c_n >= 1
     *
     * basically only look in the orthogonal space where everything is
     * non-negative
     *
     * All of these constraints are added later to
     * the global constraint matrix
     */

    /* Normalize ortho first */
    for (j=0; j<ortho->ncols; j++)    {
        if (ortho->val[0][j] == 0) continue;
        int colgcd = abs(ortho->val[0][j]);
        for (i=1; i<ortho->nrows; i++)    {
            if (ortho->val[i][j] == 0)  break;
            colgcd = gcd(colgcd,abs(ortho->val[i][j]));
        }
        if (i == ortho->nrows)   {
            if (colgcd > 1)    {
                for (k=0; k<ortho->nrows; k++)    {
                    ortho->val[k][j] /= colgcd;
                }
            }
        }
    }
    // printf("Ortho matrix\n");
    // pluto_matrix_print(stdout, ortho);

    isl_currcst = isl_basic_set_from_pluto_constraints(ctx, currcst);
    int start_arr = (npar +1)*(narrays + 1) + (prog->nvar + npar + 1) * prog->nstmts
    		+ arr->id * (prog->max_array_dim + npar + 1);

    assert(p == ortho->nrows);
    p=0;
    for (i=0; i<ortho->ncols; i++) {
        isl_basic_set *orthcst_i;

        j=0;
        for (q=0; q<arr->dim_orig; q++) {
			orthcst[p]->val[0][ start_arr+q] = ortho->val[j][i];
			j++;
        }
        orthcst[p]->nrows = 1;
        orthcst[p]->val[0][currcst->ncols-1] = -1;
        orthcst_i = isl_basic_set_from_pluto_constraints(ctx, orthcst[p]);
        orthcst[p]->val[0][currcst->ncols-1] = 0;

        orthcst_i = isl_basic_set_intersect(orthcst_i,
                isl_basic_set_copy(isl_currcst));
        if (isl_basic_set_fast_is_empty(orthcst_i)
                || isl_basic_set_is_empty(orthcst_i)) {
            pluto_constraints_negate_row(orthcst[p], 0);
        }
        isl_basic_set_free(orthcst_i);
        p++;
        /* assert(p<=nvar-1); */
    }

    // pluto_matrix_print(stdout, stmt->trans);

    if (p > 0)  {
        /* Sum of all of the above is the last constraint */
        for(j=0; j< currcst->ncols; j++)  {
            for (i=0; i<p; i++) {
                orthcst[p]->val[0][j] += orthcst[i]->val[0][j];
            }
        }
        orthcst[p]->nrows = 1;
        orthcst[p]->val[0][currcst->ncols-1] = -1;
        p++;
    }

    *orthonum = p;


    IF_DEBUG2(printf("Ortho constraints for %s; %d sets\n",arr->text, *orthonum));
    for (i=0; i<*orthonum; i++) {
        print_polylib_visual_sets(arr->text, orthcst[i]);
        //IF_DEBUG2(pluto_constraints_print(stdout, orthcst[i]));
    }

    /* Free the unnecessary ones */
    for (i=p; i<nvar+1; i++)    {
        pluto_constraints_free(orthcst[i]);
    }

    pluto_matrix_free(ortho);
    isl_basic_set_free(isl_currcst);
    isl_ctx_free(ctx);

    return orthcst;
}


/*
 * Returns linear independence constraints for a single statement.
 *
 * In particular, if H contains the first rows of an affine transformation,
 * then return a constraint on the coefficients of the next row that
 * ensures that this next row is linearly independent of the first rows.
 * Furthermore, the constraint is constructed in such a way that it allows
 * for a solution when combined with the other constraints on the coefficients
 * (currcst), provided any such constraint can be constructed.
 *
 * We do this by computing a basis for the null space of H and returning
 * a constraint that enforces the sum of these linear expressions
 * over the coefficients to be strictly greater than zero.
 * In this sum, some of the linear expressions may be negated to ensure
 * that a solution exists.
 *
 * The return value is a list of constraints, the first *orthonum corresponding
 * to the linear expressions that form a basis of the null space
 * and the final constraint the actual linear independence constraint.
 *
 * If the null space is 0-dimensional, *orthonum will be zero and the return
 * value is NULL
 */
PlutoConstraints **get_stmt_ortho_constraints(Stmt *stmt, const PlutoProg *prog,
        const PlutoConstraints *currcst, int *orthonum)
{
    int i, j, k, p, q;
    PlutoConstraints **orthcst;
    isl_ctx *ctx;
    isl_mat *h;
    isl_basic_set *isl_currcst;

    IF_DEBUG(printf("[pluto] get_stmt_ortho constraints S%d\n", stmt->id+1););

    int nvar = prog->nvar;
    int npar = prog->npar;
    int nstmts = prog->nstmts;
    HyperplaneProperties *hProps = prog->hProps;

    /* Transformation has full column rank already */
    if (pluto_stmt_get_num_ind_hyps(stmt) >= stmt->dim_orig) {
        *orthonum = 0;
        return NULL;
    }

    /* Get rid of the variables that don't appear in the domain of this
     * statement and also beta rows */
    for (i = 0, p = 0; i < nvar; i++) {
        if (stmt->is_orig_loop[i]) {
            p++;
        }
    }

    assert(stmt->trans != NULL);

    for (j = 0, q = 0; j < stmt->trans->nrows; j++) {
        if (hProps[j].type != H_SCALAR) {
            q++;
        }
    }

    ctx = isl_ctx_alloc();
    assert(ctx);

    h = isl_mat_alloc(ctx, q, p);

    p=0; 
    q=0;
    for (i=0; i<nvar; i++) {
        if (stmt->is_orig_loop[i])    {
            q=0;
            for (j=0; j<stmt->trans->nrows; j++) {
                /* Skip rows of h that are zero */
                if (hProps[j].type != H_SCALAR)   {
                    h = isl_mat_set_element_si(h, q, p, stmt->trans->val[j][i]);
                    q++;
                }
            }
            p++;
        }
    }

    h = isl_mat_right_kernel(h);

    PlutoMatrix *ortho = pluto_matrix_from_isl_mat(h);

    isl_mat_free(h);

    orthcst = (PlutoConstraints **) malloc((nvar+1)*sizeof(PlutoConstraints *)); 

    for (i=0; i<nvar+1; i++)  {
        orthcst[i] = pluto_constraints_alloc(1, CST_WIDTH);
        orthcst[i]->ncols = CST_WIDTH;
    }

    /* All non-negative orthant only */
    /* An optimized version where the constraints are added as
     * c_1 >= 0, c_2 >= 0, ..., c_n >= 0, c_1+c_2+..+c_n >= 1
     *
     * basically look only in the orthogonal space where everything is
     * non-negative
     */

    /* Normalize ortho first */
    for (j=0; j<ortho->ncols; j++)    {
        if (ortho->val[0][j] == 0) continue;
        int colgcd = abs(ortho->val[0][j]);
        for (i=1; i<ortho->nrows; i++)    {
            if (ortho->val[i][j] == 0)  break;
            colgcd = gcd(colgcd,abs(ortho->val[i][j]));
        }
        if (i == ortho->nrows)   {
            if (colgcd > 1)    {
                for (k=0; k<ortho->nrows; k++)    {
                    ortho->val[k][j] /= colgcd;
                }
            }
        }
    }
    // printf("Ortho matrix\n");
    // pluto_matrix_print(stdout, ortho); 

    isl_currcst = isl_basic_set_from_pluto_constraints(ctx, currcst);

    assert(p == ortho->nrows);
    p=0;
    for (i=0; i<ortho->ncols; i++) {
        isl_basic_set *orthcst_i;

        j=0;
        for (q=0; q<nvar; q++) {
            if (stmt->is_orig_loop[q])    {
                orthcst[p]->val[0][npar+1+(stmt->id)*(nvar+1)+q] = ortho->val[j][i];
                j++;
            }
        }
        orthcst[p]->nrows = 1;
        orthcst[p]->val[0][CST_WIDTH-1] = -1;
        orthcst_i = isl_basic_set_from_pluto_constraints(ctx, orthcst[p]);
        orthcst[p]->val[0][CST_WIDTH-1] = 0;

        orthcst_i = isl_basic_set_intersect(orthcst_i,
                isl_basic_set_copy(isl_currcst));
        if (isl_basic_set_fast_is_empty(orthcst_i) 
                || isl_basic_set_is_empty(orthcst_i)) {
            pluto_constraints_negate_row(orthcst[p], 0);
        }
        isl_basic_set_free(orthcst_i);
        p++;
        /* assert(p<=nvar-1); */
    }

    if (p >= 1)  {
        /* Sum of all of the above is the last constraint */
        for(j=0; j<CST_WIDTH; j++)  {
            for (i=0; i<p; i++) {
                orthcst[p]->val[0][j] += orthcst[i]->val[0][j];
            }
        }
        orthcst[p]->nrows = 1;
        orthcst[p]->val[0][CST_WIDTH-1] = -1;
        p++;
    }

    *orthonum = p;

    IF_DEBUG2(printf("Ortho constraints for S%d; %d disjuncts\n", stmt->id+1, *orthonum-1));
    for (i=0; i<*orthonum; i++) {
        // print_polylib_visual_sets("li", orthcst[i]);
        // IF_DEBUG2(pluto_constraints_print(stdout, orthcst[i]));
    }

    /* Free the unnecessary ones */
    for (i=p; i<nvar+1; i++)    {
        pluto_constraints_free(orthcst[i]);
    }

    pluto_matrix_free(ortho);
    isl_basic_set_free(isl_currcst);
    isl_ctx_free(ctx);

    return orthcst;
}


/*
 * Check whether the dependence is satisfied at level 'level'
 * (works whether the dep is const or non-const, inter-stmt or
 * self edge
 */
bool dep_satisfaction_test(Dep *dep, PlutoProg *prog, int level)
{
    PlutoConstraints *cst;
    int j, src_dim, dest_dim, npar;
    bool is_empty;

    npar = prog->npar;

    Stmt *src_stmt = prog->stmts[dep->src];
    Stmt *dest_stmt = prog->stmts[dep->dest];

    src_dim = src_stmt->dim;
    dest_dim = dest_stmt->dim;

    assert(src_stmt->trans != NULL);
    assert(dest_stmt->trans != NULL);
    assert(level < src_stmt->trans->nrows);
    assert(level < dest_stmt->trans->nrows);

    cst = pluto_constraints_alloc(2*(1+dep->dpolytope->nrows), 
            src_dim+dest_dim+npar+1);

    /*
     * constraint format
     * \phi(src) - \phi (dest) >= 0
     * (reverse of satisfaction)
     */

    cst->is_eq[0] = 0;
    for (j=0; j<src_dim; j++)    {
        cst->val[0][j] = src_stmt->trans->val[level][j];
    }
    for (j=src_dim; j<src_dim+dest_dim; j++)    {
        cst->val[0][j] = -dest_stmt->trans->val[level][j-src_dim];
    }
    for (j=src_dim+dest_dim; j<src_dim+dest_dim+npar+1; j++)    {
        cst->val[0][j] = 
            src_stmt->trans->val[level][j-dest_dim] - dest_stmt->trans->val[level][j-src_dim];
    }

    cst->nrows = 1;

    pluto_constraints_add(cst, dep->dpolytope);

    /* if no solution exists, the dependence is satisfied, i.e., no points
     * satisfy \phi(src) - \phi(dest) <= 0 */
    is_empty = pluto_constraints_is_empty(cst);
    pluto_constraints_free(cst);

    return is_empty;
}

/* Retval: true if some iterations are satisfied */
static int pluto_remove_satisfied_iterations(Dep *dep, PlutoProg *prog, int level)
{
    PlutoConstraints *cst;
    int j, src, dest, src_dim, dest_dim, retval;

    int npar = prog->npar;

    Stmt **stmts = prog->stmts;

    src = dep->src;
    dest = dep->dest;

    src_dim = prog->stmts[src]->dim;
    dest_dim = prog->stmts[dest]->dim;

    assert(level < stmts[src]->trans->nrows);
    assert(level < stmts[dest]->trans->nrows);

    cst = pluto_constraints_alloc(1+dep->dpolytope->nrows, src_dim+dest_dim+npar+1);

    /*
     * constraint format 
     * \phi(dest) - \phi (src) >= 1
     */

    cst->is_eq[0] = 0;
    for (j=0; j<src_dim; j++)    {
        cst->val[0][j] = -stmts[src]->trans->val[level][j];
    }
    for (j=src_dim; j<src_dim+dest_dim; j++)    {
        cst->val[0][j] = stmts[dest]->trans->val[level][j-src_dim];
    }
    for (j=src_dim+dest_dim; j<src_dim+dest_dim+npar; j++)    {
        cst->val[0][j] = 
            -stmts[src]->trans->val[level][j-dest_dim] + stmts[dest]->trans->val[level][j-src_dim];
    }
    j=src_dim+dest_dim+npar;
    cst->val[0][j] = 
        -stmts[src]->trans->val[level][j-dest_dim] + stmts[dest]->trans->val[level][j-src_dim]-1;

    cst->nrows = 1;

    pluto_constraints_intersect(cst, dep->depsat_poly);
    // pluto_constraints_print(stdout, cst);

    retval = !pluto_constraints_is_empty(cst);
    //printf("Constraints are empty: %d\n", !retval);

    /* All solutions are those that are satisfied */
    pluto_constraints_subtract(dep->depsat_poly,cst);
    pluto_constraints_free(cst);

    return retval;
}



/* A more complex dep satisfaction test */
void pluto_compute_dep_satisfaction_complex(PlutoProg *prog)
{
    int i;

    printf("[pluto] computing dep satisfaction vectors\n");

    /* Piplib is not thread-safe (use multiple threads only with --islsolve) */
// #pragma omp parallel for if (options->islsolve)
    for (i=0; i<prog->ndeps; i++) {
        int level;
        Dep *dep = prog->deps[i];

        if (dep->depsat_poly != NULL)   {
            pluto_constraints_free(dep->depsat_poly);
        }
        dep->depsat_poly = pluto_constraints_dup(dep->dpolytope);

        if (dep->satvec != NULL) free(dep->satvec);
        dep->satvec = (int *) malloc(prog->num_hyperplanes*sizeof(int));

        dep->satisfaction_level = -1;

        for (level=0; level<prog->num_hyperplanes; level++) {
            dep->satvec[level] = pluto_remove_satisfied_iterations(dep, prog, level);
            if (dep->satvec[level]) {
                dep->satisfaction_level = PLMAX(dep->satisfaction_level, level);
            }
            if (pluto_constraints_is_empty(dep->depsat_poly)) {
                break;
            }
        }
        if (!IS_RAR(dep->type)) {
            /* Or else dep has not been satisfied fully */
            assert(level <= prog->num_hyperplanes-1);
        }
        level++;
        for (;level<prog->num_hyperplanes; level++) {
            dep->satvec[level] = 0;
        }
    }
}

/* Direction vector component at level 'level'
 */
DepDir get_dep_direction(const Dep *dep, const PlutoProg *prog, int level)
{
    PlutoConstraints *cst;
    int j, src, dest;

    int npar = prog->npar;
    Stmt **stmts = prog->stmts;

    src = dep->src;
    dest = dep->dest;

    Stmt *src_stmt = stmts[dep->src];
    Stmt *dest_stmt = stmts[dep->dest];

    int src_dim = src_stmt->dim;
    int dest_dim = dest_stmt->dim;

    assert(level < stmts[src]->trans->nrows);
    assert(level < stmts[dest]->trans->nrows);

    cst = pluto_constraints_alloc(2 * (2 + dep->dpolytope->nrows),
            (src_dim + dest_dim) + npar + 1);

    /*
     * Check for zero
     *
     * To test \phi (dest) - \phi(src) = 0, we try
     *
     * \phi(dest) - \phi(src) >= 1
     */
    cst->is_eq[0] = 0;
    for (j = 0; j < src_dim; j++) {
        cst->val[0][j] = -stmts[src]->trans->val[level][j];
    }
    for (j = src_dim; j < src_dim + dest_dim; j++) {
        cst->val[0][j] = stmts[dest]->trans->val[level][j - src_dim];
    }
    for (j = src_dim + dest_dim; j < src_dim + dest_dim + npar; j++) {
        cst->val[0][j] = -stmts[src]->trans->val[level][j - dest_dim] +
            stmts[dest]->trans->val[level][j - src_dim];
    }
    cst->val[0][src_dim + dest_dim + npar] =
        -stmts[src]->trans->val[level][src_dim + npar] +
        stmts[dest]->trans->val[level][dest_dim + npar] - 1;
    cst->nrows = 1;

    pluto_constraints_add(cst, dep->dpolytope);

    bool is_empty = pluto_constraints_is_empty(cst);

    if (is_empty) {
        for (j = 0; j < src_dim; j++) {
            cst->val[0][j] = stmts[src]->trans->val[level][j];
        }
        for (j = src_dim; j < src_dim + dest_dim; j++) {
            cst->val[0][j] = -stmts[dest]->trans->val[level][j - src_dim];
        }
        for (j = src_dim + dest_dim; j < src_dim + dest_dim + npar; j++) {
            cst->val[0][j] = stmts[src]->trans->val[level][j - dest_dim] 
                - stmts[dest]->trans->val[level][j - src_dim];
        }
        cst->val[0][src_dim + dest_dim + npar] =
            stmts[src]->trans->val[level][src_dim + npar] 
            - stmts[dest]->trans->val[level][dest_dim + npar] - 1;
        cst->nrows = 1;

        pluto_constraints_add(cst, dep->dpolytope);

        is_empty = pluto_constraints_is_empty(cst);

        /* If no solution exists, all points satisfy \phi (dest) - \phi (src) = 0 */
        if (is_empty) {
            pluto_constraints_free(cst);
            return DEP_ZERO;
        }
    }

    /*
     * Check for PLUS
     * Constraint format
     * \phi(dest) - \phi (src) <= -1
     * (reverse of plus)
     */

    for (j = 0; j < src_dim; j++) {
        cst->val[0][j] = stmts[src]->trans->val[level][j];
    }
    for (j = src_dim; j < src_dim + dest_dim; j++) {
        cst->val[0][j] = -stmts[dest]->trans->val[level][j - src_dim];
    }
    for (j = src_dim + dest_dim; j < src_dim + dest_dim + npar; j++) {
        cst->val[0][j] = stmts[src]->trans->val[level][j - dest_dim] 
            - stmts[dest]->trans->val[level][j - src_dim];
    }
    cst->val[0][src_dim + dest_dim + npar] =
        stmts[src]->trans->val[level][src_dim + npar] -
        stmts[dest]->trans->val[level][dest_dim + npar] - 1;

    cst->nrows = 1;

    pluto_constraints_add(cst, dep->dpolytope);

    is_empty = pluto_constraints_is_empty(cst);

    if (is_empty) {
        pluto_constraints_free(cst);
        return DEP_PLUS;
    }

    /*
     * Check for MINUS
     *
     * Constraint format
     * \phi(dest) - \phi (src) >= 1
     * reverse of minus, we alraedy know that it's not zero
     */

    for (j = 0; j < src_dim; j++) {
        cst->val[0][j] = -stmts[src]->trans->val[level][j];
    }
    for (j = src_dim; j < src_dim + dest_dim; j++) {
        cst->val[0][j] = stmts[dest]->trans->val[level][j - src_dim];
    }
    for (j = src_dim + dest_dim; j < src_dim + dest_dim + npar; j++) {
        cst->val[0][j] = -stmts[src]->trans->val[level][j - dest_dim] 
            + stmts[dest]->trans->val[level][j - src_dim];
    }
    cst->val[0][src_dim + dest_dim + npar] =
        -stmts[src]->trans->val[level][src_dim + npar] +
        stmts[dest]->trans->val[level][dest_dim + npar] - 1;
    cst->nrows = 1;

    pluto_constraints_add(cst, dep->dpolytope);

    is_empty = pluto_constraints_is_empty(cst);
    pluto_constraints_free(cst);

    if (is_empty) {
        return DEP_MINUS;
    }

    /* Neither ZERO, nor PLUS, nor MINUS, has to be STAR */
    return DEP_STAR;
}

PlutoConstraints* get_access_constraints(PlutoAccess *access, int mod_pos,
		Stmt *stmt, PlutoProg *prog){

	int i=0, j=0;
	int stmt_cst_width = prog->nvar + prog->npar + 1;
	int arr_cst_width = prog->max_array_dim + prog->npar + 1;
	int num_farkas_mul = stmt->domain->nrows+1;
	int curr_row =0;
	int start_stmt = -1, start_arr = -1, start_farkas_mul = -1;

	PlutoMatrix *mat = access->mat;

	int cst_nrows = mat->ncols + 1 + num_farkas_mul;
	int cst_ncols = (prog->npar + 1)  + stmt_cst_width + arr_cst_width + num_farkas_mul + 1;
	PlutoConstraints *cst = pluto_constraints_alloc(cst_nrows, cst_ncols);

	cst->nrows = cst_nrows;
	cst->ncols = cst_ncols;

	assert(mat->ncols <= prog->nvar + prog->npar + 1);

	start_stmt = (prog->npar + 1);
	start_arr = start_stmt + stmt_cst_width;
	start_farkas_mul = start_arr + arr_cst_width;

	int actual_nvar = mat->ncols - prog->npar -1;

	assert(mat->ncols == stmt->domain->ncols);

	for(i=0;i<mat->ncols ;i++){

		//Comp hyplerplane coeff c1, c2, c3...
		cst->val[curr_row][start_stmt + i] = -1*mod_pos;

		//set data hyperplane coeff according to access function a1, a2, a3....
		for(j=0;j<mat->nrows; j++){
			cst->val[curr_row][start_arr + j] = mat->val[j][i] * mod_pos;
		}

		//for program parameters and const we should set bounding func coeff u1, u2, u3 ... & w
		//also set the data hyperplane coeff a_n, .. a_0
		if(i >= actual_nvar) {
			cst->val[curr_row][i-actual_nvar] = 1;
			cst->val[curr_row][start_arr+i] = 1 * mod_pos;
		}

		//Set fakas coeff according to iteration doamin
		for(j=0;j<stmt->domain->nrows;j++){
			cst->val[curr_row][start_farkas_mul + j] = -stmt->domain->val[j][i];
		}

		//set the lamba_0 coeff if it is for const
		if(i==actual_nvar + prog->npar)
			cst->val[curr_row][start_farkas_mul+stmt->domain->nrows] = -1;

		curr_row++;
	}

	//all above constraints are equalities so add negative constraints also
	for(j=0;j<cst->ncols -1;j++){
		cst->val[curr_row][j] = 0;
		for(i=0;i<mat->ncols;i++){
			cst->val[curr_row][j] -= cst->val[i][j];
		}
	}
	curr_row++;

	//farkas multiplier should be non-negative
	for(i=0;i<num_farkas_mul; i++){
		cst->val[curr_row][start_farkas_mul + i] = 1;
		curr_row++;
	}

//	print_polylib_visual_sets("cst", cst);
//	print_polylib_visual_sets("cst", prog->stmts[0]->domain);

	eliminate_farkas_multipliers(cst,num_farkas_mul);
	print_polylib_visual_sets("cst_after_fme", cst);

	return cst;
}

void pluto_constraints_selctive_copy(PlutoConstraints *from, PlutoConstraints *to, int ncols,
		int from_start, int to_start){

	assert(from->nrows == to->nrows);
	assert(from->ncols >= from_start + ncols);
	assert(to->ncols >= to_start + ncols);


	int i, j;
	for(i=0; i<from->nrows;i++){
		for(j=0;j<ncols;j++){
			to->val[i][j+to_start] = from->val[i][j+from_start];
		}
	}

}

PlutoConstraints* pluto_dist_add_constraints_array_access(PlutoAccess *access,
		Stmt *stmt, PlutoProg *prog){

	//get constraints w(N) - C + A = Farkas
	PlutoConstraints *cst_pos = get_access_constraints(access, 1, stmt, prog);
	//get constraints w(N) + C - A = Farkas
	PlutoConstraints *cst_neg = get_access_constraints(access, -1, stmt, prog);

	pluto_constraints_add(cst_pos,cst_neg);

	pluto_constraints_free(cst_neg);

	int k =0;
	int start_arr = -1, start_stmt = -1, start_bound_coeff = -1;

	int stmt_cst_width = prog->nvar + prog->npar + 1;
	int arr_cst_width = prog->max_array_dim + prog->npar + 1;


	int cst_ncols =  (prog->npar + 1) * (prog->narrays + 1) + prog->nstmts* stmt_cst_width + prog->narrays * arr_cst_width+1;
	PlutoConstraints *cst = pluto_constraints_alloc(cst_pos->nrows, cst_ncols);
	cst->nrows = cst_pos->nrows;
	cst->ncols = cst_ncols;


	start_stmt = (prog->npar + 1) * (prog->narrays + 1) + stmt->id *stmt_cst_width;


	//Search the find the array id
	for(k = 0; k<prog->narrays; k++){
		if(!strcmp(prog->arrays[k]->text, access->name)){
			start_arr =  (prog->npar + 1) * (prog->narrays + 1) + prog->nstmts * stmt_cst_width + prog->arrays[k]->id * arr_cst_width;
			start_bound_coeff = (prog->npar + 1) * (1 + prog->arrays[k]->id);
			break;
		}
	}
	assert(start_arr != -1);

	//copy constraints into global cst format
	pluto_constraints_selctive_copy(cst_pos, cst, prog->npar + 1, 0, start_bound_coeff);
	pluto_constraints_selctive_copy(cst_pos, cst, stmt_cst_width, prog->npar + 1, start_stmt);
	pluto_constraints_selctive_copy(cst_pos, cst, arr_cst_width, prog->npar + 1 + prog->nvar + prog->npar + 1, start_arr);

	return cst;
}

<|MERGE_RESOLUTION|>--- conflicted
+++ resolved
@@ -39,6 +39,8 @@
 
 #define CONSTRAINTS_SIMPLIFY_THRESHOLD 5000
 #define MAX_FARKAS_CST  2000
+
+static void eliminate_farkas_multipliers(PlutoConstraints *farkas_cst, int num_elim);
 
 /**
  *
@@ -246,38 +248,8 @@
         }
     }
 
-<<<<<<< HEAD
-    PlutoConstraints *bounding_cst = NULL;
-
-    /* Copy only the bounding constraints */
-    if(!options->nodepbound && options->global_opt){
-
-		bounding_cst = pluto_constraints_alloc(comm_farkas_cst->nrows, CST_WIDTH);
-		bounding_cst->ncols = CST_WIDTH;
-		bounding_cst->nrows = comm_farkas_cst->nrows;
-
-		for (k=0; k<comm_farkas_cst->nrows; k++)   {
-			for (j=0; j<(bounding_cst)->ncols; j++)  {
-				(bounding_cst)->val[k][j] = 0;
-			}
-		}
-
-		assert(cst->ncols == bounding_cst->ncols);
-
-		for (k=0; k<comm_farkas_cst->nrows; k++)   {
-			for (j=0; j<bounding_cst->ncols; j++)  {
-				bounding_cst->val[k][j] = cst->val[farkas_cst->nrows+k][j];
-			}
-		}
-    }
-
-    pluto_constraints_free(farkas_cst);
-    pluto_constraints_free(comm_farkas_cst);
-    pluto_constraints_free(dpoly);
-=======
     pluto_constraints_free(dep->cst);
     dep->cst = cst;
->>>>>>> c26b02d0
 
     pluto_constraints_free(tiling_valid_cst);
     pluto_constraints_free(bounding_func_cst);
@@ -311,19 +283,11 @@
             /* First time, compute the constraints */
             compute_permutability_constraints_dep(dep, prog);
 
-<<<<<<< HEAD
-            IF_DEBUG(fprintf(stdout, "After dep: %d; num_constraints: %d\n", 
-                        i+1, dep->valid_cst->nrows));
-            total_cst_rows += dep->valid_cst->nrows;
-            // IF_DEBUG2(fprintf(stdout, "Constraints for dep: %d\n", i+1));
-            // IF_DEBUG2(pluto_constraints_pretty_print(stdout, dep->valid_cst));
-=======
             IF_DEBUG(fprintf(stdout, "\tFor dep: %d; num_constraints: %d\n",
                         i+1, dep->cst->nrows));
             total_cst_rows += dep->cst->nrows;
             IF_MORE_DEBUG(fprintf(stdout, "Constraints for dep: %d\n", i+1));
             IF_MORE_DEBUG(pluto_constraints_pretty_print(stdout, dep->cst));
->>>>>>> c26b02d0
         }
     }
 
@@ -590,6 +554,33 @@
 
 
 /*
+ * Eliminates the last num_elim variables from farkas_cst -- these are the
+ * farkas multipliers
+ */
+static void eliminate_farkas_multipliers(PlutoConstraints *farkas_cst, int num_elim)
+{
+    int i;
+    int best_elim;
+
+    if (options->moredebug) {
+        printf("To start with: %d constraints, %d to be eliminated out of %d vars\n", 
+                farkas_cst->nrows, num_elim, farkas_cst->ncols-1);
+    }
+
+    for (i=0; i<num_elim; i++)  {
+        best_elim = pluto_constraints_best_elim_candidate(farkas_cst, num_elim-i);
+        fourier_motzkin_eliminate(farkas_cst, best_elim);
+        if (options->moredebug) {
+            printf("After elimination of %d variable: %d constraints\n", 
+                    num_elim-i, farkas_cst->nrows); 
+        }
+        // pluto_constraints_print(stdout, farkas_cst);
+    }
+
+}
+
+
+/*
  * Returns linear independence constraints for a single array.
  *
  * In particular, if H contains the first rows of an affine transformation,
@@ -1333,7 +1324,7 @@
 //	print_polylib_visual_sets("cst", cst);
 //	print_polylib_visual_sets("cst", prog->stmts[0]->domain);
 
-	eliminate_farkas_multipliers(cst,num_farkas_mul);
+	eliminate_farkas_multipliers(cst, num_farkas_mul);
 	print_polylib_visual_sets("cst_after_fme", cst);
 
 	return cst;

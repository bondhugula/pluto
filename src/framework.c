/*
 * PLUTO: An automatic parallelizer and locality optimizer
 * 
 * Copyright (C) 2007-2012 Uday Bondhugula
 *
 * This file is part of Pluto.
 *
 * Pluto is free software: you can redistribute it and/or modify
 * it under the terms of the GNU General Public License as published by
 * the Free Software Foundation; either version 3 of the License, or
 * (at your option) any later version.

 * This program is distributed in the hope that it will be useful,
 * but WITHOUT ANY WARRANTY; without even the implied warranty of
 * MERCHANTABILITY or FITNESS FOR A PARTICULAR PURPOSE.  See the
 * GNU General Public License for more details.
 *
 * A copy of the GNU General Public Licence can be found in the file
 * `LICENSE' in the top-level directory of this distribution. 
 *
 */
#include <stdio.h>
#include <stdlib.h>
#include <string.h>
#include <math.h>
#include <assert.h>

#include "math_support.h"
#include "constraints.h"
#include "pluto.h"
#include "program.h"

#include <isl/constraint.h>
#include <isl/mat.h>
#include <isl/set.h>
#include <isl/deprecated/int.h>
#include "candl/candl.h"

#define CONSTRAINTS_SIMPLIFY_THRESHOLD 10000
#define MAX_FARKAS_CST  2000

static void eliminate_farkas_multipliers(PlutoConstraints *farkas_cst, int num_elim);
static int pluto_dep_satisfies_instance(const Dep *dep, const PlutoProg *prog, int level);
static int pluto_dep_remove_satisfied_instances(Dep *dep, PlutoProg *prog, int level);


/**
 *
 * Each constraint row has the following format
 *
 *      [dep distance bound | mapping coeff.s for S1, S2,... |constant]
 * Size:[       npar+1      | (nvar+1)*nstmts                | 1      ]
 *
 * npar - number of parameters in whole program
 * nvar - number of parameters in whole program
 */

/* Builds validity and bounding function constraints for a dependence */
static void compute_permutability_constraints_dep(Dep *dep, PlutoProg *prog)
{
    PlutoConstraints *cst, *tiling_valid_cst, *bounding_func_cst;
    int nstmts, nvar, npar, src_stmt, dest_stmt, j, k, r;
    int src_offset, dest_offset;
    PlutoMatrix *phi;
    Stmt **stmts;

    nvar = prog->nvar;
    npar = prog->npar;
    stmts = prog->stmts;
    nstmts = prog->nstmts;

    /* IMPORTANT: It's assumed that all statements are of dimensionality nvar */

    IF_DEBUG(printf("[pluto] compute permutability constraints: Dep %d\n", dep->id+1););

    dest_stmt = dep->dest;
    src_stmt = dep->src;

    PlutoConstraints *dpoly = pluto_constraints_dup(dep->dpolytope);

    if (src_stmt != dest_stmt) {
        phi = pluto_matrix_alloc(2*nvar+npar+1, 2*(nvar+1)+1);
        pluto_matrix_set(phi, 0);

        for (r=0; r<nvar; r++) {
            /* Source stmt */
            phi->val[r][r] = -1;
        }
        for (r=nvar; r<2*nvar; r++) {
            /* Dest stmt */
            phi->val[r][(nvar+1)+(r-nvar)] = 1;
        }
        /* No parametric shifts: all zero for 2*nvar to 2*nvar+npar */

        /* Translation coefficients */
        phi->val[2*nvar+npar][(nvar+1)+nvar] = 1;
        phi->val[2*nvar+npar][nvar] = -1;
    }else{
        phi = pluto_matrix_alloc(2*nvar+npar+1, (nvar+1)+1);
        pluto_matrix_set(phi, 0);

        for (r=0; r<nvar; r++) {
            /* Source stmt */
            phi->val[r][r] = -1;
        }
        for (r=nvar; r<2*nvar; r++) {
            /* Dest stmt */
            phi->val[r][r-nvar] = 1;
        }
        /* No parametric shifts: so all zero for 2*nvar to 2*nvar+npar-1 */

        /* Translation coefficients cancel out;
         * so nothing for 2*nvar+npar */
    }

    /* Apply Farkas lemma for tiling validity constraints */
    tiling_valid_cst = farkas_lemma_affine(dpoly, phi);
    
    pluto_matrix_free(phi);

    if (src_stmt != dest_stmt) {
        phi = pluto_matrix_alloc(2*nvar+npar+1, npar+1+2*(nvar+1)+1);
        pluto_matrix_set(phi, 0);

        for (r=0; r<nvar; r++) {
            /* Source stmt */
            phi->val[r][npar+1+r] = 1;
        }
        for (r=nvar; r<2*nvar; r++) {
            /* Dest stmt */
            phi->val[r][npar+1+(nvar+1)+(r-nvar)] = -1;
        }
        for (r=2*nvar; r<2*nvar+npar; r++) {
            /* for \vec{u} - parametric bounding function */
            phi->val[r][r-2*nvar] = 1;
        }

        /* Translation coefficients of statements */
        phi->val[2*nvar+npar][npar+1+nvar] = 1;
        phi->val[2*nvar+npar][npar+1+(nvar+1)+nvar] = -1;
        /* for w */
        phi->val[2*nvar+npar][npar] = 1;
    }else{
        phi = pluto_matrix_alloc(2*nvar+npar+1, npar+1+(nvar+1)+1);
        pluto_matrix_set(phi, 0);

        for (r=0; r<nvar; r++) {
            /* Source stmt */
            phi->val[r][npar+1+r] = 1;
        }
        for (r=nvar; r<2*nvar; r++) {
            /* Dest stmt */
            phi->val[r][npar+1+(r-nvar)] = -1;
        }
        for (r=2*nvar; r<2*nvar+npar; r++) {
            /* for u */
            phi->val[r][r-2*nvar] = 1;
            /* No parametric shift coefficients */
        }
        /* Statement's translation coefficients cancel out */

        /* for w */
        phi->val[2*nvar+npar][npar] = 1;
    }

    /* Apply Farkas lemma for bounding function constraints */
    bounding_func_cst = farkas_lemma_affine(dep->bounding_poly, phi);

    pluto_matrix_free(phi);
    pluto_constraints_free(dpoly);

    /* Aggregate permutability and bounding function constraints together in
     * global format; note that tiling_valid_cst and bounding_func_cst are 
     * local to a  dependence/statements pertaining to it) */

    /* Everything initialized to zero during allocation */
    cst = pluto_constraints_alloc(tiling_valid_cst->nrows + bounding_func_cst->nrows, CST_WIDTH);
    cst->nrows = 0;
    cst->ncols = CST_WIDTH;

    src_offset = npar+1+src_stmt*(nvar+1);
    dest_offset = npar+1+dest_stmt*(nvar+1);

    /* Permutability constraints */
    if (!IS_RAR(dep->type)) {
        /* Permutability constraints only for non-RAR deps */
        for (k=0; k<tiling_valid_cst->nrows; k++) {
            pluto_constraints_add_constraint(cst, tiling_valid_cst->is_eq[k]);
            for (j=0; j<nvar+1; j++)  {
                cst->val[cst->nrows-1][src_offset+j] = tiling_valid_cst->val[k][j];
                if (src_stmt != dest_stmt) {
                    cst->val[cst->nrows-1][dest_offset+j] = tiling_valid_cst->val[k][nvar+1+j];
                }
            }
            /* constant part */
            if (src_stmt == dest_stmt) {
                cst->val[cst->nrows-1][cst->ncols-1] = tiling_valid_cst->val[k][nvar+1];
            }else{
                cst->val[cst->nrows-1][cst->ncols-1] = tiling_valid_cst->val[k][2*nvar+2];
            }
        }
    }

    /* Add bounding function constraints */
    if (!options->nodepbound)   {
        /* Bounding function constraints in global format */
        PlutoConstraints *bcst_g;

        src_offset = npar+1+src_stmt*(nvar+1);
        dest_offset = npar+1+dest_stmt*(nvar+1);

        bcst_g = pluto_constraints_alloc(bounding_func_cst->nrows, CST_WIDTH);

        for (k=0; k<bounding_func_cst->nrows; k++)   {
            pluto_constraints_add_constraint(bcst_g, bounding_func_cst->is_eq[k]);
            for (j=0; j<npar+1; j++)  {
                bcst_g->val[bcst_g->nrows-1][j] = bounding_func_cst->val[k][j];
            }
            for (j=0; j<nvar+1; j++)  {
                bcst_g->val[bcst_g->nrows-1][src_offset+j] = bounding_func_cst->val[k][npar+1+j];
                if (src_stmt != dest_stmt) {
                    bcst_g->val[bcst_g->nrows-1][dest_offset+j] = bounding_func_cst->val[k][npar+1+nvar+1+j];
                }
            }
            /* constant part */
            if (src_stmt == dest_stmt) {
                bcst_g->val[bcst_g->nrows-1][bcst_g->ncols-1] = bounding_func_cst->val[k][npar+1+nvar+1];
            }else{
                bcst_g->val[bcst_g->nrows-1][bcst_g->ncols-1] = bounding_func_cst->val[k][npar+1+2*nvar+2];
            }
        }
        pluto_constraints_add(cst, bcst_g);

        pluto_constraints_free(dep->bounding_cst);
        dep->bounding_cst = bcst_g;
    }

    /* Coefficients of those dimensions that were added for padding
     * are of no utility */
    for (k=0; k<nvar; k++)    {
        if (!stmts[src_stmt]->is_orig_loop[k]) {
            for (j=0; j < cst->nrows; j++)   {
                cst->val[j][src_offset+k] = 0;
            }
        }
        if (src_stmt != dest_offset && !stmts[dest_stmt]->is_orig_loop[k])  {
            for (j=0; j < cst->nrows; j++)   {
                cst->val[j][dest_offset+k] = 0;
            }
        }
    }

    pluto_constraints_free(dep->cst);
    dep->cst = cst;

    pluto_constraints_free(tiling_valid_cst);
    pluto_constraints_free(bounding_func_cst);
}

/* Computes permutability constraints for a dependence. 
 * An interfacing routine to expose compute_permutability_constraints_dep
 */
void compute_pairwise_permutability(Dep *dep,PlutoProg *prog)
{
    compute_permutability_constraints_dep(dep,prog);
}

/* Computes permutatbility constraints for all the dependences within the input SCC */
PlutoConstraints *get_scc_permutability_constraints (int scc_id, PlutoProg *prog)
{
    int i, ndeps, src, dest;
    Dep *dep;
    PlutoConstraints* scc_dep_cst;

    ndeps = prog->ndeps;

    scc_dep_cst = NULL;

    for (i=0; i<ndeps; i++) {
        dep = prog->deps[i];
        src = dep->src;
        dest = dep->dest;
        if (dep_is_satisfied(dep)) {
            continue;
        }
        if (prog->stmts[src]->scc_id == scc_id && prog->stmts[src]->scc_id == prog->stmts[dest]->scc_id) {
            if (dep->cst == NULL) {
                compute_permutability_constraints_dep(dep, prog);
            }
            if(scc_dep_cst == NULL) {
                scc_dep_cst = pluto_constraints_alloc((prog->ddg->sccs[scc_id].size * dep->cst->nrows), dep->cst->ncols);
                scc_dep_cst->nrows = 0;
                scc_dep_cst->ncols = dep->cst->ncols;
            }
            pluto_constraints_add(scc_dep_cst, dep->cst);
        }
    }
    return scc_dep_cst;
}

/* This function itself is NOT thread-safe for the same PlutoProg */
PlutoConstraints *get_permutability_constraints(PlutoProg *prog)
{
    int i, inc, nstmts, nvar, npar, ndeps, total_cst_rows;
    PlutoConstraints *globcst;
    Dep **deps;

    nstmts = prog->nstmts;
    ndeps = prog->ndeps;
    deps = prog->deps;
    nvar = prog->nvar;
    npar = prog->npar;

    FILE *skipfp = fopen("skipdeps.txt", "r");
    int *skipdeps = malloc(ndeps*sizeof(int));
    bzero(skipdeps, ndeps*sizeof(int));

    /* For debugging (skip deps listed here) */
    if (skipfp) {
        int num;
        while (!feof(skipfp)) {
            fscanf(skipfp, "%d", &num);
            skipdeps[num-1] = 1;
            printf("\tskipping dep %d\n", num);
        }
    }

    total_cst_rows = 0;

    /* Compute the constraints and store them in dep->cst */
    for (i=0; i<ndeps; i++) {
        Dep *dep = deps[i];

        if (skipdeps[i]) continue;

        if (options->rar == 0 && IS_RAR(dep->type)) {
            continue;
        }

        if (dep->cst == NULL) {
            /* First time, compute the constraints */
            compute_permutability_constraints_dep(dep, prog);

            IF_DEBUG(fprintf(stdout, "\tFor dep %d; num_constraints: %d\n",
                        i+1, dep->cst->nrows));
            total_cst_rows += dep->cst->nrows;
            // IF_MORE_DEBUG(fprintf(stdout, "Constraints for dep %d\n", i+1));
            // IF_MORE_DEBUG(pluto_constraints_pretty_print(stdout, dep->cst));
        }
    }

//    if (!prog->globcst) {
        prog->globcst = pluto_constraints_alloc(total_cst_rows, CST_WIDTH);
//    }

    globcst = prog->globcst;

    globcst->ncols = CST_WIDTH;
    globcst->nrows = 0;

    /* Add constraints to globcst */
    for (i = 0, inc = 0; i < ndeps; i++) {
        Dep *dep = deps[i];

        if (skipdeps[i]) continue;

		/* print_polylib_visual_sets("BB_cst", dep->bounding_cst); */

        if (options->rar == 0 && IS_RAR(dep->type)) continue;

        /* Note that dependences would be marked satisfied (in
         * pluto_auto_transform) only after all possible independent solutions
         * are found at a depth
         */
        if (dep_is_satisfied(dep)) {
			continue;
        }

        /* Subsequent calls can just use the old ones */
        pluto_constraints_add(globcst, dep->cst);
        /* print_polylib_visual_sets("global", dep->cst); */

        IF_DEBUG(fprintf(stdout, "\tAfter dep %d; num_constraints: %d\n", i+1,
                    globcst->nrows));
        /* This is for optimization as opposed to for correctness. We will
         * simplify constraints only if it crosses the threshold: at the time
         * it crosses the threshold or at 1000 increments thereon. Simplifying
         * each time slows down Pluto whenever there are few hundreds of
         * dependences. Not simplifying at all also leads to a slow down
         * because it leads to a large globcst and a number of constraits in
         * it are redundant */
        if (globcst->nrows >= CONSTRAINTS_SIMPLIFY_THRESHOLD + (3000*inc) &&
                globcst->nrows - dep->cst->nrows < 
                CONSTRAINTS_SIMPLIFY_THRESHOLD + (3000*inc)) {
            pluto_constraints_simplify(globcst);
            inc++;
            IF_DEBUG(fprintf(stdout,
                        "\tAfter dep %d; num_constraints_simplified: %d\n", i+1,
                        globcst->nrows));
        }
    }

    pluto_constraints_simplify(globcst);

    free(skipdeps);
    if (skipfp) fclose(skipfp);

    IF_DEBUG(fprintf(stdout, "\tAfter all dependences: num constraints: %d, num variables: %d\n",
                globcst->nrows, globcst->ncols - 1));
    // IF_DEBUG2(pluto_constraints_pretty_print(stdout, globcst));

    return globcst;
}

/* Builds 1-dimensional schedule constraints (sequential schedule) for a dependence */
PlutoConstraints *get_feautrier_schedule_constraints_dep(Dep *dep, PlutoProg *prog)
{
    PlutoConstraints *cst, *sched_valid_cst;
    int nstmts, nvar, npar, src_stmt, dest_stmt, j, k, r;
    int src_offset, dest_offset;
    PlutoMatrix *phi;
    Stmt **stmts;

    nvar = prog->nvar;
    npar = prog->npar;
    stmts = prog->stmts;
    nstmts = prog->nstmts;

    /* IMPORTANT: It's assumed that all statements are of dimensionality nvar */

    IF_DEBUG(printf("[pluto] get 1-d scheduling constraints: Dep %d\n", dep->id+1););

    dest_stmt = dep->dest;
    src_stmt = dep->src;

    PlutoConstraints *dpoly = pluto_constraints_dup(dep->dpolytope);

    if (src_stmt != dest_stmt) {
        phi = pluto_matrix_alloc(2*nvar+npar+1, 2*(nvar+1)+1);
        pluto_matrix_set(phi, 0);

        for (r=0; r<nvar; r++) {
            /* Source stmt */
            phi->val[r][r] = -1;
        }
        for (r=nvar; r<2*nvar; r++) {
            /* Dest stmt */
            phi->val[r][(nvar+1)+(r-nvar)] = 1;
        }
        /* No parametric shifts: all zero for 2*nvar to 2*nvar+npar */

        /* Translation coefficients */
        phi->val[2*nvar+npar][(nvar+1)+nvar] = 1;
        phi->val[2*nvar+npar][nvar] = -1;
        /* \phi(t) - \phi(s) - 1 >= 0: this is for the -1 */
        phi->val[2*nvar+npar][2*(nvar+1)] = -1;
    }else{
        phi = pluto_matrix_alloc(2*nvar+npar+1, (nvar+1)+1);
        pluto_matrix_set(phi, 0);

        for (r=0; r<nvar; r++) {
            /* Source stmt */
            phi->val[r][r] = -1;
        }
        for (r=nvar; r<2*nvar; r++) {
            /* Dest stmt */
            phi->val[r][r-nvar] = 1;
        }
        /* No parametric shifts: so all zero for 2*nvar to 2*nvar+npar-1 */

        /* Translation coefficients cancel out;
         * so nothing for 2*nvar+npar */

        /* \phi(t) - \phi(s) - 1 >= 0: this is for the -1 */
        phi->val[2*nvar+npar][nvar+1] = -1;
    }

    /* Apply Farkas lemma */
    sched_valid_cst = farkas_lemma_affine(dpoly, phi);
    // pluto_constraints_pretty_print(stdout, sched_valid_cst);
    
    pluto_matrix_free(phi);
    pluto_constraints_free(dpoly);

    /* Put scheduling constraints in global format */

    /* Everything initialized to zero during allocation */
    cst = pluto_constraints_alloc(sched_valid_cst->nrows, CST_WIDTH);
    cst->nrows = 0;
    cst->ncols = CST_WIDTH;

    src_offset = npar+1+src_stmt*(nvar+1);
    dest_offset = npar+1+dest_stmt*(nvar+1);

    /* Permutability constraints */
    if (!IS_RAR(dep->type)) {
        /* Permutability constraints only for non-RAR deps */
        for (k=0; k<sched_valid_cst->nrows; k++) {
            pluto_constraints_add_constraint(cst, sched_valid_cst->is_eq[k]);
            for (j=0; j<nvar+1; j++)  {
                cst->val[cst->nrows-1][src_offset+j] = sched_valid_cst->val[k][j];
                if (src_stmt != dest_stmt) {
                    cst->val[cst->nrows-1][dest_offset+j] = sched_valid_cst->val[k][nvar+1+j];
                }
            }
            /* constant part */
            if (src_stmt == dest_stmt) {
                cst->val[cst->nrows-1][cst->ncols-1] = sched_valid_cst->val[k][nvar+1];
            }else{
                cst->val[cst->nrows-1][cst->ncols-1] = sched_valid_cst->val[k][2*nvar+2];
            }
        }
    }

    /* Coefficients of those dimensions that were added for padding
     * are of no utility */
    for (k=0; k<nvar; k++)    {
        if (!stmts[src_stmt]->is_orig_loop[k]) {
            for (j=0; j < cst->nrows; j++)   {
                cst->val[j][src_offset+k] = 0;
            }
        }
        if (src_stmt != dest_offset && !stmts[dest_stmt]->is_orig_loop[k])  {
            for (j=0; j < cst->nrows; j++)   {
                cst->val[j][dest_offset+k] = 0;
            }
        }
    }

    pluto_constraints_free(sched_valid_cst);

    return cst;
}


/* 
 * 1-d affine schedule for a set of statements
 */
PlutoConstraints *get_feautrier_schedule_constraints(PlutoProg *prog, Stmt **stmts,
       int nstmts)
{
    int i, inc, nvar, npar, ndeps;
    PlutoConstraints *fcst, *fcst_d;
    Dep **deps;

    ndeps = prog->ndeps;
    deps = prog->deps;
    nvar = prog->nvar;
    npar = prog->npar;

    fcst = pluto_constraints_alloc(128, (npar+1+prog->nstmts*(nvar+1)+1));

    /* Compute the constraints and store them */
    for (i=0, inc = 0; i<ndeps; i++) {
        Dep *dep = deps[i];

        if (options->rar == 0 && IS_RAR(dep->type)) {
            continue;
        }

        if (!pluto_stmt_is_member_of(dep->src, stmts, nstmts)
                || !pluto_stmt_is_member_of(dep->dest, stmts, nstmts)) {
            continue;
        }

        fcst_d = get_feautrier_schedule_constraints_dep(dep, prog);

        IF_DEBUG(fprintf(stdout, "\tFor dep %d; num_constraints: %d\n",
                    i+1, fcst_d->nrows));
        IF_MORE_DEBUG(fprintf(stdout, "Constraints for dep %d\n", i+1));
        IF_MORE_DEBUG(pluto_constraints_pretty_print(stdout, fcst_d));

        pluto_constraints_add(fcst, fcst_d);
        pluto_constraints_free(fcst_d);

        if (fcst->nrows >= CONSTRAINTS_SIMPLIFY_THRESHOLD + (1000*inc) &&
                fcst->nrows - fcst_d->nrows < 
                CONSTRAINTS_SIMPLIFY_THRESHOLD + (1000*inc)) {
            pluto_constraints_simplify(fcst);
            IF_DEBUG(fprintf(stdout,
                        "\tAfter dep %d; num_constraints_simplified: %d\n", i+1,
                        fcst->nrows));
            if (fcst->nrows >= CONSTRAINTS_SIMPLIFY_THRESHOLD + (1000*inc)) {
                inc++;
            }
        }
    }
    pluto_constraints_simplify(fcst);

    IF_DEBUG(fprintf(stdout, "\tAfter all dependences: num constraints: %d, num variables: %d\n",
                fcst->nrows, fcst->ncols - 1));
    IF_DEBUG2(pluto_constraints_pretty_print(stdout, fcst));

    return fcst;
}


/*
<<<<<<< HEAD
 * Eliminates the last num_elim variables from farkas_cst -- these are the
 * farkas multipliers
 */
static void eliminate_farkas_multipliers(PlutoConstraints *farkas_cst, int num_elim)
{
    int i;
    int best_elim;

    if (options->moredebug) {
        printf("To start with: %d constraints, %d to be eliminated out of %d vars\n", 
                farkas_cst->nrows, num_elim, farkas_cst->ncols-1);
    }

    for (i=0; i<num_elim; i++)  {
        best_elim = pluto_constraints_best_elim_candidate(farkas_cst, num_elim-i);
        fourier_motzkin_eliminate(farkas_cst, best_elim);
        if (options->moredebug) {
            printf("After elimination of %d variable: %d constraints\n", 
                    num_elim-i, farkas_cst->nrows); 
        }
        // pluto_constraints_print(stdout, farkas_cst);
    }

}


/*
 * Returns linear independence constraints for a single array.
 *
 * In particular, if H contains the first rows of an affine transformation,
 * then return a constraint on the coefficients of the next row that
 * ensures that this next row is linearly independent of the first rows.
 * Furthermore, the constraint is constructed in such a way that it allows
 * for a solution when combined with the other constraints on the coefficients
 * (currcst), provided any such constraint can be constructed.
 *
 * We do this by computing a basis for the null space of H and returning
 * a constraint that enforces the sum of these linear expressions
 * over the coefficients to be strictly greater than zero.
 * In this sum, some of the linear expressions may be negated to ensure
 * that a solution exists.
 *
 * The return value is a list of constraints, the first *orthonum corresponding
 * to the linear expressions that form a basis of the null space
 * and the final constraint the actual linear independence constraint.
 *
 * If the null space is 0-dimensional, *orthonum will be zero and the return
 * value is NULL
 */

PlutoConstraints **get_array_ortho_constraints(Array *arr, const PlutoProg *prog,
        const PlutoConstraints *currcst, int *orthonum)
{
    int i, j, k, p, q;
    PlutoConstraints **orthcst;
    isl_ctx *ctx;
    isl_mat *h;
    isl_basic_set *isl_currcst;

    int nvar = prog->max_array_dim;
    int npar = prog->npar;
    int narrays = prog->narrays;

    if(arr->dim_orig < 2){
    	*orthonum = 0;
    	return NULL;
    }
    if (arr->num_hyperplanes_found >= arr->dim_orig) {
        *orthonum = 0;
        return NULL;
    }

    /* Get rid of the variables that don't appear in the domain of this
     * statement and also beta rows */
    p = arr->dim_orig;

    assert(arr->trans != NULL);

    q = arr->num_hyperplanes_found;

    ctx = isl_ctx_alloc();
    assert(ctx);

    h = isl_mat_alloc(ctx, q, p);

    p=0;
    for (i=0; i<arr->dim_orig; i++) {
		q=0;
		for (j=0; j<arr->trans->nrows; j++) {
			h = isl_mat_set_element_si(h, q, p, arr->trans->val[j][i]);
			q++;
        }
		p++;
    }

    h = isl_mat_right_kernel(h);

    PlutoMatrix *ortho = pluto_matrix_from_isl_mat(h);

    isl_mat_free(h);

    orthcst = (PlutoConstraints **) malloc((nvar+1)*sizeof(PlutoConstraints *));

    for (i=0; i<nvar+1; i++)  {
        orthcst[i] = pluto_constraints_alloc(1, currcst->ncols);
        orthcst[i]->ncols = currcst->ncols;
    }

    /* All non-negative orthant only */
    /* An optimized version where the constraints are added as
     * c_1 >= 0, c_2 >= 0, ..., c_n >= 0, c_1+c_2+..+c_n >= 1
     *
     * basically only look in the orthogonal space where everything is
     * non-negative
     *
     * All of these constraints are added later to
     * the global constraint matrix
     */

    /* Normalize ortho first */
    for (j=0; j<ortho->ncols; j++)    {
        if (ortho->val[0][j] == 0) continue;
        int colgcd = abs(ortho->val[0][j]);
        for (i=1; i<ortho->nrows; i++)    {
            if (ortho->val[i][j] == 0)  break;
            colgcd = gcd(colgcd,abs(ortho->val[i][j]));
        }
        if (i == ortho->nrows)   {
            if (colgcd > 1)    {
                for (k=0; k<ortho->nrows; k++)    {
                    ortho->val[k][j] /= colgcd;
                }
            }
        }
    }
    // printf("Ortho matrix\n");
    // pluto_matrix_print(stdout, ortho);

    isl_currcst = isl_basic_set_from_pluto_constraints(ctx, currcst);
    int start_arr = (npar +1)*(narrays + 1) + (prog->nvar + npar + 1) * prog->nstmts
    		+ arr->id * (prog->max_array_dim + npar + 1);

    assert(p == ortho->nrows);
    p=0;
    for (i=0; i<ortho->ncols; i++) {
        isl_basic_set *orthcst_i;

        j=0;
        for (q=0; q<arr->dim_orig; q++) {
			orthcst[p]->val[0][ start_arr+q] = ortho->val[j][i];
			j++;
        }
        orthcst[p]->nrows = 1;
        orthcst[p]->val[0][currcst->ncols-1] = -1;
        orthcst_i = isl_basic_set_from_pluto_constraints(ctx, orthcst[p]);
        orthcst[p]->val[0][currcst->ncols-1] = 0;

        orthcst_i = isl_basic_set_intersect(orthcst_i,
                isl_basic_set_copy(isl_currcst));
        if (isl_basic_set_fast_is_empty(orthcst_i)
                || isl_basic_set_is_empty(orthcst_i)) {
            pluto_constraints_negate_row(orthcst[p], 0);
        }
        isl_basic_set_free(orthcst_i);
        p++;
        /* assert(p<=nvar-1); */
    }

    // pluto_matrix_print(stdout, stmt->trans);

    if (p > 0)  {
        /* Sum of all of the above is the last constraint */
        for(j=0; j< currcst->ncols; j++)  {
            for (i=0; i<p; i++) {
                orthcst[p]->val[0][j] += orthcst[i]->val[0][j];
            }
        }
        orthcst[p]->nrows = 1;
        orthcst[p]->val[0][currcst->ncols-1] = -1;
        p++;
    }

    *orthonum = p;


    IF_DEBUG2(printf("Ortho constraints for %s; %d sets\n",arr->text, *orthonum));
    for (i=0; i<*orthonum; i++) {
        print_polylib_visual_sets(arr->text, orthcst[i]);
        //IF_DEBUG2(pluto_constraints_print(stdout, orthcst[i]));
    }

    /* Free the unnecessary ones */
    for (i=p; i<nvar+1; i++)    {
        pluto_constraints_free(orthcst[i]);
    }

    pluto_matrix_free(ortho);
    isl_basic_set_free(isl_currcst);
    isl_ctx_free(ctx);

    return orthcst;
}


/*
=======
>>>>>>> a266c3e1
 * Returns linear independence constraints for a single statement.
 *
 * In particular, if H contains the first rows of an affine transformation,
 * then return a constraint on the coefficients of the next row that
 * ensures that this next row is linearly independent of the first rows.
 * Furthermore, the constraint is constructed in such a way that it allows
 * for a solution when combined with the other constraints on the coefficients
 * (currcst), provided any such constraint can be constructed.
 *
 * We do this by computing a basis for the null space of H and returning
 * a constraint that enforces the sum of these linear expressions
 * over the coefficients to be strictly greater than zero.
 * In this sum, some of the linear expressions may be negated to ensure
 * that a solution exists.
 *
 * The return value is a list of constraints, the first *orthonum corresponding
 * to the linear expressions that form a basis of the null space
 * and the final constraint the actual linear independence constraint.
 *
 * If the null space is 0-dimensional, *orthonum will be zero and the return
 * value is NULL
 */
PlutoConstraints **get_stmt_ortho_constraints(Stmt *stmt, const PlutoProg *prog,
        const PlutoConstraints *currcst, int *orthonum)
{
    int i, j, k, p, q, nvar, npar, nstmts;
    PlutoConstraints **orthcst;
    HyperplaneProperties *hProps;
    isl_ctx *ctx;
    isl_mat *h;
    isl_basic_set *isl_currcst;
    PlutoOptions *options;

    options = prog->options;

    nvar = prog->nvar;
    npar = prog->npar;
    nstmts = prog->nstmts;
    hProps = prog->hProps;

    IF_DEBUG(printf("[pluto] get_stmt_ortho constraints S%d\n", stmt->id+1););

    /* Transformation has full column rank already */
    if (pluto_stmt_get_num_ind_hyps(stmt) >= stmt->dim_orig) {
        *orthonum = 0;
        return NULL;
    }

    /* Get rid of the variables that don't appear in the domain of this
     * statement and also beta rows */
    for (i = 0, p = 0; i < nvar; i++) {
        if (stmt->is_orig_loop[i]) {
            p++;
        }
    }

    assert(stmt->trans != NULL);

    for (j = 0, q = 0; j < stmt->trans->nrows; j++) {
        if (hProps[j].type != H_SCALAR) {
            q++;
        }
    }

    ctx = isl_ctx_alloc();
    assert(ctx);

    h = isl_mat_alloc(ctx, q, p);

    p=0; 
    q=0;
    for (i=0; i<nvar; i++) {
        if (stmt->is_orig_loop[i])    {
            q=0;
            for (j=0; j<stmt->trans->nrows; j++) {
                /* Skip rows of h that are zero */
                if (hProps[j].type != H_SCALAR)   {
                    h = isl_mat_set_element_si(h, q, p, stmt->trans->val[j][i]);
                    q++;
                }
            }
            p++;
        }
    }

    h = isl_mat_right_kernel(h);

    PlutoMatrix *ortho = pluto_matrix_from_isl_mat(h);

    isl_mat_free(h);

    orthcst = (PlutoConstraints **) malloc((nvar+1)*sizeof(PlutoConstraints *)); 

    for (i=0; i<nvar+1; i++)  {
        orthcst[i] = pluto_constraints_alloc(1, CST_WIDTH);
        orthcst[i]->ncols = CST_WIDTH;
    }

    /* All non-negative orthant only */
    /* An optimized version where the constraints are added as
     * c_1 >= 0, c_2 >= 0, ..., c_n >= 0, c_1+c_2+..+c_n >= 1
     *
     * basically look only in the orthogonal space where everything is
     * non-negative
     */

    /* Normalize ortho first */
    for (j=0; j<ortho->ncols; j++)    {
        if (ortho->val[0][j] == 0) continue;
        int colgcd = abs(ortho->val[0][j]);
        for (i=1; i<ortho->nrows; i++)    {
            if (ortho->val[i][j] == 0)  break;
            colgcd = gcd(colgcd,abs(ortho->val[i][j]));
        }
        if (i == ortho->nrows)   {
            if (colgcd > 1)    {
                for (k=0; k<ortho->nrows; k++)    {
                    ortho->val[k][j] /= colgcd;
                }
            }
        }
    }
    // printf("Ortho matrix\n");
    // pluto_matrix_print(stdout, ortho); 

    /* Fast linear independence check */
    if (options->flic)  isl_currcst = NULL;
    else isl_currcst = isl_basic_set_from_pluto_constraints(ctx, currcst);

    assert(p == ortho->nrows);
    p=0;
    for (i=0; i<ortho->ncols; i++) {
        isl_basic_set *orthcst_i;

        j=0;
        for (q=0; q<nvar; q++) {
            if (stmt->is_orig_loop[q])    {
                orthcst[p]->val[0][npar+1+(stmt->id)*(nvar+1)+q] = ortho->val[j][i];
                j++;
            }
        }
        orthcst[p]->nrows = 1;
        orthcst[p]->val[0][CST_WIDTH-1] = -1;
        if (!options->flic) {
            orthcst_i = isl_basic_set_from_pluto_constraints(ctx, orthcst[p]);
        }
        orthcst[p]->val[0][CST_WIDTH-1] = 0;

        if (!options->flic) {
            orthcst_i = isl_basic_set_intersect(orthcst_i,
                    isl_basic_set_copy(isl_currcst));
            if (isl_basic_set_plain_is_empty(orthcst_i)
                    || isl_basic_set_is_empty(orthcst_i)) {
                pluto_constraints_negate_row(orthcst[p], 0);
            }
            isl_basic_set_free(orthcst_i);
        }
        p++;
        /* assert(p<=nvar-1); */
    }

    if (p >= 1)  {
        /* Sum of all of the above is the last constraint */
        for(j=0; j<CST_WIDTH; j++)  {
            for (i=0; i<p; i++) {
                orthcst[p]->val[0][j] += orthcst[i]->val[0][j];
            }
        }
        orthcst[p]->nrows = 1;
        orthcst[p]->val[0][CST_WIDTH-1] = -1;
        p++;
    }

    *orthonum = p;

    IF_DEBUG2(printf("Ortho constraints for S%d; %d disjuncts\n",
                stmt->id+1, *orthonum-1));
    for (i=0; i<*orthonum; i++) {
        // print_polylib_visual_sets("li", orthcst[i]);
        IF_DEBUG2(pluto_constraints_compact_print(stdout, orthcst[i]));
    }

    /* Free the unnecessary ones */
    for (i=p; i<nvar+1; i++)    {
        pluto_constraints_free(orthcst[i]);
    }

    pluto_matrix_free(ortho);
    isl_basic_set_free(isl_currcst);
    isl_ctx_free(ctx);

    return orthcst;
}

/* PlutoConstraints to avoid trivial solutions (all zeros)
 *
 * hyp_search_mode = EAGER: If a statement's transformation is not full-ranked, 
 * a hyperplane, if found, will be a loop hyperplane.
 *                 = LAZY: at least one of the hyperplanes for non-full statements 
 *  should be a loop hyperplane as opposed to all 
 */
PlutoConstraints *get_non_trivial_sol_constraints(const PlutoProg *prog,
        bool hyp_search_mode)
{
    PlutoConstraints *nzcst;
    int i, j, stmt_offset, nvar, npar, nstmts;

    Stmt **stmts = prog->stmts;
    nstmts = prog->nstmts;
    nvar = prog->nvar;
    npar = prog->npar;

    nzcst = pluto_constraints_alloc(nstmts, CST_WIDTH);
    nzcst->ncols = CST_WIDTH;

    if (hyp_search_mode == EAGER) {
        for (i=0; i<nstmts; i++) {
            /* Don't add the constraint if enough solutions have been found */
            if (pluto_stmt_get_num_ind_hyps(stmts[i]) >= stmts[i]->dim_orig)   {
                IF_DEBUG2(fprintf(stdout, "non-zero cst: skipping stmt %d\n", i));
                continue;
            }
            stmt_offset = npar+1+i*(nvar+1);
            for (j=0; j<nvar; j++)  {
                if (stmts[i]->is_orig_loop[j] == 1) {
                    nzcst->val[nzcst->nrows][stmt_offset+j] = 1;
                }
            }
            nzcst->val[nzcst->nrows][CST_WIDTH-1] = -1;
            nzcst->nrows++;
        }
    }else{
        assert(hyp_search_mode == LAZY);
        for (i=0; i<nstmts; i++) {
            /* Don't add the constraint if enough solutions have been found */
            if (pluto_stmt_get_num_ind_hyps(stmts[i]) >= stmts[i]->dim_orig)   {
                IF_DEBUG2(fprintf(stdout, "non-zero cst: skipping stmt %d\n", i));
                continue;
            }
            stmt_offset = npar+1+i*(nvar+1);
            for (j=0; j<nvar; j++)  {
                if (stmts[i]->is_orig_loop[j] == 1) {
                    nzcst->val[0][stmt_offset+j] = 1;
                }
            }
            nzcst->val[0][CST_WIDTH-1] = -1;
        }
        nzcst->nrows = 1;
    }

    return nzcst;
}


/**
 * Bounds for Pluto ILP variables
 */
PlutoConstraints *get_coeff_bounding_constraints(const PlutoProg *prog)
{
    int i, npar, nstmts, nvar;
    PlutoConstraints *cst;

    npar = prog->npar;
    nstmts = prog->nstmts;
    nvar = prog->nvar;

    cst = pluto_constraints_alloc(1, CST_WIDTH);

    /* Lower bound for bounding coefficients (all non-negative) */
    for (i=0; i<npar+1; i++)  {
        pluto_constraints_add_lb(cst, i, 0);
    }
    /* Lower bound for transformation coefficients (all non-negative) */
    for (i=0; i<cst->ncols-npar-1-1; i++)  {
        IF_DEBUG2(printf("Adding lower bound %d for transformation coefficients\n", 0););
        pluto_constraints_add_lb(cst, npar+1+i, 0);
    }

    if (options->coeff_bound != -1) {
        for (i=0; i<cst->ncols-npar-1-1; i++)  {
            IF_DEBUG2(printf("Adding upper bound %d for transformation coefficients\n", options->coeff_bound););
            pluto_constraints_add_ub(cst, npar+1+i, options->coeff_bound);
        }
    }else{
        /* Add upper bounds for transformation coefficients */
        int ub = pluto_prog_get_largest_const_in_domains(prog);

        /* Putting too small an upper bound can prevent useful transformations;
         * also, note that an upper bound is added for all statements globally due
         * to the lack of an easy way to determine bounds for each coefficient to
         * prevent spurious transformations that involve shifts proportional to
         * loop bounds
         */
        if (ub >= 10)   {
            for (i=0; i<cst->ncols-npar-1-1; i++)  {
                IF_DEBUG2(printf("Adding upper bound %d for transformation coefficients\n", ub););
                pluto_constraints_add_ub(cst, npar+1+i, ub);
            }
        }
    }

    return cst;
}

/*
 * Check whether the dependence is satisfied at level 'level'
 * (works whether the dep is const or non-const, inter-stmt or
 * self edge
 */
bool dep_satisfaction_test(Dep *dep, PlutoProg *prog, int level)
{
    PlutoConstraints *cst;
    int j, src_dim, dest_dim, npar;
    bool is_empty;

    npar = prog->npar;

    Stmt *src_stmt = prog->stmts[dep->src];
    Stmt *dest_stmt = prog->stmts[dep->dest];

    src_dim = src_stmt->dim;
    dest_dim = dest_stmt->dim;

    assert(src_stmt->trans != NULL);
    assert(dest_stmt->trans != NULL);
    assert(level < src_stmt->trans->nrows);
    assert(level < dest_stmt->trans->nrows);

    cst = pluto_constraints_alloc(2*(1+dep->dpolytope->nrows), 
            src_dim+dest_dim+npar+1);

    /*
     * constraint format
     * \phi(src) - \phi (dest) >= 0
     * (reverse of satisfaction)
     */

    cst->is_eq[0] = 0;
    for (j=0; j<src_dim; j++)    {
        cst->val[0][j] = src_stmt->trans->val[level][j];
    }
    for (j=src_dim; j<src_dim+dest_dim; j++)    {
        cst->val[0][j] = -dest_stmt->trans->val[level][j-src_dim];
    }
    for (j=src_dim+dest_dim; j<src_dim+dest_dim+npar+1; j++)    {
        cst->val[0][j] = 
            src_stmt->trans->val[level][j-dest_dim] - dest_stmt->trans->val[level][j-src_dim];
    }

    cst->nrows = 1;

    pluto_constraints_add(cst, dep->dpolytope);

    /* if no solution exists, the dependence is satisfied, i.e., no points
     * satisfy \phi(src) - \phi(dest) <= 0 */
    is_empty = pluto_constraints_is_empty(cst);
    pluto_constraints_free(cst);

    return is_empty;
}


/*
 * Remove dependence instances from 'dep' that have been satisified at 'level'
 *
 * A dependence instance is satisfied if \phi(t) - \phi(s) >= 1; hence, those
 * <s,t> with \phi(t) - \phi(s) <= 0 are the unsatisfied ones. In fact, there
 * will be a violation if \phi(t) - \phi(s) <= -1
 *
 * Retval: true if at least one dependence instance was satisfied
 */
static int pluto_dep_remove_satisfied_instances(Dep *dep, PlutoProg *prog, int level)
{
    PlutoConstraints *cst;
    int j, src, dest, src_dim, dest_dim, retval;

    int npar = prog->npar;

    Stmt **stmts = prog->stmts;

    src = dep->src;
    dest = dep->dest;

    src_dim = prog->stmts[src]->dim;
    dest_dim = prog->stmts[dest]->dim;

    assert(level < stmts[src]->trans->nrows);
    assert(level < stmts[dest]->trans->nrows);

    cst = pluto_constraints_alloc(1+dep->dpolytope->nrows, src_dim+dest_dim+npar+1);

    /*
     * constraint format 
     * \phi(dest) - \phi (src) <= 0
     */

    cst->is_eq[0] = 0;
    for (j=0; j<src_dim; j++)    {
        cst->val[0][j] = stmts[src]->trans->val[level][j];
    }
    for (j=src_dim; j<src_dim+dest_dim; j++)    {
        cst->val[0][j] = -stmts[dest]->trans->val[level][j-src_dim];
    }
    for (j=src_dim+dest_dim; j<src_dim+dest_dim+npar; j++)    {
        cst->val[0][j] = 
            stmts[src]->trans->val[level][j-dest_dim] - stmts[dest]->trans->val[level][j-src_dim];
    }
    j=src_dim+dest_dim+npar;
    cst->val[0][j] = 
        stmts[src]->trans->val[level][j-dest_dim] - stmts[dest]->trans->val[level][j-src_dim];

    cst->nrows = 1;

    pluto_constraints_intersect_isl(dep->depsat_poly, cst);

    retval = !pluto_constraints_is_empty(cst);

    pluto_constraints_free(cst);

    return retval;
}



/* 
 * A precise dep satisfaction computation 
 *
 * Returns: number of dependences satisfied
 */
int pluto_compute_dep_satisfaction_precise(PlutoProg *prog)
{
    int i, num_satisfied;

    IF_DEBUG(printf("[pluto] computing_dep_satisfaction_precise\n"););

    for (i=0; i<prog->ndeps; i++) {
        prog->deps[i]->satisfied = false;
        prog->deps[i]->satisfaction_level = -1;
    }

    num_satisfied = 0;

    /* Piplib is not thread-safe (use multiple threads only with --islsolve) */
    /* #pragma omp parallel for if (options->islsolve) */
    for (i=0; i<prog->ndeps; i++) {
        int level;
        Dep *dep = prog->deps[i];

        if (dep->depsat_poly != NULL)   {
            pluto_constraints_free(dep->depsat_poly);
        }
        dep->depsat_poly = pluto_constraints_dup(dep->dpolytope);

        if (dep->satvec != NULL) free(dep->satvec);
        dep->satvec = (int *) malloc(prog->num_hyperplanes*sizeof(int));

        dep->satisfaction_level = -1;

        for (level=0; level<prog->num_hyperplanes; level++) {
            dep->satvec[level] = pluto_dep_satisfies_instance(dep, prog, level);
            pluto_dep_remove_satisfied_instances(dep, prog, level);
            if (dep->satvec[level]) {
                dep->satisfaction_level = PLMAX(dep->satisfaction_level, level);
            }
            if (pluto_constraints_is_empty(dep->depsat_poly)) {
                dep->satisfied = true;
                IF_MORE_DEBUG(printf("\tdep %d satisfied\n", dep->id+1););
                if (!IS_RAR(dep->type)) num_satisfied++;
                break;
            }
        }
        if (level == prog->num_hyperplanes && !IS_RAR(dep->type)) {
            /* Dep has not been satisfied fully */
        }
        level++;
        for (;level<prog->num_hyperplanes; level++) {
            dep->satvec[level] = 0;
        }
    }
    // pluto_print_dep_directions(prog);
    IF_DEBUG(printf("\t %d (out of %d) dep(s) satisfied\n", 
                num_satisfied, prog->ndeps););
    return num_satisfied;
}


/* Retval: true if some iterations are satisfied */
static int pluto_dep_satisfies_instance(const Dep *dep, const PlutoProg *prog, int level)
{
    PlutoConstraints *cst;
    int j, src, dest, src_dim, dest_dim, retval;

    int npar = prog->npar;

    Stmt **stmts = prog->stmts;

    src = dep->src;
    dest = dep->dest;

    src_dim = prog->stmts[src]->dim;
    dest_dim = prog->stmts[dest]->dim;

    assert(level < stmts[src]->trans->nrows);
    assert(level < stmts[dest]->trans->nrows);

    cst = pluto_constraints_alloc(1+dep->dpolytope->nrows, src_dim+dest_dim+npar+1);

    /*
     * constraint format
     * \phi(dest) - \phi (src) >= 1
     */

    cst->is_eq[0] = 0;
    for (j=0; j<src_dim; j++)    {
        cst->val[0][j] = -stmts[src]->trans->val[level][j];
    }
    for (j=src_dim; j<src_dim+dest_dim; j++)    {
        cst->val[0][j] = stmts[dest]->trans->val[level][j-src_dim];
    }
    for (j=src_dim+dest_dim; j<src_dim+dest_dim+npar; j++)    {
        cst->val[0][j] =
            -stmts[src]->trans->val[level][j-dest_dim] + stmts[dest]->trans->val[level][j-src_dim];
    }
    j=src_dim+dest_dim+npar;
    cst->val[0][j] =
        -stmts[src]->trans->val[level][j-dest_dim] + stmts[dest]->trans->val[level][j-src_dim]-1;

    cst->nrows = 1;

    pluto_constraints_intersect_isl(cst, dep->depsat_poly);
    // pluto_constraints_print(stdout, cst);

    retval = !pluto_constraints_is_empty(cst);

    pluto_constraints_free(cst);

    return retval;
}


/* Direction vector component at level 'level'
 */
DepDir get_dep_direction(const Dep *dep, const PlutoProg *prog, int level)
{
    PlutoConstraints *cst;
    int j, src, dest;

    int npar = prog->npar;
    Stmt **stmts = prog->stmts;

    src = dep->src;
    dest = dep->dest;

    Stmt *src_stmt = stmts[dep->src];
    Stmt *dest_stmt = stmts[dep->dest];

    int src_dim = src_stmt->dim;
    int dest_dim = dest_stmt->dim;

    assert(level < stmts[src]->trans->nrows);
    assert(level < stmts[dest]->trans->nrows);

    cst = pluto_constraints_alloc(2 * (2 + dep->dpolytope->nrows),
            (src_dim + dest_dim) + npar + 1);

    /*
     * Check for zero
     *
     * To test \phi (dest) - \phi(src) = 0, we try
     *
     * \phi(dest) - \phi(src) >= 1
     */
    cst->is_eq[0] = 0;
    for (j = 0; j < src_dim; j++) {
        cst->val[0][j] = -stmts[src]->trans->val[level][j];
    }
    for (j = src_dim; j < src_dim + dest_dim; j++) {
        cst->val[0][j] = stmts[dest]->trans->val[level][j - src_dim];
    }
    for (j = src_dim + dest_dim; j < src_dim + dest_dim + npar; j++) {
        cst->val[0][j] = -stmts[src]->trans->val[level][j - dest_dim] +
            stmts[dest]->trans->val[level][j - src_dim];
    }
    cst->val[0][src_dim + dest_dim + npar] =
        -stmts[src]->trans->val[level][src_dim + npar] +
        stmts[dest]->trans->val[level][dest_dim + npar] - 1;
    cst->nrows = 1;

    pluto_constraints_add(cst, dep->dpolytope);

    bool is_empty = pluto_constraints_is_empty(cst);

    if (is_empty) {
        for (j = 0; j < src_dim; j++) {
            cst->val[0][j] = stmts[src]->trans->val[level][j];
        }
        for (j = src_dim; j < src_dim + dest_dim; j++) {
            cst->val[0][j] = -stmts[dest]->trans->val[level][j - src_dim];
        }
        for (j = src_dim + dest_dim; j < src_dim + dest_dim + npar; j++) {
            cst->val[0][j] = stmts[src]->trans->val[level][j - dest_dim] 
                - stmts[dest]->trans->val[level][j - src_dim];
        }
        cst->val[0][src_dim + dest_dim + npar] =
            stmts[src]->trans->val[level][src_dim + npar] 
            - stmts[dest]->trans->val[level][dest_dim + npar] - 1;
        cst->nrows = 1;

        pluto_constraints_add(cst, dep->dpolytope);

        is_empty = pluto_constraints_is_empty(cst);

        /* If no solution exists, all points satisfy \phi (dest) - \phi (src) = 0 */
        if (is_empty) {
            pluto_constraints_free(cst);
            return DEP_ZERO;
        }
    }

    /*
     * Check for PLUS
     * Constraint format
     * \phi(dest) - \phi (src) <= -1
     * (reverse of plus)
     */

    for (j = 0; j < src_dim; j++) {
        cst->val[0][j] = stmts[src]->trans->val[level][j];
    }
    for (j = src_dim; j < src_dim + dest_dim; j++) {
        cst->val[0][j] = -stmts[dest]->trans->val[level][j - src_dim];
    }
    for (j = src_dim + dest_dim; j < src_dim + dest_dim + npar; j++) {
        cst->val[0][j] = stmts[src]->trans->val[level][j - dest_dim] 
            - stmts[dest]->trans->val[level][j - src_dim];
    }
    cst->val[0][src_dim + dest_dim + npar] =
        stmts[src]->trans->val[level][src_dim + npar] -
        stmts[dest]->trans->val[level][dest_dim + npar] - 1;

    cst->nrows = 1;

    pluto_constraints_add(cst, dep->dpolytope);

    is_empty = pluto_constraints_is_empty(cst);

    if (is_empty) {
        pluto_constraints_free(cst);
        return DEP_PLUS;
    }

    /*
     * Check for MINUS
     *
     * Constraint format
     * \phi(dest) - \phi (src) >= 1
     * reverse of minus, we alraedy know that it's not zero
     */

    for (j = 0; j < src_dim; j++) {
        cst->val[0][j] = -stmts[src]->trans->val[level][j];
    }
    for (j = src_dim; j < src_dim + dest_dim; j++) {
        cst->val[0][j] = stmts[dest]->trans->val[level][j - src_dim];
    }
    for (j = src_dim + dest_dim; j < src_dim + dest_dim + npar; j++) {
        cst->val[0][j] = -stmts[src]->trans->val[level][j - dest_dim] 
            + stmts[dest]->trans->val[level][j - src_dim];
    }
    cst->val[0][src_dim + dest_dim + npar] =
        -stmts[src]->trans->val[level][src_dim + npar] +
        stmts[dest]->trans->val[level][dest_dim + npar] - 1;
    cst->nrows = 1;

    pluto_constraints_add(cst, dep->dpolytope);

    is_empty = pluto_constraints_is_empty(cst);
    pluto_constraints_free(cst);

    if (is_empty) {
        return DEP_MINUS;
    }

    /* Neither ZERO, nor PLUS, nor MINUS, has to be STAR */
    return DEP_STAR;
}

<<<<<<< HEAD
PlutoConstraints* get_access_constraints(PlutoAccess *access, int mod_pos,
		Stmt *stmt, PlutoProg *prog){

	int i=0, j=0;
	int stmt_cst_width = prog->nvar + prog->npar + 1;
	int arr_cst_width = prog->max_array_dim + prog->npar + 1;
	int num_farkas_mul = stmt->domain->nrows+1;
	int curr_row =0;
	int start_stmt = -1, start_arr = -1, start_farkas_mul = -1;

	PlutoMatrix *mat = access->mat;

	int cst_nrows = mat->ncols + 1 + num_farkas_mul;
	int cst_ncols = (prog->npar + 1)  + stmt_cst_width + arr_cst_width + num_farkas_mul + 1;
	PlutoConstraints *cst = pluto_constraints_alloc(cst_nrows, cst_ncols);

	cst->nrows = cst_nrows;
	cst->ncols = cst_ncols;

	assert(mat->ncols <= prog->nvar + prog->npar + 1);

	start_stmt = (prog->npar + 1);
	start_arr = start_stmt + stmt_cst_width;
	start_farkas_mul = start_arr + arr_cst_width;

	int actual_nvar = mat->ncols - prog->npar -1;

	assert(mat->ncols == stmt->domain->ncols);

	for(i=0;i<mat->ncols ;i++){

		//Comp hyplerplane coeff c1, c2, c3...
		cst->val[curr_row][start_stmt + i] = -1*mod_pos;

		//set data hyperplane coeff according to access function a1, a2, a3....
		for(j=0;j<mat->nrows; j++){
			cst->val[curr_row][start_arr + j] = mat->val[j][i] * mod_pos;
		}

		//for program parameters and const we should set bounding func coeff u1, u2, u3 ... & w
		//also set the data hyperplane coeff a_n, .. a_0
		if(i >= actual_nvar) {
			cst->val[curr_row][i-actual_nvar] = 1;
			cst->val[curr_row][start_arr+i] = 1 * mod_pos;
		}

		//Set fakas coeff according to iteration doamin
		for(j=0;j<stmt->domain->nrows;j++){
			cst->val[curr_row][start_farkas_mul + j] = -stmt->domain->val[j][i];
		}

		//set the lamba_0 coeff if it is for const
		if(i==actual_nvar + prog->npar)
			cst->val[curr_row][start_farkas_mul+stmt->domain->nrows] = -1;

		curr_row++;
	}

	//all above constraints are equalities so add negative constraints also
	for(j=0;j<cst->ncols -1;j++){
		cst->val[curr_row][j] = 0;
		for(i=0;i<mat->ncols;i++){
			cst->val[curr_row][j] -= cst->val[i][j];
		}
	}
	curr_row++;

	//farkas multiplier should be non-negative
	for(i=0;i<num_farkas_mul; i++){
		cst->val[curr_row][start_farkas_mul + i] = 1;
		curr_row++;
	}

//	print_polylib_visual_sets("cst", cst);
//	print_polylib_visual_sets("cst", prog->stmts[0]->domain);

	eliminate_farkas_multipliers(cst, num_farkas_mul);
	print_polylib_visual_sets("cst_after_fme", cst);

	return cst;
}

void pluto_constraints_selctive_copy(PlutoConstraints *from, PlutoConstraints *to, int ncols,
		int from_start, int to_start){

	assert(from->nrows == to->nrows);
	assert(from->ncols >= from_start + ncols);
	assert(to->ncols >= to_start + ncols);


	int i, j;
	for(i=0; i<from->nrows;i++){
		for(j=0;j<ncols;j++){
			to->val[i][j+to_start] = from->val[i][j+from_start];
		}
	}

}

PlutoConstraints* pluto_dist_add_constraints_array_access(PlutoAccess *access,
		Stmt *stmt, PlutoProg *prog){

	//get constraints w(N) - C + A = Farkas
	PlutoConstraints *cst_pos = get_access_constraints(access, 1, stmt, prog);
	//get constraints w(N) + C - A = Farkas
	PlutoConstraints *cst_neg = get_access_constraints(access, -1, stmt, prog);

	pluto_constraints_add(cst_pos,cst_neg);

	pluto_constraints_free(cst_neg);

	int k =0;
	int start_arr = -1, start_stmt = -1, start_bound_coeff = -1;

	int stmt_cst_width = prog->nvar + prog->npar + 1;
	int arr_cst_width = prog->max_array_dim + prog->npar + 1;


	int cst_ncols =  (prog->npar + 1) * (prog->narrays + 1) + prog->nstmts* stmt_cst_width + prog->narrays * arr_cst_width+1;
	PlutoConstraints *cst = pluto_constraints_alloc(cst_pos->nrows, cst_ncols);
	cst->nrows = cst_pos->nrows;
	cst->ncols = cst_ncols;


	start_stmt = (prog->npar + 1) * (prog->narrays + 1) + stmt->id *stmt_cst_width;


	//Search the find the array id
	for(k = 0; k<prog->narrays; k++){
		if(!strcmp(prog->arrays[k]->text, access->name)){
			start_arr =  (prog->npar + 1) * (prog->narrays + 1) + prog->nstmts * stmt_cst_width + prog->arrays[k]->id * arr_cst_width;
			start_bound_coeff = (prog->npar + 1) * (1 + prog->arrays[k]->id);
			break;
		}
	}
	assert(start_arr != -1);

	//copy constraints into global cst format
	pluto_constraints_selctive_copy(cst_pos, cst, prog->npar + 1, 0, start_bound_coeff);
	pluto_constraints_selctive_copy(cst_pos, cst, stmt_cst_width, prog->npar + 1, start_stmt);
	pluto_constraints_selctive_copy(cst_pos, cst, arr_cst_width, prog->npar + 1 + prog->nvar + prog->npar + 1, start_arr);

	return cst;
}

=======
/* The routine is used to populate the csr matrices for scaling rational 
 * solutions of pluto-lp. These matrices are used to construct constraints for scaling MIP */
void populate_scaling_csr_matrices_for_pluto_program(int ***index, double ***val, int nrows, PlutoProg *prog)
{
    int i, j, num_ccs, num_rows, stmt_offset, nstmts, cc_id;
    Stmt **stmts;

    nstmts = prog->nstmts;
    stmts = prog->stmts;

    ddg_compute_cc(prog);
    num_ccs = prog->ddg->num_ccs;

    *val = (double**)malloc(sizeof(double*)*nrows);
    *index = (int**)malloc(sizeof(int*)*nrows);
    for (i=0; i<nrows; i++) {
        (*val)[i] = (double*) malloc (sizeof(double) * 3);
        (*index)[i] = (int*) malloc (sizeof(int) * 3);
    }

    num_rows = 0;
    stmt_offset = 0;
    for (i=0; i<nstmts; i++) {
        cc_id = stmts[i]->cc_id;
        for (j=0; j<stmts[i]->dim_orig+1; j++) {
            (*index)[num_rows][0] = 0;
            (*val)[num_rows][0] = 0.0f;

            (*index)[num_rows][1] = cc_id+1; 
            /* val[num_row][i] will be set once the mip solution is found */

            (*index)[num_rows][2] = num_ccs+stmt_offset+j+1;
            (*val)[num_rows][2] = -1.0;
            num_rows ++;
        }
        stmt_offset += stmts[i]->dim_orig+1;
    }

    /* This is a safety check.  Can be removed after testing the implementation */
    assert (nrows == num_rows);
}
>>>>>>> a266c3e1
<|MERGE_RESOLUTION|>--- conflicted
+++ resolved
@@ -596,7 +596,6 @@
 
 
 /*
-<<<<<<< HEAD
  * Eliminates the last num_elim variables from farkas_cst -- these are the
  * farkas multipliers
  */
@@ -802,8 +801,6 @@
 
 
 /*
-=======
->>>>>>> a266c3e1
  * Returns linear independence constraints for a single statement.
  *
  * In particular, if H contains the first rows of an affine transformation,
@@ -1491,7 +1488,6 @@
     return DEP_STAR;
 }
 
-<<<<<<< HEAD
 PlutoConstraints* get_access_constraints(PlutoAccess *access, int mod_pos,
 		Stmt *stmt, PlutoProg *prog){
 
@@ -1637,7 +1633,7 @@
 	return cst;
 }
 
-=======
+
 /* The routine is used to populate the csr matrices for scaling rational 
  * solutions of pluto-lp. These matrices are used to construct constraints for scaling MIP */
 void populate_scaling_csr_matrices_for_pluto_program(int ***index, double ***val, int nrows, PlutoProg *prog)
@@ -1678,5 +1674,4 @@
 
     /* This is a safety check.  Can be removed after testing the implementation */
     assert (nrows == num_rows);
-}
->>>>>>> a266c3e1
+}
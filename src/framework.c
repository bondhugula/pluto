--- conflicted
+++ resolved
@@ -946,10 +946,6 @@
 }
 
 /* Direction vector component at level 'level'
-<<<<<<< HEAD
- * TODO: assumes no parametric shifts
-=======
->>>>>>> 06c77845
  */
 DepDir get_dep_direction(const Dep *dep, const PlutoProg *prog, int level)
 {
@@ -1073,19 +1069,11 @@
     }
     for (j = src_dim; j < src_dim + dest_dim; j++) {
         cst->val[0][j] = stmts[dest]->trans->val[level][j - src_dim];
-<<<<<<< HEAD
     }
     for (j = src_dim + dest_dim; j < src_dim + dest_dim + npar; j++) {
         cst->val[0][j] = -stmts[src]->trans->val[level][j - dest_dim] 
             + stmts[dest]->trans->val[level][j - src_dim];
     }
-=======
-    }
-    for (j = src_dim + dest_dim; j < src_dim + dest_dim + npar; j++) {
-        cst->val[0][j] = -stmts[src]->trans->val[level][j - dest_dim] 
-            + stmts[dest]->trans->val[level][j - src_dim];
-    }
->>>>>>> 06c77845
     cst->val[0][src_dim + dest_dim + npar] =
         -stmts[src]->trans->val[level][src_dim + npar] +
         stmts[dest]->trans->val[level][dest_dim + npar] - 1;

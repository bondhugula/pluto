--- conflicted
+++ resolved
@@ -168,15 +168,10 @@
     IF_DEBUG(printf("\tLooking for loop\n"););
     IF_DEBUG(pluto_loop_print(ploops[i]););
 
-<<<<<<< HEAD
     if (options->distmem) {
       int num_dist_dims = 0;
       int dist_dims[max_depth];
       get_dist_dims(prog, ploops[i], dist_dims, &num_dist_dims);
-=======
-    ClastFilter filter = {iter, stmtids, (int)ploops[i]->nstmts, subset};
-    clast_filter(root, filter, &loops, (int *)&nloops, &stmts, (int *)&nstmts);
->>>>>>> 8955f028
 
       for (int d = 0; d < num_dist_dims; d++) {
         int dim = dist_dims[d] + 1;
@@ -386,7 +381,6 @@
       ClastFilter filter3 = { iter, stmtids, nstmtids, subset };
       clast_filter(root, filter3, &loops, &nloops, &stmts, &nstmts);
       for (j = 0; j < nloops; j++) {
-<<<<<<< HEAD
         if (options->timereport) {
           loops[j]->time_var_name = strdup("t_unpack");
         }
@@ -422,17 +416,6 @@
               sprintf(private_vars + strlen(private_vars), ",t%d%s", depth,
                       suffix);
             }
-=======
-        loops[j]->parallel = CLAST_PARALLEL_NOT;
-        char *private_vars = (char *)malloc(512);
-        strcpy(private_vars, "lbv,ubv");
-        if (options->parallel) {
-          IF_DEBUG(printf("Marking %s parallel\n", loops[j]->iterator););
-          loops[j]->parallel = CLAST_PARALLEL_OMP;
-          int depth = ploops[i]->depth + 1;
-          for (depth++; depth <= max_depth; depth++) {
-            sprintf(private_vars + strlen(private_vars), ",t%d", depth);
->>>>>>> 8955f028
           }
           loops[j]->private_vars = strdup(private_vars);
           free(private_vars);
@@ -594,22 +577,13 @@
     IF_DEBUG(printf("[pluto_mark_vector] marking loop vectorizable\n"););
     IF_DEBUG(pluto_loop_print(ploops[i]););
     char iter[13];
-<<<<<<< HEAD
     sprintf(iter, "t%d%s", ploops[i]->depth + 1, suffix);
-    int *stmtids = malloc(ploops[i]->nstmts * sizeof(int));
-=======
-    sprintf(iter, "t%d", ploops[i]->depth + 1);
     int *stmtids = (int *)malloc(ploops[i]->nstmts * sizeof(int));
->>>>>>> 8955f028
     for (j = 0; j < ploops[i]->nstmts; j++) {
       stmtids[j] = ploops[i]->stmts[j]->id + 1;
     }
 
-<<<<<<< HEAD
-    ClastFilter filter = { iter, stmtids, ploops[i]->nstmts, subset };
-=======
     ClastFilter filter = {iter, stmtids, (int)ploops[i]->nstmts, subset};
->>>>>>> 8955f028
     clast_filter(root, filter, &loops, (int *)&nloops, &stmts, (int *)&nstmts);
 
     /* There should be at least one */

--- conflicted
+++ resolved
@@ -23,11 +23,8 @@
 #include <stdio.h>
 
 #include "isl/mat.h"
-<<<<<<< HEAD
 #include "isl/aff.h"
-=======
 #include "gmp.h"
->>>>>>> 4134e4bd
 
 #define PLMAX(a,b) ((a>=b)?(a):(b))
 #define PLMIN(a,b) ((a<=b)?(a):(b))

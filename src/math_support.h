--- conflicted
+++ resolved
@@ -24,16 +24,7 @@
 #include <stdio.h>
 #include <stdint.h>
 
-<<<<<<< HEAD
-#include "isl/aff.h"
-#include "isl/mat.h"
-
-#include "gmp.h"
-
-#include "pluto/libpluto.h"
-=======
 #include "pluto/matrix.h"
->>>>>>> c87e3623
 
 #define PLMAX(a, b) ((a >= b) ? (a) : (b))
 #define PLMIN(a, b) ((a <= b) ? (a) : (b))
@@ -55,11 +46,7 @@
 PlutoMatrix *pluto_matrix_inverse(PlutoMatrix *mat);
 PlutoMatrix *pluto_matrix_product(const PlutoMatrix *mat1,
                                   const PlutoMatrix *mat2);
-<<<<<<< HEAD
-int pluto_matrix_get_rank(const PlutoMatrix *mat);
-=======
 unsigned pluto_matrix_get_rank(const PlutoMatrix *mat);
->>>>>>> c87e3623
 
 void pluto_matrix_add_row(PlutoMatrix *mat, int pos);
 void pluto_matrix_add_col(PlutoMatrix *mat, int pos);
@@ -94,14 +81,6 @@
 int pluto_vector_is_normal(PlutoMatrix *mat1, int r1, PlutoMatrix *mat2,
                            int r2);
 
-<<<<<<< HEAD
-PlutoMatrix *pluto_matrix_from_isl_mat(__isl_keep isl_mat *mat);
-int isl_aff_to_pluto_func(__isl_take isl_set *set, __isl_take isl_aff *aff,
-                          void *user);
-
-long long isl_val_get_num_ll(__isl_keep isl_val *v);
-=======
->>>>>>> c87e3623
 void mpz_set_sll(mpz_t n, long long sll);
 
 #if defined(__cplusplus)

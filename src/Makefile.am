# Pluto
#
# Copyright (C) Uday Bondhugula 2007
#

SUBDIRS = 

MAINTAINERCLEANFILES = Makefile.in


if EXTERNAL_ISL
# ISL_INCLUDE, ISL_LIBADD were already defined
else
ISL_INCLUDE += -I$(top_srcdir)/isl/include
ISL_LIBADD += $(top_srcdir)/isl/libisl.la
endif

bin_PROGRAMS = pluto

<<<<<<< HEAD
pluto_SOURCES = constraints.c constraints_polylib.c constraints_isl.c math_support.c ddg.c transforms.c pluto.c distmem.c post_transform.c polyloop.c halcyon.c framework.c pluto_codegen_if.c main.c constraints.h math_support.h pluto.h program.c program.h tile.c unit_tests.c ast_transform.h ast_transform.c opencl.c
pluto_CPPFLAGS = -O3 -funroll-loops -fopenmp \
=======
pluto_SOURCES = constraints.c constraints_polylib.c constraints_isl.c math_support.c ddg.c transforms.c pluto.c post_transform.c framework.c pluto_codegen_if.c polyloop.c ast_transform.c iss.c main.c constraints.h math_support.h pluto.h program.c program.h tile.c unit_tests.c

if PLUTO_DEBUG
OPT_FLAGS = 
DEBUG_FLAGS = -g
else
OPT_FLAGS = -O3 -funroll-loops -fopenmp
endif

pluto_CPPFLAGS = $(OPT_FLAGS) $(DEBUG_FLAGS) -funroll-loops -fopenmp \
>>>>>>> a095f147
   -DSCOPLIB_INT_T_IS_LONGLONG -DCLOOG_INT_GMP \
   -I../include \
   -I../piplib/include \
   -I../clan/include \
   $(ISL_INCLUDE) \
   -I../cloog-isl/include \
   -I../openscop/include \
   -I../candl/include \
   -I../polylib/include

pluto_LDFLAGS = -static -fopenmp
pluto_LDADD =  \
   ../piplib/libpiplib64.la \
   ../openscop/libosl.la \
   ../clan/libclan.la \
   ../cloog-isl/libcloog-isl.la \
   $(ISL_LIBADD) \
   ../polylib/libpolylib64.la \
   ../candl/libcandl.la \
   -lm

lib_LTLIBRARIES = libpluto.la

# libpluto doesn't use polylib-based functions
libpluto_la_SOURCES = constraints.c constraints_isl.c math_support.c ddg.c transforms.c pluto.c post_transform.c framework.c polyloop.c iss.c libpluto.c constraints.h math_support.h pluto.h program.c program.h tile.c
libpluto_la_CPPFLAGS = $(OPT_FLAGS) $(DEBUG_FLAGS) \
   -DSCOPLIB_INT_T_IS_LONGLONG -DCLOOG_INT_GMP \
   -I../include \
   -I../piplib/include \
   -I../clan/include \
   -I../openscop/include \
   -I../candl/include \
   -I../cloog-isl/include \
   $(ISL_INCLUDE)

# libpluto doesn't use polylib
libpluto_la_LIBADD = \
   ../piplib/libpiplib64.la \
   ../openscop/libosl.la \
   ../clan/libclan.la \
   ../candl/libcandl.la \
   $(ISL_LIBADD) \
   -lm -lgomp<|MERGE_RESOLUTION|>--- conflicted
+++ resolved
@@ -17,11 +17,7 @@
 
 bin_PROGRAMS = pluto
 
-<<<<<<< HEAD
-pluto_SOURCES = constraints.c constraints_polylib.c constraints_isl.c math_support.c ddg.c transforms.c pluto.c distmem.c post_transform.c polyloop.c halcyon.c framework.c pluto_codegen_if.c main.c constraints.h math_support.h pluto.h program.c program.h tile.c unit_tests.c ast_transform.h ast_transform.c opencl.c
-pluto_CPPFLAGS = -O3 -funroll-loops -fopenmp \
-=======
-pluto_SOURCES = constraints.c constraints_polylib.c constraints_isl.c math_support.c ddg.c transforms.c pluto.c post_transform.c framework.c pluto_codegen_if.c polyloop.c ast_transform.c iss.c main.c constraints.h math_support.h pluto.h program.c program.h tile.c unit_tests.c
+pluto_SOURCES = constraints.c constraints_polylib.c constraints_isl.c math_support.c ddg.c transforms.c pluto.c distmem.c halcyon.c post_transform.c framework.c pluto_codegen_if.c polyloop.c ast_transform.c iss.c main.c constraints.h math_support.h pluto.h program.c program.h tile.c unit_tests.c
 
 if PLUTO_DEBUG
 OPT_FLAGS = 
@@ -31,7 +27,6 @@
 endif
 
 pluto_CPPFLAGS = $(OPT_FLAGS) $(DEBUG_FLAGS) -funroll-loops -fopenmp \
->>>>>>> a095f147
    -DSCOPLIB_INT_T_IS_LONGLONG -DCLOOG_INT_GMP \
    -I../include \
    -I../piplib/include \

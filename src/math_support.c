--- conflicted
+++ resolved
@@ -27,13 +27,6 @@
 
 #include "constraints.h"
 #include "math_support.h"
-<<<<<<< HEAD
-
-#include "isl/deprecated/int.h"
-#include "isl/val.h"
-#include "isl/val_gmp.h"
-=======
->>>>>>> c87e3623
 
 /*
  * Allocated; not initialized
@@ -49,21 +42,13 @@
 
   mat = (PlutoMatrix *)malloc(sizeof(PlutoMatrix));
 
-<<<<<<< HEAD
-  mat->val = (int64 **)malloc(PLMAX(alloc_nrows, 1) * sizeof(int64 *));
-=======
   mat->val = (int64_t **)malloc(PLMAX(alloc_nrows, 1) * sizeof(int64_t *));
->>>>>>> c87e3623
 
   mat->alloc_nrows = PLMAX(alloc_nrows, 1);
   mat->alloc_ncols = PLMAX(alloc_ncols, 1);
 
   for (i = 0; i < mat->alloc_nrows; i++) {
-<<<<<<< HEAD
-    mat->val[i] = (int64 *)malloc(mat->alloc_ncols * sizeof(int64));
-=======
     mat->val[i] = (int64_t *)malloc(mat->alloc_ncols * sizeof(int64_t));
->>>>>>> c87e3623
   }
 
   mat->nrows = alloc_nrows;
@@ -120,22 +105,14 @@
   int alloc_nrows = PLMAX(nrows, mat->alloc_nrows);
   int alloc_ncols = PLMAX(ncols, mat->alloc_ncols);
 
-<<<<<<< HEAD
-  mat->val = (int64 **)realloc(mat->val, alloc_nrows * sizeof(int64 *));
-=======
   mat->val = (int64_t **)realloc(mat->val, alloc_nrows * sizeof(int64_t *));
->>>>>>> c87e3623
 
   for (i = mat->alloc_nrows; i < alloc_nrows; i++) {
     mat->val[i] = NULL;
   }
 
   for (i = 0; i < alloc_nrows; i++) {
-<<<<<<< HEAD
-    mat->val[i] = (int64 *)realloc(mat->val[i], alloc_ncols * sizeof(int64));
-=======
     mat->val[i] = (int64_t *)realloc(mat->val[i], alloc_ncols * sizeof(int64_t));
->>>>>>> c87e3623
   }
 
   mat->alloc_nrows = alloc_nrows;
@@ -333,11 +310,7 @@
 
   for (i = 0; i < mat->nrows; i++)
     for (j = 0; j < mat->ncols; j++)
-<<<<<<< HEAD
-      fscanf(fp, "%lld", &mat->val[i][j]);
-=======
       fscanf(fp, "%ld", &mat->val[i][j]);
->>>>>>> c87e3623
 }
 
 PlutoMatrix *pluto_matrix_input(FILE *fp) {
@@ -348,11 +321,7 @@
 
   for (i = 0; i < mat->nrows; i++)
     for (j = 0; j < mat->ncols; j++)
-<<<<<<< HEAD
-      fscanf(fp, "%lld", &mat->val[i][j]);
-=======
       fscanf(fp, "%ld", &mat->val[i][j]);
->>>>>>> c87e3623
 
   return mat;
 }
@@ -364,11 +333,7 @@
 
   for (i = 0; i < mat->nrows; i++) {
     for (j = 0; j < mat->ncols; j++) {
-<<<<<<< HEAD
-      fprintf(fp, "%s%lld ", mat->val[i][j] >= 0 ? " " : "", mat->val[i][j]);
-=======
       fprintf(fp, "%s%ld ", mat->val[i][j] >= 0 ? " " : "", mat->val[i][j]);
->>>>>>> c87e3623
     }
     fprintf(fp, "\n");
   }
@@ -404,13 +369,6 @@
   int r, r2, c;
   int factor1, factor2;
 
-<<<<<<< HEAD
-  // printf("Before gaussian eliminate\n");
-  // pluto_matrix_print(stdout, mat);
-  // printf("eliminate: %d\n", pos);
-
-=======
->>>>>>> c87e3623
   for (r = 0; r < mat->nrows; r++) {
     if (mat->val[r][pos] != 0) {
       for (r2 = 0; r2 < mat->nrows; r2++) {
@@ -422,12 +380,6 @@
           factor2 = lcm(llabs(mat->val[r][pos]), llabs(mat->val[r2][pos])) /
                     mat->val[r][pos];
           for (c = 0; c < mat->ncols; c++) {
-<<<<<<< HEAD
-            // printf("%d %d\n", mat->val[r2][pos], mat->val[r][pos]);
-            // printf("%d\n", factor1);
-            // printf("%d\n", factor2);
-=======
->>>>>>> c87e3623
             mat->val[r2][c] =
                 mat->val[r2][c] * factor1 - mat->val[r][c] * factor2;
           }
@@ -437,11 +389,6 @@
       break;
     }
   }
-<<<<<<< HEAD
-  // printf("After gaussian eliminate\n");
-  // pluto_matrix_print(stdout, mat);
-=======
->>>>>>> c87e3623
 
   pluto_matrix_remove_col(mat, pos);
 }
@@ -456,22 +403,14 @@
   }
 }
 
-<<<<<<< HEAD
-inline int64 lcm(int64 a, int64 b) {
-=======
 int64_t lcm(int64_t a, int64_t b) {
->>>>>>> c87e3623
   if (a * b == 0)
     return 0;
   return (a * b) / gcd(a, b);
 }
 
 /* Assuming both args are not zero */
-<<<<<<< HEAD
-inline int64 gcd(int64 a, int64 b) {
-=======
 int64_t gcd(int64_t a, int64_t b) {
->>>>>>> c87e3623
   a = llabs(a);
   b = llabs(b);
 
@@ -485,11 +424,7 @@
   return ((a > b) ? gcd(a % b, b) : gcd(a, b % a));
 }
 
-<<<<<<< HEAD
-int64 *min_lexical(int64 *a, int64 *b, int64 num) {
-=======
 int64_t *min_lexical(int64_t *a, int64_t *b, int64_t num) {
->>>>>>> c87e3623
   int i;
 
   for (i = 0; i < num; i++) {
@@ -505,11 +440,7 @@
 
 /* Free returned string with free */
 char *concat(const char *prefix, const char *suffix) {
-<<<<<<< HEAD
-  char *concat = malloc(strlen(prefix) + strlen(suffix) + 1);
-=======
   char *concat = (char *)malloc(strlen(prefix) + strlen(suffix) + 1);
->>>>>>> c87e3623
   sprintf(concat, "%s%s", prefix, suffix);
   return concat;
 }
@@ -519,15 +450,9 @@
   assert(mat1->ncols == mat2->nrows);
 
   int i, j, k;
-<<<<<<< HEAD
 
   PlutoMatrix *mat3 = pluto_matrix_alloc(mat1->nrows, mat2->ncols);
 
-=======
-
-  PlutoMatrix *mat3 = pluto_matrix_alloc(mat1->nrows, mat2->ncols);
-
->>>>>>> c87e3623
   for (i = 0; i < mat1->nrows; i++) {
     for (j = 0; j < mat2->ncols; j++) {
       mat3->val[i][j] = 0;
@@ -545,10 +470,6 @@
 
   r = 0;
   for (i = 0; i < PLMIN(mat->ncols, mat->nrows); i++) {
-<<<<<<< HEAD
-    // pluto_matrix_print(stdout, sched);
-=======
->>>>>>> c87e3623
     if (mat->val[r][i] == 0) {
       for (k = r + 1; k < mat->nrows; k++) {
         if (mat->val[k][i] != 0)
@@ -577,19 +498,6 @@
 }
 
 /* Rank of the matrix */
-<<<<<<< HEAD
-int pluto_matrix_get_rank(const PlutoMatrix *mat) {
-  int i, j, null, rank;
-
-  PlutoMatrix *re = pluto_matrix_to_row_echelon(pluto_matrix_dup(mat));
-
-  // pluto_matrix_print(stdout, re);
-
-  null = 0;
-  for (i = 0; i < re->nrows; i++) {
-    int sum = 0;
-    for (j = 0; j < re->ncols; j++) {
-=======
 unsigned pluto_matrix_get_rank(const PlutoMatrix *mat) {
   unsigned rank;
 
@@ -599,7 +507,6 @@
   for (unsigned i = 0; i < re->nrows; i++) {
     int sum = 0;
     for (unsigned j = 0; j < re->ncols; j++) {
->>>>>>> c87e3623
       sum += llabs(re->val[i][j]);
     }
     if (sum == 0)
@@ -611,11 +518,7 @@
 }
 
 void pluto_matrix_swap_rows(PlutoMatrix *mat, int r1, int r2) {
-<<<<<<< HEAD
-  int64 tmp;
-=======
   int64_t tmp;
->>>>>>> c87e3623
   int j;
 
   for (j = 0; j < mat->ncols; j++) {
@@ -634,30 +537,6 @@
   }
 }
 
-<<<<<<< HEAD
-/*
- * Construct a PlutoMatrix with the same content as the given isl_mat.
- */
-PlutoMatrix *pluto_matrix_from_isl_mat(__isl_keep isl_mat *mat) {
-  int i, j;
-  int rows, cols;
-  PlutoMatrix *pluto;
-
-  rows = isl_mat_rows(mat);
-  cols = isl_mat_cols(mat);
-  pluto = pluto_matrix_alloc(rows, cols);
-
-  for (i = 0; i < rows; ++i)
-    for (j = 0; j < cols; ++j) {
-      isl_val *v = isl_mat_get_element_val(mat, i, j);
-      pluto->val[i][j] = isl_val_get_num_si(v);
-      isl_val_free(v);
-    }
-
-  return pluto;
-}
-=======
->>>>>>> c87e3623
 
 /*
  * Pretty prints a one-dimensional affine function
@@ -665,13 +544,8 @@
  * func should have ndims+1 elements (affine function)
  * vars: names of the ndims variables; if NULL, x0, x1, ... are used
  */
-<<<<<<< HEAD
-void pluto_affine_function_print(FILE *fp, int64 *func, int ndims,
-                                 char **vars) {
-=======
 void pluto_affine_function_print(FILE *fp, int64_t *func, int ndims,
                                  const char **vars) {
->>>>>>> c87e3623
   char *var[ndims];
   int j;
 
@@ -679,11 +553,7 @@
     if (vars && vars[j]) {
       var[j] = strdup(vars[j]);
     } else {
-<<<<<<< HEAD
-      var[j] = malloc(5);
-=======
       var[j] = (char *)malloc(5);
->>>>>>> c87e3623
       sprintf(var[j], "x%d", j + 1);
     }
   }
@@ -698,15 +568,9 @@
       fprintf(fp, "-%s", var[j]);
     } else if (func[j] != 0) {
       if (func[j] > 0) {
-<<<<<<< HEAD
-        fprintf(fp, "%s%lld%s", first ? "+" : "", func[j], var[j]);
-      } else {
-        fprintf(fp, "%lld%s", func[j], var[j]);
-=======
         fprintf(fp, "%s%ld%s", first ? "+" : "", func[j], var[j]);
       } else {
         fprintf(fp, "%ld%s", func[j], var[j]);
->>>>>>> c87e3623
       }
     }
     if (func[j] != 0)
@@ -716,15 +580,9 @@
   if (func[ndims] >= 1) {
     if (first)
       fprintf(fp, "+");
-<<<<<<< HEAD
-    fprintf(fp, "%lld", func[ndims]);
-  } else if (func[ndims] <= -1) {
-    fprintf(fp, "%lld", func[ndims]);
-=======
     fprintf(fp, "%ld", func[ndims]);
   } else if (func[ndims] <= -1) {
     fprintf(fp, "%ld", func[ndims]);
->>>>>>> c87e3623
   } else {
     /* 0 */
     if (!first)
@@ -737,32 +595,20 @@
 }
 
 /* Returned string should be freed with malloc */
-<<<<<<< HEAD
-char *pluto_affine_function_sprint(int64 *func, int ndims, char **vars) {
-=======
 char *pluto_affine_function_sprint(int64_t *func, int ndims, const char **vars) {
->>>>>>> c87e3623
   char *var[ndims], *out;
   int j, n;
 
   /* max 5 chars for var, 3 for coefficient + 1 if ndims is 0 + 1 null char */
   n = 9 * ndims + 1 + 1;
-<<<<<<< HEAD
-  out = malloc(n);
-=======
   out = (char *)malloc(n);
->>>>>>> c87e3623
   *out = '\0';
 
   for (j = 0; j < ndims; j++) {
     if (vars && vars[j]) {
       var[j] = strdup(vars[j]);
     } else {
-<<<<<<< HEAD
-      var[j] = malloc(5);
-=======
       var[j] = (char *)malloc(5);
->>>>>>> c87e3623
       sprintf(var[j], "x%d", j + 1);
     }
   }
@@ -777,17 +623,10 @@
       snprintf(out + strlen(out), 6, "-%s", var[j]);
     } else if (func[j] != 0) {
       if (func[j] >= 1) {
-<<<<<<< HEAD
-        snprintf(out + strlen(out), 9, "%s%lld%s", first ? "+" : "", func[j],
-                 var[j]);
-      } else {
-        snprintf(out + strlen(out), 8, "%lld%s", func[j], var[j]);
-=======
         snprintf(out + strlen(out), n - strlen(out), "%s%ld%s",
                  first ? "+" : "", func[j], var[j]);
       } else {
         snprintf(out + strlen(out), n - strlen(out), "%ld%s", func[j], var[j]);
->>>>>>> c87e3623
       }
     }
     if (func[j] != 0)
@@ -797,15 +636,9 @@
   if (func[ndims] >= 1) {
     if (first)
       strcat(out, "+");
-<<<<<<< HEAD
-    snprintf(out + strlen(out), 3, "%lld", func[ndims]);
-  } else if (func[ndims] <= -1) {
-    snprintf(out + strlen(out), 3, "%lld", func[ndims]);
-=======
     snprintf(out + strlen(out), 3, "%ld", func[ndims]);
   } else if (func[ndims] <= -1) {
     snprintf(out + strlen(out), 3, "%ld", func[ndims]);
->>>>>>> c87e3623
   } else {
     /* 0 */
     if (!first)
@@ -819,58 +652,6 @@
   return out;
 }
 
-<<<<<<< HEAD
-/*
- * Convert an isl affine expression to Pluto function
- */
-int isl_aff_to_pluto_func(__isl_take isl_set *set, __isl_take isl_aff *aff,
-                          void *user) {
-  int i, j, npar;
-
-  npar = isl_aff_dim(aff, isl_dim_param);
-
-  PlutoMatrix **mat_p = (PlutoMatrix **)user;
-  if (*mat_p != NULL)
-    pluto_matrix_free(*mat_p);
-  *mat_p = pluto_matrix_alloc(1, isl_aff_dim(aff, isl_dim_in) + npar + 1);
-  PlutoMatrix *mat = *mat_p;
-
-  if (isl_aff_dim(aff, isl_dim_div) >= 1) {
-    isl_aff *div = isl_aff_get_div(aff, 0);
-    isl_val *v = isl_aff_get_denominator_val(div);
-    isl_aff_free(div);
-    if (!isl_val_is_one(v)) {
-      pluto_matrix_zero_row(mat, 0);
-      isl_val_free(v);
-      isl_set_free(set);
-      isl_aff_free(aff);
-      return 0;
-    }
-    isl_val_free(v);
-  }
-
-  for (i = 0; i < isl_aff_dim(aff, isl_dim_in); i++) {
-    isl_val *v = isl_aff_get_coefficient_val(aff, isl_dim_in, i);
-    mat->val[0][i] = isl_val_get_num_si(v);
-    isl_val_free(v);
-  }
-  for (j = 0; j < npar; i++, j++) {
-    isl_val *v = isl_aff_get_coefficient_val(aff, isl_dim_param, j);
-    mat->val[0][i] = isl_val_get_num_si(v);
-    isl_val_free(v);
-  }
-  isl_val *v = isl_aff_get_constant_val(aff);
-  mat->val[0][i] = isl_val_get_num_si(v);
-  isl_val_free(v);
-  // pluto_matrix_print(stdout, mat);
-
-  isl_set_free(set);
-  isl_aff_free(aff);
-
-  return 0;
-}
-=======
->>>>>>> c87e3623
 
 /*
  * Is row r1 of mat1 parallel to row r2 of mat2
@@ -938,83 +719,4 @@
   mpz_mul_2exp(n, n, 32);
   /* n += (unsigned int)ull */
   mpz_add_ui(n, n, (unsigned int)ull);
-<<<<<<< HEAD
-}
-
-/* Does the mpz value fit in a long long? */
-static int mpz_fits_ll(mpz_t z) {
-  int sign;
-
-  mpz_t tmp;
-  mpz_init(tmp);
-  /* tmp = (upper bits of r) */
-  if (mpz_sgn(z) > 0) {
-    mpz_tdiv_q_2exp(tmp, z, 63);
-  } else {
-    mpz_add_ui(tmp, z, 1);
-    mpz_tdiv_q_2exp(tmp, tmp, 63);
-  }
-  sign = mpz_sgn(tmp);
-  mpz_clear(tmp);
-  return sign == 0;
-}
-
-/* Extract the numerator of a rational value "v" as a long long int.
- *
- * If "v" is not a rational value, then the result is undefined.
- */
-long long isl_val_get_num_ll(__isl_keep isl_val *v) {
-  unsigned lo, hi;
-  mpz_t z, tmp;
-  int sign;
-  long long result;
-
-  mpz_init(tmp);
-  // isl_val_get_num_gmp(v, tmp);
-  // gmp_printf("isl_int: %Zd\n", tmp );
-  // gmp_printf("isl_int hex: %Zx\n", tmp);
-
-  if (!v)
-    return 0;
-  if (!isl_val_is_rat(v))
-    isl_die(isl_val_get_ctx(v), isl_error_invalid, "expecting rational value",
-            return 0);
-
-  mpz_init(z);
-  isl_val_get_num_gmp(v, z);
-
-  if (!mpz_fits_ll(z)) {
-    // gmp_printf("isl_int: %Zd\n", z);
-    // gmp_printf("isl_int hex: %Zx\n", z);
-    printf("[pluto_math_support] numerator too large; returning "
-           "largest/smallest signed 64-bit number\n");
-    sign = mpz_sgn(z);
-    mpz_clear(z);
-
-    /* 2^63-1 is the largest positive signed number for 64-bit */
-    /* -2^63 is the largest negative signed number for 64-bit */
-    return sign ? (long long)((1ULL << 63) - 1) : (long long)((1ULL << 63));
-  }
-
-  /* tmp = (lower 64 bits of r) */
-  mpz_mod_2exp(tmp, z, 64);
-  mpz_clear(z);
-
-  /* lo = tmp & 0xffffffff */
-  lo = mpz_get_ui(tmp);
-
-  /* tmp >>= 32 */
-  mpz_div_2exp(tmp, tmp, 32);
-
-  /* hi = tmp & 0xffffffff */
-  hi = mpz_get_ui(tmp);
-
-  mpz_clear(tmp);
-  result = (long long)((((unsigned long long)hi) << 32) + lo);
-
-  // printf("result: %lld\n", result);
-
-  return result;
-=======
->>>>>>> c87e3623
 }
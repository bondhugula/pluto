/*
 * PLUTO: An automatic parallelizer and locality optimizer
 * 
 * Copyright (C) 2007-2012 Uday Bondhugula
 *
 * This file is part of Pluto.
 *
 * Pluto is free software; you can redistribute it and/or modify
 * it under the terms of the GNU General Public License as published by
 * the Free Software Foundation; either version 3 of the License, or
 * (at your option) any later version.

 * This program is distributed in the hope that it will be useful,
 * but WITHOUT ANY WARRANTY; without even the implied warranty of
 * MERCHANTABILITY or FITNESS FOR A PARTICULAR PURPOSE.  See the
 * GNU General Public License for more details.
 *
 * A copy of the GNU General Public Licence can be found in the file
 * `LICENSE' in the top-level directory of this distribution. 
 *
 */
#include <stdio.h>
#include <stdlib.h>
#include <math.h>
#include <assert.h>
#include <string.h>

#include "math_support.h"
#include "constraints.h"

/*
 * Allocated; not initialized
 *
 * nrows and ncols initialized to allocated number of rows and cols
 */
PlutoMatrix *pluto_matrix_alloc(int alloc_nrows, int alloc_ncols)
{
    int i;
    PlutoMatrix *mat;

    assert(alloc_nrows >= 0);
    assert(alloc_ncols >= 0);

    mat = (PlutoMatrix *) malloc(sizeof(PlutoMatrix));

    mat->val = (int64 **) malloc(PLMAX(alloc_nrows,1)*sizeof(int64 *));

    mat->alloc_nrows = PLMAX(alloc_nrows,1);
    mat->alloc_ncols = PLMAX(alloc_ncols,1);

    for (i=0; i<mat->alloc_nrows; i++) {
        mat->val[i] = (int64 *) malloc(mat->alloc_ncols*sizeof(int64));
    }

    mat->nrows = alloc_nrows;
    mat->ncols = alloc_ncols;

    return mat;
}

void pluto_matrix_free(PlutoMatrix *mat)
{
    int i;

    if (mat) {
        for (i=0; i<mat->alloc_nrows; i++) {
            free(mat->val[i]);
        }

        free(mat->val);
        free(mat);
    }
}


/* Remove column <pos> from the matrix: pos starts from 0 */
void pluto_matrix_remove_col(PlutoMatrix *mat, int pos)
{
    int i, j;

    assert(pos <= mat->ncols-1);

    for (j=pos; j<mat->ncols-1; j++) {
        for (i=0; i<mat->nrows; i++) {
            mat->val[i][j] = mat->val[i][j+1];
        }
    }
    mat->ncols--;
}

/* Remove row <pos> from the matrix: pos starts from 0 */
void pluto_matrix_remove_row(PlutoMatrix *mat, int pos)
{
    int i, j;

    assert(pos <= mat->nrows-1);

    for (i=pos; i<mat->nrows-1; i++) {
        for (j=0; j<mat->ncols; j++) {
            mat->val[i][j] = mat->val[i+1][j];
        }
    }
    mat->nrows--;
}


/* Non-destructive resize */
void pluto_matrix_resize(PlutoMatrix *mat, int nrows, int ncols)
{
    int i;

    int alloc_nrows = PLMAX(nrows,mat->alloc_nrows);
    int alloc_ncols = PLMAX(ncols,mat->alloc_ncols);

    mat->val = (int64 **) realloc(mat->val, alloc_nrows*sizeof(int64 *));

    for (i=mat->alloc_nrows; i<alloc_nrows; i++)    {
        mat->val[i] = NULL;
    }

    for (i=0; i<alloc_nrows; i++) {
        mat->val[i] = (int64 *) realloc(mat->val[i], alloc_ncols*sizeof(int64));
    }

    mat->alloc_nrows = alloc_nrows;
    mat->alloc_ncols = alloc_ncols;

    mat->nrows = nrows;
    mat->ncols = ncols;
}


/* Add column to the matrix at <pos>: pos starts from 0;
 * New column is initialized to zero */
void pluto_matrix_add_col(PlutoMatrix *mat, int pos)
{
    int i, j;

    assert(pos >= 0 && pos <= mat->ncols);

    if (mat->ncols == mat->alloc_ncols)  {
        pluto_matrix_resize(mat, mat->nrows, mat->ncols+1);
    }else{
        mat->ncols++;
    }

    for (j=mat->ncols-2; j>=pos; j--) {
        for (i=0; i<mat->nrows; i++) {
            mat->val[i][j+1] = mat->val[i][j];
        }
    }

    /* Initialize to zero */
    for (i=0; i<mat->nrows; i++) {
        mat->val[i][pos] = 0;
    }
}

/* Negate entire row; pos is 0-indexed */
void pluto_matrix_negate_row(PlutoMatrix *mat, int pos)
{
    int j;

    for (j=0; j<mat->ncols; j++)    {
        mat->val[pos][j] = -mat->val[pos][j];
    }
}

void pluto_matrix_negate(PlutoMatrix *mat)
{
    int r;
    for (r=0; r<mat->nrows; r++)    {
        pluto_matrix_negate_row(mat, r);
    }
}

/* Add rows of mat2 to mat1 */
void pluto_matrix_add(PlutoMatrix *mat1, const PlutoMatrix *mat2)
{
    int i, j;

    assert(mat1->ncols == mat2->ncols);

    pluto_matrix_resize(mat1, mat1->nrows+mat2->nrows, mat1->ncols);

    for (i=mat1->nrows-mat2->nrows; i<mat1->nrows; i++) {
        for (j=0; j<mat1->ncols; j++)   {
            mat1->val[i][j] = mat2->val[i-(mat1->nrows-mat2->nrows)][j];
        }
    }
}


/* Add row to the matrix at <pos>: pos starts from 0; row is
 * initialized to zero */
void pluto_matrix_add_row(PlutoMatrix *mat, int pos)
{
    int i, j;

    assert(mat != NULL);
    assert(pos <= mat->nrows);

    if (mat->nrows == mat->alloc_nrows)   {
        pluto_matrix_resize(mat, mat->nrows+1, mat->ncols);
    }else{
        mat->nrows++;
    }

    for (i=mat->nrows-2; i>=pos; i--) {
        for (j=0; j<mat->ncols; j++) {
            mat->val[i+1][j] = mat->val[i][j];
        }
    }

    for (j=0; j<mat->ncols; j++) {
        mat->val[pos][j] = 0;
    }

}

void pluto_matrix_interchange_rows(PlutoMatrix *mat, int r1, int r2)
{
    int tmp, j;

    for (j=0; j<mat->ncols; j++) {
        tmp = mat->val[r1][j];
        mat->val[r1][j] = mat->val[r2][j];
        mat->val[r2][j] = tmp;
    }
}


void pluto_matrix_interchange_cols(PlutoMatrix *mat, int c1, int c2)
{
    int tmp, i;

    for (i=0; i<mat->nrows; i++) {
        tmp = mat->val[i][c1];
        mat->val[i][c1] = mat->val[i][c2];
        mat->val[i][c2] = tmp;
    }
}

/* Move column from position c1 to c2 */
void pluto_matrix_move_col(PlutoMatrix *mat, int c1, int c2)
{
    int j;

    if (c1 < c2) {
        for (j=c1; j<c2; j++) {
            pluto_matrix_interchange_cols(mat, j, j+1);
        }
    }else{
        for (j=c1; j>c2; j--) {
            pluto_matrix_interchange_cols(mat, j, j-1);
        }
    }
}



/* Return a duplicate of src */
PlutoMatrix *pluto_matrix_dup(const PlutoMatrix *src)
{
    int i, j;

    assert(src != NULL);

    PlutoMatrix *dup = pluto_matrix_alloc(src->alloc_nrows, src->alloc_ncols);

    for (i=0; i<src->nrows; i++)    {
        for (j=0; j<src->ncols; j++)    {
            dup->val[i][j] = src->val[i][j];
        }
    }

    dup->nrows = src->nrows;
    dup->ncols = src->ncols;

    return dup;
}

/* Initialize matrix with val */
void pluto_matrix_set(PlutoMatrix *mat, int val)
{
    int i, j;

    for (i=0; i<mat->nrows; i++)    {
        for (j=0; j<mat->ncols; j++)    {
            mat->val[i][j] = val;
        }
    }
}

/* Return an identity matrix of size: size x size */
PlutoMatrix *pluto_matrix_identity(int size)
{
    int i;

    PlutoMatrix *mat = pluto_matrix_alloc(size, size);
    pluto_matrix_set(mat, 0);

    for (i=0; i<size; i++)  {
        mat->val[i][i] = 1;
    }

    return mat;
}


/* Zero out a row */
void pluto_matrix_zero_row(PlutoMatrix *mat, int pos)
{
    int j;

    assert(pos >= 0 && pos <= mat->nrows-1);

    for (j=0; j<mat->ncols; j++)    {
        mat->val[pos][j] = 0;
    }
}

/* Zero out a column */
void pluto_matrix_zero_col(PlutoMatrix *mat, int pos)
{
    int i;

    assert(pos >= 0 && pos <= mat->ncols-1);

    for (i=0; i<mat->nrows; i++)    {
        mat->val[i][pos] = 0;
    }
}


void pluto_matrix_read(FILE *fp, const PlutoMatrix *mat)
{
    int i, j;

    for (i=0; i<mat->nrows; i++)
        for (j=0; j<mat->ncols; j++)
            fscanf(fp, "%lld", &mat->val[i][j]);
}

PlutoMatrix *pluto_matrix_input(FILE *fp)
{
    int i, j, nrows, ncols;
    fscanf(fp, "%d %d", &nrows, &ncols);

    PlutoMatrix *mat = pluto_matrix_alloc(nrows, ncols);

    for (i=0; i<mat->nrows; i++)
        for (j=0; j<mat->ncols; j++)
            fscanf(fp, "%lld", &mat->val[i][j]);

    return mat;
}




void pluto_matrix_print(FILE *fp, const PlutoMatrix *mat)
{
    int i, j;

    fprintf(fp, "%d %d\n", mat->nrows, mat->ncols);

    for (i=0; i<mat->nrows; i++) {
        for (j=0; j<mat->ncols; j++) {
            fprintf(fp, "%s%lld ", mat->val[i][j]>=0? " ":"", mat->val[i][j]);
        }
        fprintf(fp, "\n");
    }
    // fprintf(fp, "\n");
}


/* Normalize row by its gcd */
void pluto_matrix_normalize_row(PlutoMatrix *mat, int pos)
{
    int i, j, k;

    /* Normalize mat first */
    for (i=0; i<mat->nrows; i++)    {
        if (mat->val[i][0] == 0) continue;
        int rowgcd = llabs(mat->val[i][0]);
        for (j=1; j<mat->ncols; j++)    {
            if (mat->val[i][j] == 0)  break;
            rowgcd = gcd(rowgcd,llabs(mat->val[i][j]));
        }
        if (i == mat->nrows) {
            if (rowgcd > 1) {
                for (k=0; k<mat->ncols; k++)    {
                    mat->val[i][k] /= rowgcd;
                }
            }
        }
    }
}


/* pos: 0-indexed */
void gaussian_eliminate_var(PlutoMatrix *mat, int pos)
{
    int r, r2, c;
    int factor1, factor2;

    // printf("Before gaussian eliminate\n");
    // pluto_matrix_print(stdout, mat);
    // printf("eliminate: %d\n", pos);

    for (r=0; r<mat->nrows; r++)    {
        if (mat->val[r][pos] != 0)  {
            for (r2=0; r2<mat->nrows; r2++) {
                if (r2 == r) continue;
                if (mat->val[r2][pos] != 0) {
                    factor1 = lcm(llabs(mat->val[r][pos]),llabs(mat->val[r2][pos]))/mat->val[r2][pos];
                    factor2 = lcm(llabs(mat->val[r][pos]),llabs(mat->val[r2][pos]))/mat->val[r][pos];
                    for (c=0; c<mat->ncols; c++) {
                        // printf("%d %d\n", mat->val[r2][pos], mat->val[r][pos]);
                        // printf("%d\n", factor1);
                        // printf("%d\n", factor2);
                        mat->val[r2][c] = mat->val[r2][c]*factor1
                            - mat->val[r][c]*factor2;
                    }
                }
            }
            pluto_matrix_remove_row(mat, r);
            break;
        }
    }
    // printf("After gaussian eliminate\n");
    // pluto_matrix_print(stdout, mat);

    pluto_matrix_remove_col(mat, pos);
}

/* Eliminate variables from start to end (inclusive); start is 0-indexed
*/
void gaussian_eliminate(PlutoMatrix *mat, int start, int num_elim)
{
    int i;

    for (i=0; i<num_elim; i++) {
        gaussian_eliminate_var(mat, start);
    }
}


inline int64 lcm(int64 a, int64 b)
{
    if (a*b == 0) return 0;
    return (a*b)/gcd(a,b);
}


/* Assuming both args are not zero */
inline int64 gcd(int64 a, int64 b)
{
    a = llabs(a);
    b = llabs(b);

    /* If at least one of them is zero */
    if (a*b ==0)   return a+b;

    if (a == b) return a;

    return ((a > b)? gcd(a%b,b): gcd(a,b%a));
}


int64 *min_lexical(int64 *a, int64 *b, int64 num)   
{
    int i;

    for (i=0; i<num; i++)   {
        if (a[i] > b[i]) return b;
        else if (a[i] < b[i]) return a;
    }

    /* both are equal */
    return a;
}

/* Free returned string with free */
char *concat(const char *prefix, const char *suffix)
{
    char *concat = malloc(strlen(prefix) + strlen(suffix) + 1);
    sprintf(concat, "%s%s", prefix, suffix);
    return concat;
}


PlutoMatrix *pluto_matrix_product(const PlutoMatrix *mat1, 
        const PlutoMatrix *mat2)
{
    assert(mat1->ncols == mat2->nrows);

    int i, j, k;

    PlutoMatrix *mat3 = pluto_matrix_alloc(mat1->nrows, mat2->ncols);

    for (i=0; i<mat1->nrows; i++)   {
        for (j=0; j<mat2->ncols; j++)   {
            mat3->val[i][j] = 0;
            for (k=0; k<mat1->ncols; k++)   {
                mat3->val[i][j] += mat1->val[i][k]*mat2->val[k][j];
            }
        }
    }
    return mat3;
}

/* Converts matrix to row-echelon form in-place */
PlutoMatrix *pluto_matrix_to_row_echelon(PlutoMatrix *mat)
{
    int i, j, k, r, _lcm, factor1;

    r=0;
    for (i=0; i< PLMIN(mat->ncols,mat->nrows); i++)  {
        //pluto_matrix_print(stdout, sched);
        if (mat->val[r][i] == 0) {
            for (k=r+1; k<mat->nrows; k++) {
                if (mat->val[k][i] != 0) break;
            }
            if (k<mat->nrows)    {
                pluto_matrix_interchange_rows(mat, r, k);
            }
        }
        if (mat->val[r][i] != 0) {
            for (k=r+1; k<mat->nrows; k++) {
                if (mat->val[k][i] == 0) continue;
                _lcm = lcm(mat->val[k][i], mat->val[r][i]);
                factor1 = _lcm/mat->val[k][i];
                for (j=i; j<mat->ncols; j++) {
                    mat->val[k][j] = mat->val[k][j]*factor1
                        - mat->val[r][j]*(_lcm/mat->val[r][i]);
                }
            }
            r++;
        }
    }

    return mat;
}

/* Rank of the matrix */
int pluto_matrix_get_rank(const PlutoMatrix *mat)
{
    int i, j, null, rank;

    PlutoMatrix *re = pluto_matrix_to_row_echelon(pluto_matrix_dup(mat));

    // pluto_matrix_print(stdout, re);

    null = 0;
    for (i=0; i<re->nrows; i++) {
        int sum = 0;
        for (j=0; j<re->ncols; j++) {
            sum += llabs(re->val[i][j]);
        }
        if (sum==0) null++;
    }
    rank = re->nrows - null;
    pluto_matrix_free(re);
    return rank;
}


void pluto_matrix_swap_rows(PlutoMatrix *mat, int r1, int r2)
{
    int64 tmp;
    int j;

    for (j=0; j<mat->ncols; j++) {
        tmp = mat->val[r2][j];
        mat->val[r2][j] = mat->val[r1][j];
        mat->val[r1][j] = tmp;
    }

}

/* Reverse the order of rows in the matrix */
void pluto_matrix_reverse_rows(PlutoMatrix *mat)
{
    int i;

    for (i=0; i<mat->nrows/2; i++) {
        pluto_matrix_swap_rows(mat, i, mat->nrows-1-i);
    }
}

/*
 * Construct a PlutoMatrix with the same content as the given isl_mat.
 */
PlutoMatrix *pluto_matrix_from_isl_mat(__isl_keep isl_mat *mat)
{
    int i, j;
    int rows, cols;
    PlutoMatrix *pluto;

    rows = isl_mat_rows(mat);
    cols = isl_mat_cols(mat);
    pluto = pluto_matrix_alloc(rows, cols);

    for (i = 0; i < rows; ++i)
        for (j = 0; j < cols; ++j) {
            isl_val *v = isl_mat_get_element_val(mat, i, j);
            pluto->val[i][j] = isl_val_get_num_si(v);
            isl_val_free(v);
        }

    return pluto;
}

/*
 * Pretty prints a one-dimensional affine function
 * ndims: number of variables
 * func should have ndims+1 elements (affine function)
 * vars: names of the ndims variables; if NULL, x0, x1, ... are used
 */
void pluto_affine_function_print(FILE *fp, int64 *func, int ndims, char **vars)
{
    char *var[ndims];
    int j;

    for (j=0; j<ndims; j++)  {
        if (vars && vars[j]) {
            var[j] = strdup(vars[j]);
        }else{
            var[j] = malloc(5);
            sprintf(var[j], "x%d", j+1);
        }
    }

    int first = 0;
    for (j=0; j<ndims; j++)   {
        if (func[j] == 1)  {
            if (first) fprintf(fp, "+");
            fprintf(fp, "%s", var[j]);
        }else if (func[j] == -1)  {
            fprintf(fp, "-%s", var[j]);
        }else if (func[j] != 0)  {
            if (func[j] > 0) {
                fprintf(fp, "%s%lld%s", first?"+":"", func[j], var[j]);
            }else{
                fprintf(fp, "%lld%s", func[j], var[j]);
            }
        }
        if (func[j] != 0) first = 1;
    }
    /* Constant part */
    if (func[ndims] >= 1)  {
        if (first) fprintf(fp, "+");
        fprintf(fp, "%lld", func[ndims]);
    }else if (func[ndims] <= -1){
        fprintf(fp, "%lld", func[ndims]);
    }else{
        /* 0 */
        if (!first) fprintf(fp, "0");
    }

    for (j=0; j<ndims; j++)  {
        free(var[j]);
    }
}

/*
 * Convert an isl affine expression to Pluto function
 */
int isl_aff_to_pluto_func(__isl_take isl_set *set, __isl_take isl_aff *aff,
        void *user)
{
    int i, j, npar;

    npar = isl_aff_dim(aff, isl_dim_param);

    PlutoMatrix **mat_p = (PlutoMatrix **) user;
    if (*mat_p != NULL) pluto_matrix_free(*mat_p);
    *mat_p = pluto_matrix_alloc(1, isl_aff_dim(aff, isl_dim_in) + npar + 1);
    PlutoMatrix *mat = *mat_p;

    if (isl_aff_dim(aff, isl_dim_div) >= 1) {
        isl_aff *div = isl_aff_get_div(aff, 0);
        isl_val *v = isl_aff_get_denominator_val(div);
        isl_aff_free(div);
        if (!isl_val_is_one(v)) {
            pluto_matrix_zero_row(mat, 0);
            isl_val_free(v);
            isl_set_free(set);
            isl_aff_free(aff);
            return 0;
        }
        isl_val_free(v);
    }

    for (i=0; i<isl_aff_dim(aff, isl_dim_in); i++) {
        isl_val *v = isl_aff_get_coefficient_val(aff, isl_dim_in, i);
        mat->val[0][i] = isl_val_get_num_si(v);
        isl_val_free(v);
    }
    for (j=0; j<npar; i++,j++) {
        isl_val *v =  isl_aff_get_coefficient_val(aff, isl_dim_param, j);
        mat->val[0][i] = isl_val_get_num_si(v);
        isl_val_free(v);
    }
    isl_val *v = isl_aff_get_constant_val(aff);
    mat->val[0][i] = isl_val_get_num_si(v);
    isl_val_free(v);
    //pluto_matrix_print(stdout, mat);

    isl_set_free(set);
    isl_aff_free(aff);

    return 0;
}


<<<<<<< HEAD
=======

/*
 * Is row r1 of mat1 parallel to row r2 of mat2
 */
int pluto_vector_is_parallel(PlutoMatrix *mat1, int r1, PlutoMatrix *mat2, int r2)
{
    int num, den, j;

    assert(mat1->ncols == mat2->ncols);

    num = 0;
    den = 0;

    for (j=0; j<mat1->ncols; j++) {
        if (mat1->val[r1][j] == 0 && mat2->val[r2][j] == 0) continue;
        if (mat1->val[r1][j] != 0 && mat2->val[r2][j] == 0) return 0;
        if (mat1->val[r1][j] == 0 && mat2->val[r2][j] != 0) return 0;

        /* num and den are always non-zero */
        if (num == 0) {
            /* first time */
            num = mat1->val[r1][j];
            den = mat2->val[r2][j];
        }else{
            if (num*mat2->val[r2][j] != den*mat1->val[r1][j]) return 0;
        }
    }

    return 1;
}


int pluto_vector_is_normal(PlutoMatrix *mat1, int r1, PlutoMatrix *mat2, int r2)
{
    int j, dot;

    assert(mat1->ncols == mat2->ncols);

    dot = 0;
    for (j=0; j<mat1->ncols; j++) {
        dot +=  mat1->val[r1][j]*mat2->val[r2][j];
    }

    return (dot == 0);
}
>>>>>>> f197aff0
<|MERGE_RESOLUTION|>--- conflicted
+++ resolved
@@ -716,8 +716,6 @@
 }
 
 
-<<<<<<< HEAD
-=======
 
 /*
  * Is row r1 of mat1 parallel to row r2 of mat2
@@ -762,5 +760,4 @@
     }
 
     return (dot == 0);
-}
->>>>>>> f197aff0
+}
--- conflicted
+++ resolved
@@ -565,7 +565,6 @@
 }
 
 
-<<<<<<< HEAD
 void pluto_matrix_swap_rows(PlutoMatrix *mat, int r1, int r2)
 {
     int64 tmp;
@@ -586,14 +585,16 @@
 
     for (i=0; i<mat->nrows/2; i++) {
         pluto_matrix_swap_rows(mat, i, mat->nrows-1-i);
-=======
+    }
+}
+
 /*
  * Pretty prints a one-dimensional affine function
  * ndims: number of variables
  * func should have ndims+1 elements (affine function)
  * vars: names of the variables; if NULL, x0, x1, ... are used
  */
-void pretty_print_affine_function(FILE *fp, int *func, int ndims, char **vars)
+void pretty_print_affine_function(FILE *fp, int64 *func, int ndims, char **vars)
 {
     char *var[ndims];
     int j;
@@ -617,22 +618,21 @@
         }else if (func[j] != 0)  {
             if (sign_flag) fprintf(fp, "+");
             if (func[j] > 0) {
-                fprintf(fp, "%d%s", func[j], var[j]);
+                fprintf(fp, "%lld%s", func[j], var[j]);
             }else{
-                fprintf(fp, "(%d%s)", func[j], var[j]);
+                fprintf(fp, "(%lld%s)", func[j], var[j]);
             }
         }
         if (func[j] != 0) sign_flag = 1;
     }
     if (func[ndims] >= 1)  {
         if (sign_flag) fprintf(fp, "+");
-        fprintf(fp, "%d", func[ndims]);
+        fprintf(fp, "%lld", func[ndims]);
     }else{
-        if (!sign_flag) fprintf(fp, "%d", func[ndims]);
+        if (!sign_flag) fprintf(fp, "%lld", func[ndims]);
     }
 
     for (j=0; j<ndims; j++)  {
         free(var[j]);
->>>>>>> 31195b5e
     }
 }
--- conflicted
+++ resolved
@@ -77,13 +77,6 @@
     fprintf(stdout, "       --[no]prevector           Transform for and mark loops for (icc) vectorization (enabled by default)\n");
     fprintf(stdout, "       --forceparallel=<bitvec>  6 bit-vector of depths (1-indexed) to force parallel (0th bit represents depth 1)\n");
     fprintf(stdout, "       --context=<context>    Parameters are at least as much as <context>\n");
-<<<<<<< HEAD
-    fprintf(stdout, "       --[no]isldep              Use ISL-based dependence tester (disabled by default)\n");
-    fprintf(stdout, "       --islsolve             Use ISL as ilp solver\n");
-    fprintf(stdout, "       --readscoplib             Read input from a scoplib file\n");
-    fprintf(stdout, "       --[no]lastwriter          Work with refined dependences (last conflicting access is computed for RAW/WAW)\n");
-    fprintf(stdout, "                                     (disabled by default)\n");
-=======
     fprintf(stdout, "       --forceparallel=<depth>  Depth (1-indexed) to force parallel\n");
     fprintf(stdout, "       --isldep               Use ISL-based dependence tester\n");
     fprintf(stdout, "       --pipsolve                Use PIP as ILP solver\n");
@@ -91,7 +84,6 @@
     fprintf(stdout, "       --readscop             Read input from a .scop file\n");
     fprintf(stdout, "       --[no]lastwriter          Work with refined dependences (last conflicting access is computed for RAW/WAW)\n");
     fprintf(stdout, "                                 (enabled by default with --distmem; disabled otherwise)\n");
->>>>>>> 6f42c2fd
     fprintf(stdout, "       --bee                  Generate pragmas for Bee+Cl@k\n\n");
     fprintf(stdout, "       --indent  | -i         Indent generated code (disabled by default)\n");
     fprintf(stdout, "       --silent  | -q         Silent mode; no output as long as everything goes fine (disabled by default)\n");

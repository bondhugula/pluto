--- conflicted
+++ resolved
@@ -456,22 +456,14 @@
            "option (FCG based approach) only. Disabling clustering \n");
   }
 
-<<<<<<< HEAD
-  if (options->hybridcut && !(options->fuse == TYPED_FUSE)) {
-    options->fuse = TYPED_FUSE;
-  }
-
-  if (options->fuse == TYPED_FUSE && !options->dfp) {
-    printf("[Pluto] WARNING: Typed Fuse Available with dfp framework only. "
-           "Turning off Typed fuse\n");
-    options->fuse = SMART_FUSE;
-    options->hybridcut = 0;
-=======
+  if (options->hybridcut && !(options->fuse == kTypedFuse)) {
+    options->fuse = kTypedFuse;
+  }
+
   if (options->fuse == kTypedFuse && !options->dfp) {
     printf("[Pluto] WARNING: Typed Fuse Available with dfp framework only. "
            "Turning off Typed fuse\n");
     options->fuse = kSmartFuse;
->>>>>>> c60e7d25
   }
 
   /* Make lastwriter default with dfp. This removes transitive dependences and
@@ -782,8 +774,7 @@
     if (options->dfp) {
       printf("[pluto] \tFCG construction time: %0.6lfs\n",
              prog->fcg_const_time);
-      printf("[pluto] \tFCG colouring time: %0.6lfs\n",
-             prog->fcg_colour_time);
+      printf("[pluto] \tFCG colouring time: %0.6lfs\n", prog->fcg_colour_time);
       printf("[pluto] \tscaling + shifting time: %0.6lfs\n",
              prog->fcg_dims_scale_time);
       printf("[pluto] \tskew determination time: %0.6lfs\n", prog->skew_time);

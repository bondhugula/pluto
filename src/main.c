/*
 * PLUTO: An automatic parallelizer and locality optimizer
 *
 * Copyright (C) 2007-2015 Uday Bondhugula
 *
 * This file is part of Pluto.
 *
 * Pluto is free software; you can redistribute it and/or modify
 * it under the terms of the GNU General Public License as published by
 * the Free Software Foundation; either version 3 of the License, or
 * (at your option) any later version.

 * This program is distributed in the hope that it will be useful,
 * but WITHOUT ANY WARRANTY; without even the implied warranty of
 * MERCHANTABILITY or FITNESS FOR A PARTICULAR PURPOSE.  See the
 * GNU General Public License for more details.
 *
 * A copy of the GNU General Public Licence can be found in the file
 * `LICENSE' in the top-level directory of this distribution.
 *
 * Top-level file for 'pluto' executable.
 */
#include <assert.h>
#include <getopt.h>
#include <libgen.h>
#include <stdio.h>
#include <stdlib.h>
#include <string.h>
#include <sys/time.h>
#include <unistd.h>

#ifdef HAVE_CONFIG_H
#include "config.h"
#endif

#include "osl/extensions/irregular.h"
#include "osl/generic.h"
#include "osl/scop.h"

#include "math_support.h"
#include "pluto.h"
#include "post_transform.h"
#include "program.h"
#include "transforms.h"
#include "version.h"

#include "candl/candl.h"
#include "candl/scop.h"
#include "clan/clan.h"

#include "pet.h"

PlutoOptions *options;

void usage_message(void) {
  fprintf(stdout, "Usage: polycc <input.c> [options] [-o output]\n");
  fprintf(stdout, "\nOptions:\n");
  fprintf(stdout, "       --pet                     Use libpet for polyhedral "
                  "extraction instead of clan [default - clan]\n");
  fprintf(stdout, "       --isldep                  Use ISL-based dependence "
                  "tester (enabled by default)\n");
  fprintf(
      stdout,
      "       --candldep                Use Candl as the dependence tester\n");
  fprintf(stdout, "       --[no]lastwriter          Remove transitive "
                  "dependences (last conflicting access is computed for "
                  "RAW/WAW)\n");
  fprintf(stdout, "                                 (enabled by default with "
                  "--distmem; disabled otherwise)\n");
  fprintf(stdout, "                                 (disabled by default)\n");
  fprintf(stdout,
          "       --islsolve [default]      Use ISL as ILP solver (default)\n");
  fprintf(stdout, "       --pipsolve                Use PIP as ILP solver\n");
#ifdef GLPK
  fprintf(stdout, "       --glpk                    Use GLPK as ILP solver "
                  "(default in case of pluto-lp and pluto-dfp)\n");
#endif
#if defined GLPK || defined GUROBI
  fprintf(stdout,
          "       --lp                      Solve MIP instead of ILP\n");
  fprintf(stdout, "       --dfp                     Use Pluto-lp-dfp instead "
                  "of pluto-ilp [disabled by default]\n");
  fprintf(stdout, "       --ilp                     Use ILP in pluto-lp-dfp "
                  "instead of LP\n");
  fprintf(stdout, "       --lpcolor                 Color FCG based on the "
                  "solutions of the lp-problem [disabled by default]\n");
  fprintf(stdout, "       --clusterscc              Cluster the statemtns of "
                  "an SCC. This is supported only availabe with decoupled "
                  "approach [disabled by default]\n");
#endif
  fprintf(stdout, "\n");
#ifdef GUROBI
  fprintf(stdout,
          "       --gurobi                  Use Gurobi as ILP solver\n");
#endif
  fprintf(stdout, "\n");
  fprintf(stdout,
          "\n  Optimizations          Options related to optimization\n");
  fprintf(stdout, "       --tile                    Tile for locality "
                  "[disabled by default]\n");
  fprintf(stdout, "       --[no]intratileopt        Optimize intra-tile "
                  "execution order for locality [enabled by default]\n");
  fprintf(stdout, "       --l2tile                  Tile a second time "
                  "(typically for L2 cache) [disabled by default] \n");
  fprintf(stdout, "       --parallel                Automatically parallelize "
                  "(generate OpenMP pragmas) [disabled by default]\n");
  fprintf(stdout, "    or --parallelize\n");
  fprintf(stdout, "       --[no]diamond-tile        Performs diamond tiling "
                  "(enabled by default)\n");
  fprintf(stdout, "       --full-diamond-tile       Enables full-dimensional "
                  "concurrent start\n");
  fprintf(stdout, "       --[no]prevector           Mark loops for (icc/gcc) "
                  "vectorization (enabled by default)\n");
  fprintf(stdout, "       --multipar                Extract all degrees of "
                  "parallelism [disabled by default];\n");
  fprintf(stdout, "                                    by default one degree "
                  "is extracted within any schedule sub-tree (if it exists)\n");
  fprintf(stdout, "       --innerpar                Choose pure inner "
                  "parallelism over pipelined/wavefront parallelism [disabled "
                  "by default]\n");
  fprintf(stdout, "       --variables_not_global    Variables not declared "
                  "globally (if so, macros provide variable declarations)\n");
  fprintf(stdout, "\n   Runtime               Options related to compilation "
                  "for a runtime\n");
  fprintf(stdout, "       --dynschedule             Dynamically schedule tasks "
                  "on processors using Synthesized Runtime Interface\n");
  fprintf(stdout, "                                     (for shared and "
                  "distributed memory)\n");
  fprintf(stdout, "       --dynschedule_graph       Dynamically schedule tasks "
                  "on processors using Intel TBB Flow Graph\n");
  fprintf(stdout,
          "                                     (only for shared-memory)\n");
  fprintf(stdout, "       --dataflow                Alias to --dynschedule\n");
  fprintf(stdout, "\n   Architecture          Options related to compilation "
                  "for a specific architecture\n");
#ifdef PLUTO_OPENCL
  fprintf(stdout, "       --opencl                  Generate OpenCL code \n");
#endif
  fprintf(stdout, "       --distmem                 Parallelize for "
                  "distributed-memory clusters (generate MPI)\n");
  fprintf(stdout, "       --mpiomp                  Parallelize for "
                  "shared-memory along with distributed-memory (generate "
                  "MPI+OpenMP)\n");
  fprintf(stdout, "       --data_dist               Performs data tiling and "
                  "with distmem option distributes the data across multiple "
                  "compute nodes at the granularity of data tiles\n");
  fprintf(stdout, "       --data_tile_opt           Trys to hoist mod and "
                  "divide operations out of innermost loop, to be used with "
                  "data_dist option\n");
  fprintf(stdout, "\n   Analysis              Options related to analyzing "
                  "generated code (for Runtime or Architecture)\n");
  fprintf(stdout, "       --timereport              Generate code to report "
                  "communication volume (for distributed-memory only)\n");
  fprintf(stdout, "                                     and analysis of time "
                  "(for distributed-memory or runtime)\n");
  fprintf(stdout, "\n   Communication code    Options related to communication "
                  "code generation for distributed-memory\n");
  fprintf(stdout, "       --commopt                 Generate communication "
                  "code using Flow-Out (FO) scheme (enabled by default)\n");
  fprintf(stdout, "       --commopt_foifi           Generate communication "
                  "code using Flow-Out Intersection Flow-In (FOIFI) scheme\n");
  fprintf(stdout, "       --commopt_fop             Generate communication "
                  "code using Flow-Out Partitioning (FOP) scheme (multicast "
                  "pack by default)\n");
  fprintf(stdout, "       --fop_unicast_runtime     FOP: generate code to "
                  "choose between unicast and multicast pack at runtime\n\n");
  fprintf(stdout, "       --rar                  Consider RAR dependences too "
                  "(disabled by default)\n");
  fprintf(stdout,
          "\n   Fusion                Options to control fusion heuristic\n");
  fprintf(stdout, "       --nofuse                  Do not fuse across SCCs of "
                  "data dependence graph\n");
  fprintf(stdout, "       --maxfuse                 Maximal fusion\n");
  fprintf(stdout, "       --smartfuse [default]     Heuristic (in between "
                  "nofuse and maxfuse)\n");
  fprintf(stdout, "       --typedfuse               Typed fusion. Fuses SCCs "
                  "only when there is no loss of parallelism\n");
  fprintf(stdout, "       --hybridfuse              Typed fusion at outer "
                  "levels and max fuse at inner level\n");
  fprintf(stdout, "       --delayedcut              Delays the cut between "
                  "SCCs of different dimensionalities in dfp approach\n");
  fprintf(stdout, "\n   Index Set Splitting        \n");
  fprintf(stdout, "       --iss                  \n");
  fprintf(
      stdout,
      "\n   Code generation       Options to control Cloog code generation\n");
  fprintf(stdout, "       --nocloogbacktrack        Do not call Cloog with "
                  "backtrack (default - backtrack)\n");
  fprintf(stdout, "       --cloogsh                 Ask Cloog to use simple "
                  "convex hull (default - off)\n");
  fprintf(stdout, "       --codegen-context=<value> Parameters are at least as "
                  "much as <value>\n");
  fprintf(stdout, "\n   Miscellaneous\n");
  fprintf(stdout, "       --rar                     Consider RAR dependences "
                  "too (disabled by default)\n");
  fprintf(
      stdout,
      "       --[no]unroll              Unroll-jam (disabled by default)\n");
  fprintf(
      stdout,
      "       --ufactor=<factor>        Unroll-jam factor (default is 8)\n");
  fprintf(stdout, "       --forceparallel=<bitvec>  6 bit-vector of depths "
                  "(1-indexed) to force parallel (0th bit represents depth "
                  "1)\n");
  fprintf(stdout,
          "       --readscop                Read input from a scoplib file\n");
  fprintf(stdout,
          "       --bee                     Generate pragmas for Bee+Cl@k\n\n");
  fprintf(stdout, "       --indent  | -i            Indent generated code "
                  "(disabled by default)\n");
  fprintf(stdout, "       --silent  | -q            Silent mode; no output as "
                  "long as everything goes fine (disabled by default)\n");
  fprintf(stdout, "       --help    | -h            Print this help menu\n");
  fprintf(stdout, "       --version | -v            Display version number\n");
  fprintf(stdout, "\n   Debugging\n");
  fprintf(stdout, "       --debug                   Verbose/debug output\n");
  fprintf(stdout,
          "       --moredebug               More verbose/debug output\n");
  fprintf(stdout, "\nTo report bugs, please email "
                  "<pluto-development@googlegroups.com>\n\n");
}

static double rtclock() {
  struct timeval Tp;
  int stat = gettimeofday(&Tp, NULL);
  if (stat != 0)
    printf("Error return from gettimeofday: %d", stat);
  return (Tp.tv_sec + Tp.tv_usec * 1.0e-6);
}

int main(int argc, char *argv[]) {
  if (argc <= 1) {
    usage_message();
    return 1;
  }

  double t_start_all = rtclock();

  options = pluto_options_alloc();

  int option_index = 0;
  int nolastwriter = 0;

  const struct option pluto_options[] = {
    {"fast-lin-ind-check", no_argument, &options->flic, 1},
    {"flic", no_argument, &options->flic, 1},
    {"tile", no_argument, &options->tile, 1},
    {"notile", no_argument, &options->tile, 0},
    {"noparallel", no_argument, &options->parallel, 0},
    {"intratileopt", no_argument, &options->intratileopt, 1},
    {"nointratileopt", no_argument, &options->intratileopt, 0},
    {"pet", no_argument, &options->pet, 1},
    {"dynschedule", no_argument, &options->dynschedule, 1},
    {"dataflow", no_argument, &options->dynschedule, 1},
    {"dynschedule_graph", no_argument, &options->dynschedule_graph, 1},
    {"dynschedule_graph_old", no_argument, &options->dynschedule_graph_old, 1},
    {"dyn_trans_deps_tasks", no_argument, &options->dyn_trans_deps_tasks, 1},
    {"diamond-tile", no_argument, &options->diamondtile, 1},
    {"nodiamond-tile", no_argument, &options->diamondtile, 0},
    {"full-diamond-tile", no_argument, &options->fulldiamondtile, 1},
    {"debug", no_argument, &options->debug, true},
    {"moredebug", no_argument, &options->moredebug, true},
    {"rar", no_argument, &options->rar, 1},
    {"identity", no_argument, &options->identity, 1},
    {"nofuse", no_argument, (int *)&options->fuse, kNoFuse},
    {"maxfuse", no_argument, (int *)&options->fuse, kMaximalFuse},
    {"smartfuse", no_argument, (int *)&options->fuse, kSmartFuse},
    {"typedfuse", no_argument, (int *)&options->fuse, kTypedFuse},
    {"hybridfuse", no_argument, &options->hybridcut, 1},
    {"delayedcut", no_argument, &options->delayed_cut, 1},
    {"parallel", no_argument, &options->parallel, 1},
    {"parallelize", no_argument, &options->parallel, 1},
    {"innerpar", no_argument, &options->innerpar, 1},
    {"iss", no_argument, &options->iss, 1},
    {"distmem", no_argument, &options->distmem, 1},
    {"no_multi_level_distribution", no_argument,
     &options->multi_level_distribution, 0},
    {"multi_level_distribution", no_argument,
     &options->multi_level_distribution, 1},
    {"commopt", no_argument, &options->commopt, 1},
    {"commopt_fop", no_argument, &options->commopt_fop, 1},
    {"fop_unicast_runtime", no_argument, &options->fop_unicast_runtime, 1},
    {"commopt_foifi", no_argument, &options->commopt_foifi, 1},
    {"nocommopt", no_argument, &options->commopt, 0},
    {"timereport", no_argument, &options->timereport, 1},
    {"variables_not_global", no_argument, &options->variables_not_global, 1},
    {"mpiomp", no_argument, &options->mpiomp, 1},
    {"blockcyclic", no_argument, &options->blockcyclic, 1},
    {"unroll", no_argument, &options->unroll, 1},
    {"nounroll", no_argument, &options->unroll, 0},
    {"bee", no_argument, &options->bee, 1},
    {"ufactor", required_argument, 0, 'u'},
    {"prevector", no_argument, &options->prevector, 1},
    {"noprevector", no_argument, &options->prevector, 0},
    {"codegen-context", required_argument, 0, 'c'},
    {"coeff-bound", required_argument, 0, 'C'},
    {"cloogf", required_argument, 0, 'F'},
    {"cloogl", required_argument, 0, 'L'},
    {"cloogsh", no_argument, &options->cloogsh, 1},
    {"nocloogbacktrack", no_argument, &options->cloogbacktrack, 0},
    {"cyclesize", required_argument, 0, 'S'},
    {"forceparallel", required_argument, 0, 'p'},
    {"ft", required_argument, 0, 'f'},
    {"lt", required_argument, 0, 'l'},
    {"multipar", no_argument, &options->multipar, 1},
    {"l2tile", no_argument, &options->l2tile, 1},
    {"version", no_argument, 0, 'v'},
    {"help", no_argument, 0, 'h'},
    {"indent", no_argument, 0, 'i'},
    {"silent", no_argument, &options->silent, 1},
    {"lastwriter", no_argument, &options->lastwriter, 1},
    {"nolastwriter", no_argument, &nolastwriter, 1},
    {"nodepbound", no_argument, &options->nodepbound, 1},
    {"scalpriv", no_argument, &options->scalpriv, 1},
    {"isldep", no_argument, &options->isldep, 1},
    {"candldep", no_argument, &options->candldep, 1},
    {"isldepaccesswise", no_argument, &options->isldepaccesswise, 1},
    {"isldepstmtwise", no_argument, &options->isldepaccesswise, 0},
    {"isldepcoalesce", no_argument, &options->isldepcoalesce, 1},
    {"readscop", no_argument, &options->readscop, 1},
    {"pipsolve", no_argument, &options->pipsolve, 1},
    {"readscop", no_argument, &options->readscop, 1},
    {"pipsolve", no_argument, &options->pipsolve, 1},
#ifdef GLPK
    {"glpk", no_argument, &options->glpk, 1},
#endif
#ifdef GUROBI
    {"gurobi", no_argument, &options->gurobi, 1},
#endif
#if defined GLPK || defined GUROBI
    {"lp", no_argument, &options->lp, 1},
    {"dfp", no_argument, &options->dfp, 1},
    {"ilp", no_argument, &options->ilp, 1},
    {"lpcolor", no_argument, &options->lpcolour, 1},
    {"clusterscc", no_argument, &options->scc_cluster, 1},
#endif
    {"islsolve", no_argument, &options->islsolve, 1},
    {"fusesends", no_argument, &options->fusesends, 1},
    {"data_dist", no_argument, &options->data_dist, 1},
    {"verify_output", no_argument, &options->verify_output, 1},
    {"data_tile_opt", no_argument, &options->data_tile_opt, 1},
    {"nodata_tile_opt", no_argument, &options->data_tile_opt, 0},
    {"identity_data_dist", no_argument, &options->identity_data_dist, 1},
    {"global_opt", no_argument, &options->global_opt, 1},
    {"noglobal_opt", no_argument, &options->global_opt, 0},
    {"compute_pi", no_argument, &options->compute_pi, 1},
    {"donot_compute_pi", no_argument, &options->compute_pi, 0},
    {"num_tiles_per_dim", required_argument, 0, 'T'},
    {"num_parts", required_argument, 0, 'U'},
    {"time", no_argument, &options->time, 1},
    {"islsolve", no_argument, &options->islsolve, 1},
    {"time", no_argument, &options->time, 1},
    {0, 0, 0, 0}
  };

  /* Read command-line options */
  while (1) {
    int option = getopt_long(argc, argv, "bhiqvf:l:F:L:c:o:", pluto_options,
                             &option_index);

    if (option == -1) {
      break;
    }

    switch (option) {
    case 0:
      break;
    case 'F':
      options->cloogf = atoi(optarg);
      break;
    case 'L':
      options->cloogl = atoi(optarg);
      break;
    case 'S':
      options->cyclesize = atoi(optarg);
      break;
    case 'T':
      options->num_tiles_per_dim = atoi(optarg);
      break;
    case 'U':
      options->num_inital_partitions = atoi(optarg);
      break;
    case 'b':
      options->bee = 1;
      break;
    case 'c':
      options->codegen_context = atoi(optarg);
      break;
    case 'C':
      options->coeff_bound = atoi(optarg);
      if (options->coeff_bound <= 0) {
        printf("ERROR: coeff-bound should be at least 1\n");
        return 2;
      }
      break;
    case 'd':
      break;
    case 'f':
      options->ft = atoi(optarg);
      break;
    case 'g':
      break;
    case 'h':
      usage_message();
      return 2;
    case 'i':
      /* Handled in polycc */
      break;
    case 'l':
      options->lt = atoi(optarg);
      break;
    case 'm':
      break;
    case 'n':
      break;
    case 'o':
      options->out_file = strdup(optarg);
      break;
    case 'p':
      options->forceparallel = atoi(optarg);
      break;
    case 'q':
      options->silent = 1;
      break;
    case 's':
      break;
    case 'u':
      options->ufactor = atoi(optarg);
      break;
    case 'v':
      printf(
          "PLUTO version %s - An automatic parallelizer and locality optimizer\n\
Copyright (C) 2007--2015  Uday Bondhugula\n\
This is free software; see the source for copying conditions.  There is NO\n\
warranty; not even for MERCHANTABILITY or FITNESS FOR A PARTICULAR PURPOSE.\n\n",
          PLUTO_VERSION);
      pluto_options_free(options);
      return 3;
    default:
      usage_message();
      pluto_options_free(options);
      return 4;
    }
  }

  char *srcFileName;
  if (optind <= argc - 1) {
    srcFileName = (char *)alloca(strlen(argv[optind]) + 1);
    strcpy(srcFileName, argv[optind]);
  } else {
    /* No non-option argument was specified */
    usage_message();
    pluto_options_free(options);
    return 5;
  }

<<<<<<< HEAD
  if (options->fusesends && options->mpiomp) {
    fprintf(stderr,
            "[pluto] Error: fusesends should not be used with mpiomp\n");
    return 7;
  }

  if (!options->isldepaccesswise && options->distmem) {
    fprintf(stderr, "[pluto] Error: --isldepstmtwise can't be used for distmem "
                    "parallelization\n");
    return 7;
  }

=======
>>>>>>> 7438f41b
  /* Make options consistent. */
  if (options->isldep && options->candldep) {
    printf("[pluto] ERROR: only one of isldep and candldep should be "
           "specified)\n");
    pluto_options_free(options);
    usage_message();
    return 1;
  }

  /* isldep is the default */
  if (!options->isldep && !options->candldep) {
    options->isldep = 1;
  }

  if (options->lastwriter && options->candldep) {
    printf("[pluto] ERROR: --lastwriter is only supported with --isldep\n");
    pluto_options_free(options);
    usage_message();
    return 1;
  }

  /* lastwriter is default under distmem */
  if (options->distmem && nolastwriter == 0) {
    printf("[pluto] Turning on lastwriter\n");
    options->lastwriter = 1;
  }

  if (options->lastwriter && nolastwriter) {
    printf("[pluto] WARNING: both --lastwriter, --nolastwriter are on\n");
    printf("[pluto] disabling --lastwriter\n");
    options->lastwriter = 0;
  }

<<<<<<< HEAD
  if (options->dynschedule && options->dynschedule_graph) {
    options->dynschedule_graph = 0;
  }

  if (options->dynschedule && options->dynschedule_graph_old) {
    options->dynschedule_graph_old = 0;
  }

  if (options->dynschedule_graph && options->dynschedule_graph_old) {
    options->dynschedule_graph_old = 0;
  }

  if (options->dynschedule_graph || options->dynschedule_graph_old) {
    assert(options->distmem == 0);
  }

  if (options->distmem == 1 && options->dynschedule == 0 &&
      options->parallel == 0) {
    options->parallel = 1;
  }

=======
>>>>>>> 7438f41b
  if (options->diamondtile == 1 && options->tile == 0) {
    options->diamondtile = 0;
  }
  if (options->fulldiamondtile == 1 && options->tile == 0) {
    options->diamondtile = 0;
    options->fulldiamondtile = 0;
  }

  if (options->multipar == 1 && options->parallel == 0) {
    fprintf(stdout,
            "Warning: multipar needs parallel to be on; turning on parallel\n");
    options->parallel = 1;
  }

  if ((options->dynschedule || options->dynschedule_graph ||
       options->dynschedule_graph_old) &&
      !options->tile) {
    fprintf(
        stderr,
        "[Pluto] WARNING: dynschedule needs tile to be on; turning on tile\n");
    options->tile = 1;
  }

  if (options->distmem == 1 && options->multi_level_distribution == 1) {
    options->multipar = 1; // even for dynschedule
  } else {
    if ((options->dynschedule || options->dynschedule_graph ||
         options->dynschedule_graph_old) &&
        (options->multipar)) {
      fprintf(stderr, "[Pluto] WARNING: --multipar option not needed with "
                      "--dynschedule; turning off multipar\n");
      options->multipar = 0;
    }
  }

  if ((options->dynschedule || options->dynschedule_graph ||
       options->dynschedule_graph_old) &&
      (options->parallel)) {
    fprintf(stderr, "[Pluto] WARNING: --parallel option not needed with "
                    "--dynschedule; turning off parallel\n");
    options->parallel = 0;
  }

  // reset commopt and commopt_foifi when commopt_fop is selected, default of
  // commopt is 1
  if (options->commopt && options->commopt_fop) {
    options->commopt = 0;
  }
  if (options->commopt_foifi && options->commopt_fop) {
    options->commopt_foifi = 0;
  }

  // reset commopt when commopt_foifi is selected, default of commopt is 1
  if (options->commopt && options->commopt_foifi) {
    options->commopt = 0;
  }

  if (options->data_dist) {
    options->verify_output = 1;
  }

  if ((options->distmem || options->dynschedule) &&
      (!options->variables_not_global)) {
    printf("[pluto] Assuming data arrays are declared globally; turn on "
           "variables_not_global (and include macro definitions) otherwise\n");
  }

  if (options->gurobi) {
    options->islsolve = 0;
  }
#ifdef GLPK
  if (options->lp && !(options->glpk || options->gurobi)) {
    if (!options->silent) {
      printf("[pluto] LP option available with a LP solver only. Using GLPK "
             "for lp solving\n");
    }
    options->glpk = 1;
  }

  /* By default Pluto-dfp uses lp. */
  if (options->dfp && !options->ilp) {
    options->lp = 1;
  }

  if (options->dfp && !(options->glpk || options->gurobi)) {
    if (!options->silent) {
      printf("[pluto] Dfp framework is currently supported with GLPK and "
             "Gurobi solvers.\n");
      printf("[pluto] Using GLPK for constraint solving [default]. Use "
             "--gurobi to use Gurobi instead of GLPK.\n");
    }
    options->glpk = 1;
  }

  if (options->glpk) {
    /* Turn off islsolve */
    options->islsolve = 0;
    options->pipsolve = 0;
  }
#endif

  // If --pipsolve is provided, disable islsolve.
  if (options->pipsolve)
    options->islsolve = 0;

  if (options->dfp && !(options->glpk || options->gurobi)) {
    printf("[pluto] ERROR: DFP framework is currently supported with GLPK or "
           "GUROBI solvers only. Run ./configure --help to for more "
           "information on using different solvers with Pluto.\n");
    pluto_options_free(options);
    usage_message();
    return 1;
  }
  if (options->scc_cluster && !options->dfp) {
    printf("[pluto] Warning: SCC clustering heuristics available with dfp "
           "option (FCG based approach) only. Disabling clustering \n");
  }

  if (options->fuse == kTypedFuse && !options->dfp) {
    printf("[Pluto] WARNING: Typed Fuse Available with dfp framework only. "
           "Turning off Typed fuse\n");
    options->fuse = kSmartFuse;
  }

  /* Make lastwriter default with dfp. This removes transitive dependences and
   * hence reduces FCG construction time */
  if (options->dfp && !options->lastwriter) {
    if (!options->silent) {
      printf("[pluto] Enabling lastwriter dependence analysis with DFP\n");
    }
    options->lastwriter = 1;
  }
  /* Typed fuse is available with clustered FCG approach only */
  if (options->fuse == kTypedFuse && options->dfp && !options->scc_cluster) {
    if (!options->silent) {
      printf("[pluto] Typed fuse supported only with clustered FCG approach. "
             "Turning on SCC clustering\n");
    }
    options->scc_cluster = 1;
  }

  /* Extract polyhedral representation from osl scop */
  PlutoProg *prog = NULL;

  osl_scop_p scop = NULL;
  char *irroption = NULL;

  double t_d;

  /* Extract polyhedral representation from input program */
  if (options->pet) {
    // Extract using PET.
    isl_ctx *pctx = isl_ctx_alloc_with_pet_options();
    struct pet_scop *pscop =
        pet_scop_extract_from_C_source(pctx, srcFileName, NULL);

    if (!pscop) {
      fprintf(
          stdout,
          "[pluto] No SCoPs extracted or error extracting SCoPs  using pet\n");
      pluto_options_free(options);
      isl_ctx_free(pctx);
      return 12;
    }
    double t_start = rtclock();
    prog = pet_to_pluto_prog(pscop, pctx, options);
    t_d = rtclock() - t_start;

    pet_scop_free(pscop);
    isl_ctx_free(pctx);

    FILE *srcfp = fopen(".srcfilename", "w");
    if (srcfp) {
      fprintf(srcfp, "%s\n", srcFileName);
      fclose(srcfp);
    }
  } else {
    // Extract polyhedral representation using Clan.
    FILE *src_fp;
    if (!strcmp(srcFileName, "stdin")) {
      // Read from stdin.
      src_fp = stdin;
      osl_interface_p registry = osl_interface_get_default_registry();
      double t_start = rtclock();
      scop = osl_scop_pread(src_fp, registry, PLUTO_OSL_PRECISION);
      t_d = rtclock() - t_start;
    } else {
      // Read from regular file.
      src_fp = fopen(srcFileName, "r");
      if (!src_fp) {
        fprintf(stderr, "pluto: error opening source file: '%s'\n",
                srcFileName);
        pluto_options_free(options);
        return 6;
      }

      clan_options_p clanOptions = clan_options_malloc();

      if (options->readscop) {
        osl_interface_p registry = osl_interface_get_default_registry();
        double t_start = rtclock();
        scop = osl_scop_pread(src_fp, registry, PLUTO_OSL_PRECISION);
        t_d = rtclock() - t_start;
      } else {
        double t_start = rtclock();
        scop = clan_scop_extract(src_fp, clanOptions);
        t_d = rtclock() - t_start;
      }
      fclose(src_fp);

      if (!scop || !scop->statement) {
        fprintf(stderr, "Error extracting polyhedra from source file: \'%s'\n",
                srcFileName);
        osl_scop_free(scop);
        pluto_options_free(options);
        return 8;
      }
      FILE *srcfp = fopen(".srcfilename", "w");
      if (srcfp) {
        fprintf(srcfp, "%s\n", srcFileName);
        fclose(srcfp);
      }

      clan_options_free(clanOptions);
    }

    /* Convert clan scop to Pluto program */
    prog = scop_to_pluto_prog(scop, options);

    /* Backup irregular program portion in .scop. */
    osl_irregular_p irreg_ext = NULL;
    irreg_ext =
        (osl_irregular_p)osl_generic_lookup(scop->extension, OSL_URI_IRREGULAR);
    if (irreg_ext != NULL)
      // TODO: test it
      irroption = osl_irregular_sprint(irreg_ext);
    osl_irregular_free(irreg_ext);
  }
  IF_MORE_DEBUG(pluto_prog_print(stdout, prog));

  int dim_sum = 0;
  for (unsigned i = 0; i < prog->nstmts; i++) {
    dim_sum += prog->stmts[i]->dim;
  }

  if (!options->silent) {
    fprintf(stdout, "[pluto] Number of statements: %d\n", prog->nstmts);
    fprintf(stdout, "[pluto] Total number of loops: %d\n", dim_sum);
    fprintf(stdout, "[pluto] Number of deps: %d\n", prog->ndeps);
    fprintf(stdout, "[pluto] Maximum domain dimensionality: %d\n", prog->nvar);
    fprintf(stdout, "[pluto] Number of parameters: %d\n", prog->npar);
  }

  if (options->iss) {
    pluto_iss_dep(prog);
  }

  double t_start = rtclock();
  /* Auto transformation */
  if (!options->identity) {
    pluto_auto_transform(prog);
  }
  double t_t = rtclock() - t_start;

  if (options->identity_data_dist && options->data_dist) {
    pluto_data_dist_identity_trans(prog);
  }

  pluto_compute_dep_directions(prog);
  pluto_compute_dep_satisfaction(prog);

  if (!options->silent) {
    fprintf(
        stdout,
        "[pluto] Affine transformations [<iter coeff's> <param> <const>]\n\n");
    /* Print out transformations */
    pluto_transformations_pretty_print(prog);
  }

  if (options->tile) {
    pluto_tile(prog);
  } else {
    if (options->intratileopt) {
      pluto_intra_tile_optimize(prog, 0);
    }
  }

  if (options->parallel && !options->tile && !options->identity) {
    /* Obtain wavefront/pipelined parallelization by skewing if
     * necessary */
    unsigned nbands;
    Band **bands;
    pluto_compute_dep_satisfaction(prog);
    bands = pluto_get_outermost_permutable_bands(prog, &nbands);
    bool retval = pluto_create_tile_schedule(prog, bands, nbands);
    pluto_bands_free(bands, nbands);

    /* If the user hasn't supplied --tile and there is only pipelined
     * parallelism, we will warn the user */
    if (retval) {
      printf("[pluto] WARNING: pipelined parallelism exists and --tile is not "
             "used.\n");
      printf("\tUse --tile for better parallelization \n");
      fprintf(stdout, "[pluto] After skewing:\n");
      pluto_transformations_pretty_print(prog);
    }
  }

  if (options->unroll) {
    /* Will generate a .unroll file */
    /* plann/plorc needs a .params */
    FILE *paramsFP = fopen(".params", "w");
    if (paramsFP) {
      int i;
      for (i = 0; i < prog->npar; i++) {
        fprintf(paramsFP, "%s\n", prog->params[i]);
      }
      fclose(paramsFP);
    }
    pluto_detect_mark_unrollable_loops(prog);
  }

  double t_c = 0.0;

  FILE *sigmafp = NULL;

  if (!options->pet && !strcmp(srcFileName, "stdin")) {
    // input stdin == output stdout
    pluto_populate_scop(scop, prog, options);
    osl_scop_print(stdout, scop);
  } else {
    // Do the usual Pluto stuff.

    /* NO MORE TRANSFORMATIONS BEYOND THIS POINT */
    /* Since meta info about loops is printed to be processed by scripts - if
     * transformations are performed, changed loop order/iterator names will
     * be missed. */
    gen_unroll_file(prog);

    char *outFileName, *cloogFileName;
    char *headerFileName; // used only by options->distmem,
                          // options->dynschedule, options->dynschedule_graph
    char *dynschedFileName;
    char *sigmaFileName = NULL; // used only by options->distmem,
                                // options->dynschedule,
                                // options->dynschedule_graph
    char *piFileName = NULL;    // used only by options->distmem
    char *bname, *basec;

    FILE *dynschedfp = NULL;
    FILE *headerfp = NULL;

    if (options->out_file == NULL) {
      /* Get basename, remove .c extension and append a new one */
      basec = strdup(srcFileName);
      bname = basename(basec);

      if (strlen(bname) >= 2 && !strcmp(bname + strlen(bname) - 2, ".c")) {
        outFileName = (char *)malloc(strlen(bname) - 2 + strlen(".pluto.c") + 1);
        strncpy(outFileName, bname, strlen(bname) - 2);
        outFileName[strlen(bname) - 2] = '\0';
      } else {
        outFileName = (char *)malloc(strlen(bname) + strlen(".pluto.c") + 1);
        strcpy(outFileName, bname);
      }
      strcat(outFileName, ".pluto.c");
    } else {
      basec = strdup(options->out_file);
      bname = basename(basec);

      outFileName = (char *)malloc(strlen(options->out_file) + 1);
      strcpy(outFileName, options->out_file);
    }

    if (strlen(bname) >= 2 && !strcmp(bname + strlen(bname) - 2, ".c")) {
      headerFileName = (char *)malloc(strlen(bname) - 2 + strlen(".h") + 1);
      cloogFileName = (char *)malloc(strlen(bname) - 2 + strlen(".pluto.cloog") + 1);
      dynschedFileName =
          (char *)malloc(strlen(bname) - 2 + strlen(".pluto.append.c") + 1);
      strncpy(headerFileName, bname, strlen(bname) - 2);
      strncpy(cloogFileName, bname, strlen(bname) - 2);
      strncpy(dynschedFileName, bname, strlen(bname) - 2);
      headerFileName[strlen(bname) - 2] = '\0';
      cloogFileName[strlen(bname) - 2] = '\0';
      dynschedFileName[strlen(bname) - 2] = '\0';
    } else {
      headerFileName = (char *)malloc(strlen(bname) + strlen(".h") + 1);
      cloogFileName = (char *)malloc(strlen(bname) + strlen(".pluto.cloog") + 1);
      dynschedFileName = (char *)malloc(strlen(bname) + strlen(".pluto.append.c") + 1);
      strcpy(headerFileName, bname);
      strcpy(cloogFileName, bname);
      strcpy(dynschedFileName, bname);
    }
    strcat(headerFileName, ".h");
    strcat(cloogFileName, ".pluto.cloog");
    strcat(dynschedFileName, ".pluto.append.c");
    free(basec);

    FILE *cloogfp = fopen(cloogFileName, "w+");
    if (!cloogfp) {
      fprintf(stderr, "[Pluto] Can't open .cloog file: '%s'\n", cloogFileName);
      free(cloogFileName);
      pluto_options_free(options);
      pluto_prog_free(prog);
      return 9;
    }
    free(cloogFileName);

    FILE *outfp = fopen(outFileName, "w");
    if (!outfp) {
      fprintf(stderr, "[Pluto] Can't open file '%s' for writing\n",
              outFileName);
      free(outFileName);
      pluto_options_free(options);
      pluto_prog_free(prog);
      fclose(cloogfp);
      return 10;
    }

    int retval = 1;

#ifdef PLUTO_OPENCL
    if (options->distmem || options->opencl || options->dynschedule ||
        options->dynschedule_graph || options->data_dist)
#else
    if (options->distmem || options->dynschedule ||
        options->dynschedule_graph || options->data_dist)
#endif
    {
      sigmaFileName = malloc(strlen("sigma_") + strlen(outFileName) + 1);
      strcpy(sigmaFileName, "sigma_");
      strcat(sigmaFileName, outFileName);

      sigmafp = fopen(sigmaFileName, "w");
      if (!sigmafp) {
        fprintf(stderr, "[Pluto] Can't open file: '%s'\n", sigmaFileName);
        free(sigmaFileName);
        pluto_options_free(options);
        pluto_prog_free(prog);
        return 12;
      }
      fprintf(sigmafp, "#include \"%s\"\n", headerFileName);
      if (options->distmem) {
        fprintf(sigmafp, "#include \"polyrt.h\"\n");
        if (options->data_dist)
          fprintf(sigmafp, "#include \"buffer_manager.h\"\n");
      }

      headerfp = fopen(headerFileName, "w");
      if (!headerfp) {
        fprintf(stderr, "[Pluto] Can't open file: '%s'\n", headerFileName);
        free(headerFileName);
        pluto_options_free(options);
        pluto_prog_free(prog);
        return 13;
      }
      fprintf(headerfp, "#include \"polyrt.h\"\n");
      if (options->data_dist)
        fprintf(headerfp, "#include \"buffer_manager.h\"\n");

      piFileName = (char *)malloc(strlen("pi_") + strlen(outFileName) + 1);
      strcpy(piFileName, "pi_");
      strcat(piFileName, outFileName);

      FILE *pifp = fopen(piFileName, "w");
      free(piFileName);
      if (!pifp) {
        fprintf(stderr, "[Pluto] Can't open file: '%s'\n", piFileName);
        pluto_options_free(options);
        pluto_prog_free(prog);
        return 14;
      }

#ifdef PLUTO_OPENCL
      if (options->distmem || options->opencl)
#else
      if (options->distmem)
#endif
      {
        retval = pluto_distmem_parallelize(prog, sigmafp, headerfp, pifp);

      } else { // shared-memory
        if (options->dynschedule || options->dynschedule_graph) {
          retval = pluto_dynschedule_parallelize(prog, sigmafp, headerfp, pifp);
        } else if (options->data_dist) {
          fprintf(outfp, "#include \"%s\"\n", headerFileName);
          retval = pluto_shared_memory_data_dist(prog, headerfp, outfp);
        }
      }

      fclose(pifp);
      IF_DEBUG(pluto_transformations_pretty_print(prog));
      IF_DEBUG(pluto_print_hyperplane_properties(prog));
    } else if (options->dynschedule_graph_old) {
      dynschedfp = fopen(dynschedFileName, "w");
      if (!dynschedfp) {
        fprintf(stderr, "[Pluto] Can't open file %s for writing\n",
                dynschedFileName);
        free(dynschedFileName);
        pluto_options_free(options);
        pluto_prog_free(prog);
        fclose(cloogfp);
        fclose(outfp);
        return 11;
      }
    }

    if (!options->pet)
      pluto_detect_scalar_dimensions(prog);
    if (options->moredebug) {
      printf("After scalar dimension detection (final transformations)\n");
      pluto_transformations_pretty_print(prog);
    }

    /* Generate .cloog file */
    pluto_gen_cloog_file(cloogfp, prog);
    /* Add the <irregular> tag from clan, if any */
    if (!options->pet) {
      if (irroption) {
        fprintf(cloogfp, "<irregular>\n%s\n</irregular>\n\n", irroption);
        free(irroption);
      }
    }
    rewind(cloogfp);

    /* Very important: Don't change the order of calls to print_dynsched_file
     * between pluto_gen_cloog_file() and pluto_*_codegen()
     */
    if (options->dynschedule_graph_old) {
      print_dynsched_file(srcFileName, cloogfp, dynschedfp, prog);
      rewind(cloogfp);
    }

    /* Generate code using Cloog and add necessary stuff before/after code */
    if (options->distmem && !retval) {
      fprintf(outfp, "#include \"%s\"\n", headerFileName);
      t_start = rtclock();
      pluto_distmem_codegen(prog, cloogfp, sigmafp, outfp, headerfp);
      t_c = rtclock() - t_start;
    } else if (options->dynschedule && !retval) { // shared-memory
      fprintf(outfp, "#include \"%s\"\n", headerFileName);
      pluto_dynschedule_codegen(prog, sigmafp, outfp, headerfp);
    } else if (options->dynschedule_graph && !retval) { // shared-memory
      fprintf(outfp, "#include \"%s\"\n", headerFileName);
      pluto_dynschedule_graph_codegen(prog, sigmafp, outfp, headerfp);
    } else {
      if (options->distmem) {
        // No parallel loops to distribute;  ensure only one processor will
        // output data.
        fprintf(outfp, "#include <mpi.h>\n\n");
        fprintf(outfp, "#define MPI \n\n");
        fprintf(outfp, "\n##ifndef GLOBAL_MY_RANK\n\tint my_rank;\n##endif\n");
        fprintf(outfp, "\tMPI_Init(NULL, NULL);\n");
        fprintf(outfp, "\tMPI_Comm_rank(MPI_COMM_WORLD, &my_rank);\n");
        fprintf(outfp, "\tMPI_Finalize();\n");
      }
      // Standard multicore code generation. 
      t_start = rtclock();
      pluto_multicore_codegen(
          cloogfp, (options->dynschedule_graph_old) ? dynschedfp : outfp, prog);
      t_c = rtclock() - t_start;
    }

#ifdef PLUTO_OPENCL
    if (options->distmem || options->opencl || options->dynschedule ||
        options->dynschedule_graph)
#else
    if (options->distmem || options->dynschedule || options->dynschedule_graph)
#endif
    {
      fclose(sigmafp);
      fclose(headerfp);
    }

    FILE *tmpfp = fopen(".outfilename", "w");
    if (tmpfp) {
      fprintf(tmpfp, "%s\n", outFileName);
      fclose(tmpfp);
      PLUTO_MESSAGE(printf("[Pluto] Output written to %s\n", outFileName););
    }
    free(outFileName);

    if (options->distmem || options->dynschedule ||
        options->dynschedule_graph || options->data_dist) {
      tmpfp = fopen(".sigmafilename", "w");
      if (tmpfp) {
        fprintf(tmpfp, "%s\n", sigmaFileName);
        fclose(tmpfp);
      }
      free(sigmaFileName);

      tmpfp = fopen(".headerfilename", "w");
      if (tmpfp) {
        fprintf(tmpfp, "%s\n", headerFileName);
        fclose(tmpfp);
      }
    }

    if (options->dynschedule_graph_old) {
      tmpfp = fopen(".appendfilename", "w");
      if (tmpfp) {
        fprintf(tmpfp, "%s\n", dynschedFileName);
        fclose(tmpfp);
      }
    }
    free(dynschedFileName);

    /* create main file for dynschedule_graph_old */
    if (options->dynschedule_graph_old) {
      fprintf(outfp, "\n\n#include \"scheduler.h\"\n");
      fprintf(outfp, "\n\n\tgenerate_dag();\n");
      fprintf(outfp, "\t##ifdef __STATIC_SCHEDULE__\n");
      fprintf(outfp, "\t\tinit_schedule(atoi(argv[1]));\n");
      fprintf(outfp, "\t\tschedule_dag_using_mcp();\n");
      fprintf(outfp, "\t##endif\n");
      fprintf(outfp, "\tdag_execute();\n");
      fprintf(outfp, "\t##ifdef __STATIC_SCHEDULE__\n");
      fprintf(outfp, "\t\tfree_schedule();\n");
      fprintf(outfp, "\t##endif\n");
      fprintf(outfp, "\tfree_dag();\n");
      fclose(dynschedfp);
    }
    fclose(cloogfp);
    fclose(outfp);
    free(headerFileName);
  }
  osl_scop_free(scop);

  double t_all = rtclock() - t_start_all;

  if (options->time && !options->silent) {
    printf("\n[pluto] Timing statistics\n[pluto] SCoP extraction + dependence "
           "analysis time: %0.6lfs\n",
           t_d);
    printf("[pluto] Auto-transformation time: %0.6lfs\n", t_t);
    if (options->dfp) {
      printf("[pluto] \tFCG construction time: %0.6lfs\n",
             prog->fcg_const_time);
      printf("[pluto] \tFCG colouring time: %0.6lfs\n", prog->fcg_colour_time);
      printf("[pluto] \tscaling + shifting time: %0.6lfs\n",
             prog->fcg_dims_scale_time);
      printf("[pluto] \tskew determination time: %0.6lfs\n", prog->skew_time);
    }
    printf("[pluto] \t\tTotal constraint solving time (LP/MIP/ILP) time: "
           "%0.6lfs\n",
           prog->mipTime);
    printf("[pluto] Code generation time: %0.6lfs\n", t_c);
    printf("[pluto] Other/Misc time: %0.6lfs\n", t_all - t_c - t_t - t_d);
    printf("[pluto] Total time: %0.6lfs\n", t_all);
    printf("[pluto] All times: %0.6lf %0.6lf %.6lf %.6lf\n", t_d, t_t, t_c,
           t_all - t_c - t_t - t_d);
  }

  pluto_prog_free(prog);
  pluto_options_free(options);

  return 0;
}<|MERGE_RESOLUTION|>--- conflicted
+++ resolved
@@ -454,7 +454,6 @@
     return 5;
   }
 
-<<<<<<< HEAD
   if (options->fusesends && options->mpiomp) {
     fprintf(stderr,
             "[pluto] Error: fusesends should not be used with mpiomp\n");
@@ -467,8 +466,6 @@
     return 7;
   }
 
-=======
->>>>>>> 7438f41b
   /* Make options consistent. */
   if (options->isldep && options->candldep) {
     printf("[pluto] ERROR: only one of isldep and candldep should be "
@@ -502,7 +499,6 @@
     options->lastwriter = 0;
   }
 
-<<<<<<< HEAD
   if (options->dynschedule && options->dynschedule_graph) {
     options->dynschedule_graph = 0;
   }
@@ -524,11 +520,10 @@
     options->parallel = 1;
   }
 
-=======
->>>>>>> 7438f41b
   if (options->diamondtile == 1 && options->tile == 0) {
     options->diamondtile = 0;
   }
+
   if (options->fulldiamondtile == 1 && options->tile == 0) {
     options->diamondtile = 0;
     options->fulldiamondtile = 0;

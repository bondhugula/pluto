/*
 * PLUTO: An automatic parallelizer and locality optimizer
 * 
 * Copyright (C) 2007-2015 Uday Bondhugula
 *
 * This file is part of Pluto.
 *
 * Pluto is free software; you can redistribute it and/or modify
 * it under the terms of the GNU General Public License as published by
 * the Free Software Foundation; either version 3 of the License, or
 * (at your option) any later version.

 * This program is distributed in the hope that it will be useful,
 * but WITHOUT ANY WARRANTY; without even the implied warranty of
 * MERCHANTABILITY or FITNESS FOR A PARTICULAR PURPOSE.  See the
 * GNU General Public License for more details.
 *
 * A copy of the GNU General Public Licence can be found in the file
 * `LICENSE' in the top-level directory of this distribution. 
 *
 */
#include <stdio.h>
#include <stdlib.h>
#include <assert.h>
#include <string.h>
#include <getopt.h>
#include <libgen.h>

#include <unistd.h>
#include <sys/time.h>

#ifdef HAVE_CONFIG_H
#include "config.h"
#endif


#include "osl/scop.h"
#include "osl/generic.h"
#include "osl/extensions/irregular.h"

#include "pluto.h"
#include "transforms.h"
#include "math_support.h"
#include "post_transform.h"
#include "program.h"
#include "version.h"

#include "clan/clan.h"
#include "candl/candl.h"
#include "candl/scop.h"

#include "pet.h"

PlutoOptions *options;

void usage_message(void)
{
    fprintf(stdout, "Usage: polycc <input.c> [options] [-o output]\n");
    fprintf(stdout, "\nOptions:\n");
    fprintf(stdout, "       --pet                     Use libpet for polyhedral extraction instead of clan [default - clan]\n");
    fprintf(stdout, "       --isldep                  Use ISL-based dependence tester (enabled by default)\n");
    fprintf(stdout, "       --candldep                Use Candl as the dependence tester\n");
    fprintf(stdout, "       --[no]lastwriter          Remove transitive dependences (last conflicting access is computed for RAW/WAW)\n");
    fprintf(stdout, "                                 (disabled by default)\n");
    fprintf(stdout, "       --islsolve [default]      Use ISL as ILP solver (default)\n");
    fprintf(stdout, "       --pipsolve                Use PIP as ILP solver\n");
#ifdef GLPK
    fprintf(stdout, "       --glpk                    Use GLPK as ILP solver\n");
<<<<<<< HEAD
=======
    fprintf(stdout, "       --lp                      Solve MIP instead of ILP\n");
    fprintf(stdout, "       --dfp                     Use Pluto-lp-dfp instead of pluto-ilp [disabled by default]\n");
    fprintf(stdout, "       --ilp                     Use ILP in pluto-lp-dfp instead of LP\n");
    fprintf(stdout, "       --lpcolor                 Color FCG based on the solutions of the lp-problem [disabled by default]\n");
    fprintf(stdout, "\n");
>>>>>>> 3004cda9
#endif
    fprintf(stdout, "\n");
    fprintf(stdout, "\n  Optimizations          Options related to optimization\n");
    fprintf(stdout, "       --tile                    Tile for locality [disabled by default]\n");
    fprintf(stdout, "       --[no]intratileopt        Optimize intra-tile execution order for locality [enabled by default]\n");
    fprintf(stdout, "       --l2tile                  Tile a second time (typically for L2 cache) [disabled by default] \n");
    fprintf(stdout, "       --parallel                Automatically parallelize (generate OpenMP pragmas) [disabled by default]\n");
    fprintf(stdout, "    or --parallelize\n");
    fprintf(stdout, "       --partlbtile              Enables one-dimensional concurrent start (recommended)\n");
    fprintf(stdout, "    or --part-diamond-tile\n");
    fprintf(stdout, "       --lbtile                  Enables full-dimensional concurrent start\n");
    fprintf(stdout, "    or --diamond-tile\n");
    fprintf(stdout, "       --[no]prevector           Mark loops for (icc/gcc) vectorization (enabled by default)\n");
    fprintf(stdout, "       --multipar                Extract all degrees of parallelism [disabled by default];\n");
    fprintf(stdout, "                                    by default one degree is extracted within any schedule sub-tree (if it exists)\n");
    fprintf(stdout, "       --innerpar                Choose pure inner parallelism over pipelined/wavefront parallelism [disabled by default]\n");
    fprintf(stdout, "\n   Fusion                Options to control fusion heuristic\n");
    fprintf(stdout, "       --nofuse                  Do not fuse across SCCs of data dependence graph\n");
    fprintf(stdout, "       --maxfuse                 Maximal fusion\n");
    fprintf(stdout, "       --smartfuse [default]     Heuristic (in between nofuse and maxfuse)\n");
    fprintf(stdout, "\n   Index Set Splitting        \n");
    fprintf(stdout, "       --iss                  \n");
    fprintf(stdout, "\n   Code generation       Options to control Cloog code generation\n");
    fprintf(stdout, "       --nocloogbacktrack        Do not call Cloog with backtrack (default - backtrack)\n");
    fprintf(stdout, "       --cloogsh                 Ask Cloog to use simple convex hull (default - off)\n");
    fprintf(stdout, "       --codegen-context=<value> Parameters are at least as much as <value>\n");
    fprintf(stdout, "\n   Miscellaneous\n");
    fprintf(stdout, "       --rar                     Consider RAR dependences too (disabled by default)\n");
    fprintf(stdout, "       --[no]unroll              Unroll-jam (disabled by default)\n");
    fprintf(stdout, "       --ufactor=<factor>        Unroll-jam factor (default is 8)\n");
    fprintf(stdout, "       --forceparallel=<bitvec>  6 bit-vector of depths (1-indexed) to force parallel (0th bit represents depth 1)\n");
    fprintf(stdout, "       --readscop                Read input from a scoplib file\n");
    fprintf(stdout, "       --bee                     Generate pragmas for Bee+Cl@k\n\n");
    fprintf(stdout, "       --indent  | -i            Indent generated code (disabled by default)\n");
    fprintf(stdout, "       --silent  | -q            Silent mode; no output as long as everything goes fine (disabled by default)\n");
    fprintf(stdout, "       --help    | -h            Print this help menu\n");
    fprintf(stdout, "       --version | -v            Display version number\n");
    fprintf(stdout, "\n   Debugging\n");
    fprintf(stdout, "       --debug                   Verbose/debug output\n");
    fprintf(stdout, "       --moredebug               More verbose/debug output\n");
    fprintf(stdout, "\nTo report bugs, please email <pluto-development@googlegroups.com>\n\n");
}

static double rtclock()
{
    struct timezone Tzp;
    struct timeval Tp;
    int stat;
    stat = gettimeofday (&Tp, &Tzp);
    if (stat != 0) printf("Error return from gettimeofday: %d",stat);
    return(Tp.tv_sec + Tp.tv_usec*1.0e-6);
}

int main(int argc, char *argv[])
{
    int i;

    double t_start, t_c, t_d, t_t, t_all, t_start_all;

    t_c = 0.0;

    t_start_all = rtclock();

    FILE *src_fp;

    int option;
    int option_index = 0;

    int nolastwriter = 0;

    char *srcFileName;

    FILE *cloogfp, *outfp;

    struct pet_scop *pscop;


    if (argc <= 1)  {
        usage_message();
        return 1;
    }

    options = pluto_options_alloc();

    const struct option pluto_options[] =
    {
        {"fast-lin-ind-check", no_argument, &options->flic, 1},
        {"flic", no_argument, &options->flic, 1},
        {"tile", no_argument, &options->tile, 1},
        {"notile", no_argument, &options->tile, 0},
        {"intratileopt", no_argument, &options->intratileopt, 1},
        {"nointratileopt", no_argument, &options->intratileopt, 0},
        {"lbtile", no_argument, &options->lbtile, 1},
        {"pet", no_argument, &options->pet, 1},
        {"diamond-tile", no_argument, &options->lbtile, 1},
        {"part-diamond-tile", no_argument, &options->partlbtile, 1},
        {"partlbtile", no_argument, &options->partlbtile, 1},
        {"debug", no_argument, &options->debug, true},
        {"moredebug", no_argument, &options->moredebug, true},
        {"rar", no_argument, &options->rar, 1},
        {"identity", no_argument, &options->identity, 1},
        {"nofuse", no_argument, &options->fuse, NO_FUSE},
        {"maxfuse", no_argument, &options->fuse, MAXIMAL_FUSE},
        {"smartfuse", no_argument, &options->fuse, SMART_FUSE},
        {"parallel", no_argument, &options->parallel, 1},
        {"parallelize", no_argument, &options->parallel, 1},
        {"innerpar", no_argument, &options->innerpar, 1},
        {"iss", no_argument, &options->iss, 1},
        {"unroll", no_argument, &options->unroll, 1},
        {"nounroll", no_argument, &options->unroll, 0},
        {"polyunroll", no_argument, &options->polyunroll, 1},
        {"bee", no_argument, &options->bee, 1},
        {"ufactor", required_argument, 0, 'u'},
        {"prevector", no_argument, &options->prevector, 1},
        {"noprevector", no_argument, &options->prevector, 0},
        {"codegen-context", required_argument, 0, 'c'},
        {"coeff-bound", required_argument, 0, 'C'},
        {"cloogf", required_argument, 0, 'F'},
        {"cloogl", required_argument, 0, 'L'},
        {"cloogsh", no_argument, &options->cloogsh, 1},
        {"nocloogbacktrack", no_argument, &options->cloogbacktrack, 0},
        {"cyclesize", required_argument, 0, 'S'},
        {"forceparallel", required_argument, 0, 'p'},
        {"ft", required_argument, 0, 'f'},
        {"lt", required_argument, 0, 'l'},
        {"multipar", no_argument, &options->multipar, 1},
        {"l2tile", no_argument, &options->l2tile, 1},
        {"version", no_argument, 0, 'v'},
        {"help", no_argument, 0, 'h'},
        {"indent", no_argument, 0, 'i'},
        {"silent", no_argument, &options->silent, 1},
        {"lastwriter", no_argument, &options->lastwriter, 1},
        {"nolastwriter", no_argument, &nolastwriter, 1},
        {"nodepbound", no_argument, &options->nodepbound, 1},
        {"scalpriv", no_argument, &options->scalpriv, 1},
        {"isldep", no_argument, &options->isldep, 1},
        {"candldep", no_argument, &options->candldep, 1},
        {"isldepaccesswise", no_argument, &options->isldepaccesswise, 1},
        {"isldepstmtwise", no_argument, &options->isldepaccesswise, 0},
        {"noisldepcoalesce", no_argument, &options->isldepcoalesce, 0},
        {"readscop", no_argument, &options->readscop, 1},
        {"pipsolve", no_argument, &options->pipsolve, 1},
#ifdef GLPK
        {"glpk", no_argument, &options->glpk, 1},
<<<<<<< HEAD
=======
        {"lp", no_argument, &options->lp, 1},
        {"dfp", no_argument, &options->dfp, 1},
        {"ilp", no_argument, &options->ilp, 1},
        {"lpcolor", no_argument, &options->lpcolour, 1},
>>>>>>> 3004cda9
#endif
        {"islsolve", no_argument, &options->islsolve, 1},
        {"time", no_argument, &options->time, 1},
        {0, 0, 0, 0}
    };


    /* Read command-line options */
    while (1) {
        option = getopt_long(argc, argv, "bhiqvf:l:F:L:c:o:", pluto_options,
                &option_index);

        if (option == -1)   {
            break;
        }

        switch (option) {
            case 0:
                break;
            case 'F':
                options->cloogf = atoi(optarg);
                break;
            case 'L':
                options->cloogl = atoi(optarg);
                break;
            case 'b':
                options->bee = 1;
                break;
            case 'c':
                options->codegen_context = atoi(optarg);
                break;
            case 'C':
                options->coeff_bound = atoi(optarg);
                if (options->coeff_bound <= 0) {
                    printf("ERROR: coeff-bound should be at least 1\n");
                    return 2;
                }
                break;
            case 'd':
                break;
            case 'f':
                options->ft = atoi(optarg);
                break;
            case 'g':
                break;
            case 'h':
                usage_message();
                return 2;
            case 'i':
                /* Handled in polycc */
                break;
            case 'l':
                options->lt = atoi(optarg);
                break;
            case 'm':
                break;
            case 'n':
                break;
            case 'o':
                options->out_file = strdup(optarg);
                break;
            case 'p':
                options->forceparallel = atoi(optarg);
                break;
            case 'q':
                options->silent = 1;
                break;
            case 's':
                break;
            case 'u':
                options->ufactor = atoi(optarg);
                break;
            case 'v':
                printf("PLUTO version %s - An automatic parallelizer and locality optimizer\n\
Copyright (C) 2007--2015  Uday Bondhugula\n\
This is free software; see the source for copying conditions.  There is NO\n\
warranty; not even for MERCHANTABILITY or FITNESS FOR A PARTICULAR PURPOSE.\n\n", PLUTO_VERSION);
                pluto_options_free(options);
                return 3;
            default:
                usage_message();
                pluto_options_free(options);
                return 4;
        }
    }

    if (optind <= argc-1)   {
        srcFileName = alloca(strlen(argv[optind])+1);
        strcpy(srcFileName, argv[optind]);
    }else{
        /* No non-option argument was specified */
        usage_message();
        pluto_options_free(options);
        return 5;
    }

    /* Make options consistent */
    if (options->isldep && options->candldep) {
        printf("[pluto] ERROR: only one of isldep and candldep should be specified)\n");
        pluto_options_free(options);
        usage_message();
        return 1;
    }

    /* isldep is the default */
    if (!options->isldep && !options->candldep) {
        options->isldep = 1;
    }

    if (options->lastwriter && options->candldep) {
        printf("[pluto] ERROR: --lastwriter is only supported with --isldep\n");
        pluto_options_free(options);
        usage_message();
        return 1;
    }

    if (options->lastwriter && nolastwriter) {
        printf("[pluto] WARNING: both --lastwriter, --nolastwriter are on\n");
        printf("[pluto] disabling --lastwriter\n");
        options->lastwriter = 0;
    }

    if (options->identity == 1) {
        options->partlbtile = 0;
        options->lbtile = 0;
    }

    if (options->partlbtile == 1 && options->lbtile == 0)    {
        options->lbtile = 1;
    }

    if (options->lbtile == 1 && options->tile == 0)    {
        options->tile = 1;
    }

    if (options->multipar == 1 && options->parallel == 0)    {
        fprintf(stdout, "Warning: multipar needs parallel to be on; turning on parallel\n");
        options->parallel = 1;
    }

    if (options->multipar == 1 && options->parallel == 0)    {
        fprintf(stdout, "Warning: multipar needs parallel to be on; turning on parallel\n");
        options->parallel = 1;
    }

#ifdef GLPK
<<<<<<< HEAD
=======
    if (options->lp && !options->glpk) {
        printf("[pluto]: LP option available with a LP solver only. Using GLPK for lp solving\n");
        options->glpk = 1;
    }

    /* By default Pluto-dfp uses lp. */
    if (options->dfp && !options->ilp) {
        options->lp = 1;
    }
        
    if (options->dfp && !options->glpk) {
        printf("[pluto]: Dfp framework is currently supported only with GLPK solver. Using GLPK for constraint solving \n");
        options->glpk = 1;
    } 
>>>>>>> 3004cda9
    if (options->glpk) {
        /* Turn off islsolve */
        options->islsolve = 0;
    }
<<<<<<< HEAD
#endif

=======

#endif

    if(options->dfp && !options->glpk) {
        printf ("[pluto]: ERROR: DFP framework currently supported with GLPK solver only. Configure Pluto with --enable-glpk \n");
        pluto_options_free(options);
        usage_message();
        return 1;
    }
>>>>>>> 3004cda9

    /* Extract polyhedral representation from osl scop */
    PlutoProg *prog = NULL; 

    osl_scop_p scop = NULL;
    char *irroption = NULL;

    /* Extract polyhedral representation from input program */
    if (options->pet) {
        isl_ctx *pctx = isl_ctx_alloc();
        pscop = pet_scop_extract_from_C_source(pctx, srcFileName, NULL);

        if (!pscop) {
            fprintf(stdout, "[pluto] No SCoPs extracted or error extracting SCoPs  using pet\n");
            pluto_options_free(options);
            isl_ctx_free(pctx);
            return 12;
        }
        t_start = rtclock();
        prog = pet_to_pluto_prog(pscop, pctx, options);
        t_d = rtclock() - t_start;

        pet_scop_free(pscop);
        isl_ctx_free(pctx);

        FILE *srcfp = fopen(".srcfilename", "w");
        if (srcfp)    {
            fprintf(srcfp, "%s\n", srcFileName);
            fclose(srcfp);
        }
    }else{
        /* Extract polyhedral representation from clan scop */
        if(!strcmp(srcFileName, "stdin")){  //read from stdin
            src_fp = stdin;
            osl_interface_p registry = osl_interface_get_default_registry();
            t_start = rtclock();
            scop = osl_scop_pread(src_fp, registry, PLUTO_OSL_PRECISION);
            t_d = rtclock() - t_start;
        }else{  // read from regular file

            src_fp  = fopen(srcFileName, "r");

            if (!src_fp)   {
                fprintf(stderr, "pluto: error opening source file: '%s'\n", srcFileName);
                pluto_options_free(options);
                return 6;
            }

            /* Extract polyhedral representation from input program */
            clan_options_p clanOptions = clan_options_malloc();

            if (options->readscop){
                osl_interface_p registry = osl_interface_get_default_registry();
                t_start = rtclock();
                scop = osl_scop_pread(src_fp, registry, PLUTO_OSL_PRECISION);
                t_d = rtclock() - t_start;
            }else{
                t_start = rtclock();
                scop = clan_scop_extract(src_fp, clanOptions);
                t_d = rtclock() - t_start;
            }

            if (!scop || !scop->statement)   {
                fprintf(stderr, "Error extracting polyhedra from source file: \'%s'\n",
                        srcFileName);
                pluto_options_free(options);
                return 8;
            }
            FILE *srcfp = fopen(".srcfilename", "w");
            if (srcfp)    {
                fprintf(srcfp, "%s\n", srcFileName);
                fclose(srcfp);
            }

            clan_options_free(clanOptions);

            /* IF_DEBUG(clan_scop_print_dot_scop(stdout, scop, clanOptions)); */
        }

        /* Convert clan scop to Pluto program */
        prog = scop_to_pluto_prog(scop, options);

        /* Backup irregular program portion in .scop. */
        osl_irregular_p irreg_ext = NULL;
        irreg_ext = osl_generic_lookup(scop->extension, OSL_URI_IRREGULAR);
        if (irreg_ext!=NULL)
            irroption = osl_irregular_sprint(irreg_ext);  //TODO: test it
        osl_irregular_free(irreg_ext);
    }
    IF_MORE_DEBUG(pluto_prog_print(stdout, prog));

    int dim_sum=0;
    for (i=0; i<prog->nstmts; i++) {
        dim_sum += prog->stmts[i]->dim;
    }

    
   
    if (!options->silent)   {
        fprintf(stdout, "[pluto] Number of statements: %d\n", prog->nstmts);
        fprintf(stdout, "[pluto] Total number of loops: %d\n", dim_sum);
        fprintf(stdout, "[pluto] Number of deps: %d\n", prog->ndeps);
        fprintf(stdout, "[pluto] Maximum domain dimensionality: %d\n", prog->nvar);
        fprintf(stdout, "[pluto] Number of parameters: %d\n", prog->npar);
    }

    if (options->iss) {
        // PlutoConstraints *dom = pluto_constraints_read(stdin);
        // printf("Input set\n");
        // pluto_constraints_compact_print(stdout, dom);
        // PlutoConstraints **doms = malloc(1*sizeof(PlutoConstraints *));
        // doms[0] = dom;
        // pluto_find_iss(doms, 1, 1, NULL);
        // PlutoMatrix *mat = pluto_matrix_input(stdin);
        // pluto_constraints_print(stdout, dom);
        // pluto_matrix_print(stdout, mat);
        // PlutoConstraints *farkas = farkas_affine(dom, mat);
        //pluto_constraints_pretty_print(stdout, farkas);
        // pluto_constraints_free(dom);
        // pluto_options_free(options);
        pluto_iss_dep(prog);
    }

    t_start = rtclock();
    /* Auto transformation */
    if (!options->identity) {
        pluto_auto_transform(prog);
    }
    t_t = rtclock() - t_start;

    pluto_compute_dep_directions(prog);
    pluto_compute_dep_satisfaction(prog);

    if (!options->silent)   {
        fprintf(stdout, "[pluto] Affine transformations [<iter coeff's> <param> <const>]\n\n");
        /* Print out transformations */
        pluto_transformations_pretty_print(prog);
        /* pluto_print_hyperplane_properties(prog); */
    }

    if (options->tile)   {
        pluto_tile(prog);
    }else{
        if (options->intratileopt) {
            pluto_intra_tile_optimize(prog, 0);
        }
    }

    if (options->parallel && !options->tile && !options->identity)   {
        /* Obtain wavefront/pipelined parallelization by skewing if
         * necessary */
        int nbands;
        Band **bands;
        pluto_compute_dep_satisfaction(prog);
        bands = pluto_get_outermost_permutable_bands(prog, &nbands);
        bool retval = pluto_create_tile_schedule(prog, bands, nbands);
        pluto_bands_free(bands, nbands);

        /* If the user hasn't supplied --tile and there is only pipelined
         * parallelism, we will warn the user */
        if (retval)   {
            printf("[pluto] WARNING: pipelined parallelism exists and --tile is not used.\n");
            printf("use --tile for better parallelization \n");
            IF_DEBUG(fprintf(stdout, "[pluto] After skewing:\n"););
            IF_DEBUG(pluto_transformations_pretty_print(prog););
            /* IF_DEBUG(pluto_print_hyperplane_properties(prog);); */
        }
    }

    if (options->unroll || options->polyunroll)    {
        /* Will generate a .unroll file */
        /* plann/plorc needs a .params */
        FILE *paramsFP = fopen(".params", "w");
        if (paramsFP)   {
            int i;
            for (i=0; i<prog->npar; i++)  {
                fprintf(paramsFP, "%s\n", prog->params[i]);
            }
            fclose(paramsFP);
        }
        pluto_detect_mark_unrollable_loops(prog);
    }

    if (options->polyunroll)    {
        /* Experimental */
        for (i=0; i<prog->num_hyperplanes; i++)   {
            if (prog->hProps[i].unroll)  {
                unroll_phis(prog, i, options->ufactor);
            }
        }
    }

    if(!options->pet && !strcmp(srcFileName, "stdin")){
        //input stdin == output stdout
        pluto_populate_scop(scop, prog, options);
        osl_scop_print(stdout, scop);
    }else{  // do the usual Pluto stuff

        /* NO MORE TRANSFORMATIONS BEYOND THIS POINT */
        /* Since meta info about loops
         * is printed to be processed by scripts - if transformations are
         * performed, changed loop order/iterator names will be missed  */
        gen_unroll_file(prog);

        char *outFileName;
        char *cloogFileName;
        char *basec, *bname;
        if (options->out_file == NULL)  {
            /* Get basename, remove .c extension and append a new one */
            basec = strdup(srcFileName);
            bname = basename(basec);

            /* max size when tiled.* */
            outFileName = alloca(strlen(bname)+strlen(".pluto.c")+1);
            cloogFileName = alloca(strlen(bname)+strlen(".pluto.cloog")+1);

            if (strlen(bname) >= 2 && !strcmp(bname+strlen(bname)-2, ".c")) {
                outFileName = malloc(strlen(bname)-2+strlen(".pluto.c")+1);
                strncpy(outFileName, bname, strlen(bname)-2);
                outFileName[strlen(bname)-2] = '\0';
            }else{
                outFileName = malloc(strlen(bname)+strlen(".pluto.c")+1);
                strcpy(outFileName, bname);
            }
            strcat(outFileName, ".pluto.c");
        }else{
            basec = strdup(options->out_file);
            bname = basename(basec);

            outFileName = malloc(strlen(options->out_file)+1);
            strcpy(outFileName, options->out_file);
        }

        if (strlen(bname) >= 2 && !strcmp(bname+strlen(bname)-2, ".c")) {
            cloogFileName = malloc(strlen(bname)-2+strlen(".pluto.cloog")+1);
            strncpy(cloogFileName, bname, strlen(bname)-2);
            cloogFileName[strlen(bname)-2] = '\0';
        }else{
            cloogFileName = malloc(strlen(bname)+strlen(".pluto.cloog")+1);
            strcpy(cloogFileName, bname);
        }
        strcat(cloogFileName, ".pluto.cloog");
        free(basec);

        cloogfp = fopen(cloogFileName, "w+");
        if (!cloogfp)   {
            fprintf(stderr, "[Pluto] Can't open .cloog file: '%s'\n", cloogFileName);
            free(cloogFileName);
            pluto_options_free(options);
            pluto_prog_free(prog);
            return 9;
        }
        free(cloogFileName);

        outfp = fopen(outFileName, "w");
        if (!outfp) {
            fprintf(stderr, "[Pluto] Can't open file '%s' for writing\n", outFileName);
            free(outFileName);
            pluto_options_free(options);
            pluto_prog_free(prog);
            fclose(cloogfp);
            return 10;
        }

        if (options->moredebug) {
            printf("After scalar dimension detection (final transformations)\n");
            pluto_transformations_pretty_print(prog);
        }

        /* Generate .cloog file */
        pluto_gen_cloog_file(cloogfp, prog);
        /* Add the <irregular> tag from clan, if any */
        if(!options->pet) {
            if (irroption) {
                fprintf(cloogfp, "<irregular>\n%s\n</irregular>\n\n", irroption);
                free(irroption);
            }
        }
        rewind(cloogfp);

        /* Very important: Dont change the order of calls to print_dynsched_file
         * between pluto_gen_cloog_file() and pluto_*_codegen()
         */

        /* Generate code using Cloog and add necessary stuff before/after code */
        t_start = rtclock();
        pluto_multicore_codegen(cloogfp, outfp, prog);
        t_c = rtclock() - t_start;

        FILE *tmpfp = fopen(".outfilename", "w");
        if (tmpfp)    {
            fprintf(tmpfp, "%s\n", outFileName);
            fclose(tmpfp);
            PLUTO_MESSAGE(printf( "[Pluto] Output written to %s\n", outFileName););
        }
        free(outFileName);

        fclose(cloogfp);
        fclose(outfp);
    }


    t_all = rtclock() - t_start_all;

    if (options->time && !options->silent) {
        printf("\n[pluto] Timing statistics\n[pluto] SCoP extraction + dependence analysis time: %0.6lfs\n", t_d);
        printf("[pluto] Auto-transformation time: %0.6lfs\n", t_t);
        if (options-> dfp){
            /* printf("[pluto] \t\ttotal FCG Construction Time: %0.6lfs\n", prog->fcg_const_time); */
            /* printf("[pluto] \t\ttotal FCG Colouring Time: %0.6lfs\n", prog->fcg_colour_time); */
            /* printf("[pluto] \t\ttotal FCG Update Time: %0.6lfs\n", prog->fcg_update_time); */
            printf("[pluto] \t\ttotal Permutation Black box time: %0.6lfs\n", prog->fcg_const_time+prog->fcg_colour_time+prog->fcg_colour_time);
            printf("[pluto] \t\tTotal Scaling + Shifting time: %0.6lfs\n", prog->fcg_dims_scale_time);
            /* printf("[pluto] \t\tTotal Scaling Constraints solve time: %0.6lfs\n", prog->scaling_cst_sol_time); */
            printf("[pluto] \t\tTotal Skewing time: %0.6lfs\n",prog->skew_time);
        }
        printf("[pluto] \t\ttotal constraint solving time (LP/MIP/ILP) time: %0.6lfs\n", prog->mipTime);
        printf("[pluto] Code generation time: %0.6lfs\n", t_c);
        printf("[pluto] Other/Misc time: %0.6lfs\n", t_all-t_c-t_t-t_d);
        printf("[pluto] Total time: %0.6lfs\n", t_all);
        printf("[pluto] All times: %0.6lf %0.6lf %.6lf %.6lf\n", t_d, t_t, t_c,
             t_all-t_c-t_t-t_d);
    }

    pluto_prog_free(prog);
    pluto_options_free(options);

    osl_scop_free(scop);

    return 0;
}<|MERGE_RESOLUTION|>--- conflicted
+++ resolved
@@ -66,14 +66,11 @@
     fprintf(stdout, "       --pipsolve                Use PIP as ILP solver\n");
 #ifdef GLPK
     fprintf(stdout, "       --glpk                    Use GLPK as ILP solver\n");
-<<<<<<< HEAD
-=======
     fprintf(stdout, "       --lp                      Solve MIP instead of ILP\n");
     fprintf(stdout, "       --dfp                     Use Pluto-lp-dfp instead of pluto-ilp [disabled by default]\n");
     fprintf(stdout, "       --ilp                     Use ILP in pluto-lp-dfp instead of LP\n");
     fprintf(stdout, "       --lpcolor                 Color FCG based on the solutions of the lp-problem [disabled by default]\n");
     fprintf(stdout, "\n");
->>>>>>> 3004cda9
 #endif
     fprintf(stdout, "\n");
     fprintf(stdout, "\n  Optimizations          Options related to optimization\n");
@@ -218,13 +215,10 @@
         {"pipsolve", no_argument, &options->pipsolve, 1},
 #ifdef GLPK
         {"glpk", no_argument, &options->glpk, 1},
-<<<<<<< HEAD
-=======
         {"lp", no_argument, &options->lp, 1},
         {"dfp", no_argument, &options->dfp, 1},
         {"ilp", no_argument, &options->ilp, 1},
         {"lpcolor", no_argument, &options->lpcolour, 1},
->>>>>>> 3004cda9
 #endif
         {"islsolve", no_argument, &options->islsolve, 1},
         {"time", no_argument, &options->time, 1},
@@ -371,8 +365,6 @@
     }
 
 #ifdef GLPK
-<<<<<<< HEAD
-=======
     if (options->lp && !options->glpk) {
         printf("[pluto]: LP option available with a LP solver only. Using GLPK for lp solving\n");
         options->glpk = 1;
@@ -387,16 +379,10 @@
         printf("[pluto]: Dfp framework is currently supported only with GLPK solver. Using GLPK for constraint solving \n");
         options->glpk = 1;
     } 
->>>>>>> 3004cda9
     if (options->glpk) {
         /* Turn off islsolve */
         options->islsolve = 0;
     }
-<<<<<<< HEAD
-#endif
-
-=======
-
 #endif
 
     if(options->dfp && !options->glpk) {
@@ -405,7 +391,6 @@
         usage_message();
         return 1;
     }
->>>>>>> 3004cda9
 
     /* Extract polyhedral representation from osl scop */
     PlutoProg *prog = NULL; 

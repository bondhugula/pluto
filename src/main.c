--- conflicted
+++ resolved
@@ -57,12 +57,6 @@
     fprintf(stdout, "\nOptions:\n");
     fprintf(stdout, "       --tile                    Tile for locality\n");
     fprintf(stdout, "       --intratileopt            Optimize intra-tile execution order for locality\n");
-<<<<<<< HEAD
-    fprintf(stdout, "       --parallel                Automatically parallelize using OpenMP pragmas\n");
-    fprintf(stdout, "       | --parallelize\n");
-    fprintf(stdout, "       --l2tile                  Tile a second time (typically for L2 cache) - disabled by default \n");
-    fprintf(stdout, "       --multipipe               Extract two degrees of pipelined parallelism if possible;\n");
-    fprintf(stdout, "                                     by default one degree is extracted (if it exists)\n");
     fprintf(stdout, "       --variables_not_global    Variables not declared globally (if so, macros provide variable declarations)\n");
     fprintf(stdout, "       --distmem                 Parallelize for distributed memory (generate MPI)\n");
     fprintf(stdout, "       --mpiomp                  Parallelize for shared-memory along with distributed-memory (generate OpenMP along with MPI)\n");
@@ -78,17 +72,8 @@
     fprintf(stdout, "       --[no]prevector           Make code amenable to compiler auto-vectorization (with ICC) - enabled by default\n");
     fprintf(stdout, "       --context=<context>       Parameters are at least as much as <context>\n");
     fprintf(stdout, "       --forceparallel=<bitvec>  6 bit-vector of depths (1-indexed) to force parallel (0th bit represents depth 1)\n");
-    fprintf(stdout, "       --[no]isldep              Use ISL-based dependence tester (enabled by default with --distmem; disabled otherwise)\n");
-    fprintf(stdout, "       --islsolve                Use ISL as ilp solver\n");
-    fprintf(stdout, "       --readscoplib             Read input from a scoplib file\n");
     fprintf(stdout, "       --[no]lastwriter          Work with refined dependences (last conflicting access is computed for RAW/WAW)\n");
     fprintf(stdout, "                                     (enabled by default with --distmem; disabled otherwise)\n");
-    fprintf(stdout, "       --bee                     Generate pragmas for Bee+Cl@k\n\n");
-    fprintf(stdout, "       --indent  | -i            Indent generated code (disabled by default)\n");
-    fprintf(stdout, "       --silent  | -q            Silent mode; no output as long as everything goes fine (disabled by default)\n");
-    fprintf(stdout, "       --help    | -h            Print this help menu\n");
-    fprintf(stdout, "       --version | -v            Display version number\n");
-=======
     fprintf(stdout, "       --l2tile                  Tile a second time (typically for L2 cache) - disabled by default \n");
     fprintf(stdout, "       --parallel                Automatically parallelize (generate OpenMP)\n");
     fprintf(stdout, "     | --parallelize\n");
@@ -113,17 +98,10 @@
     fprintf(stdout, "       --silent  | -q         Silent mode; no output as long as everything goes fine (disabled by default)\n");
     fprintf(stdout, "       --help    | -h         Print this help menu\n");
     fprintf(stdout, "       --version | -v         Display version number\n");
->>>>>>> a095f147
     fprintf(stdout, "\n   Fusion                Options to control fusion heuristic\n");
     fprintf(stdout, "       --nofuse                  Do not fuse across SCCs of data dependence graph\n");
     fprintf(stdout, "       --maxfuse                 Maximal fusion\n");
     fprintf(stdout, "       --smartfuse [default]     Heuristic (in between nofuse and maxfuse)\n");
-<<<<<<< HEAD
-    fprintf(stdout, "\n   Debugging\n");
-    fprintf(stdout, "       --debug                   Verbose output\n");
-    fprintf(stdout, "       --moredebug               More verbose output\n");
-    fprintf(stdout, "\nTo report bugs, please send an email to <pluto-development@googlegroups.com>\n\n");
-=======
     fprintf(stdout, "\n   Code generation       Options to control Cloog code generation\n");
     fprintf(stdout, "       --nocloogbacktrack        Do not call Cloog with backtrack (default - backtrack)\n");
     fprintf(stdout, "       --cloogsh                 Ask Cloog to use simple convex hull (default - off)\n");
@@ -142,7 +120,6 @@
     stat = gettimeofday (&Tp, &Tzp);
     if (stat != 0) printf("Error return from gettimeofday: %d",stat);
     return(Tp.tv_sec + Tp.tv_usec*1.0e-6);
->>>>>>> a095f147
 }
 
 int main(int argc, char *argv[])
@@ -195,7 +172,6 @@
         {"parallel", no_argument, &options->parallel, 1},
         {"parallelize", no_argument, &options->parallel, 1},
         {"innerpar", no_argument, &options->innerpar, 1},
-<<<<<<< HEAD
         {"dynschedule", no_argument, &options->dynschedule, 1},
         {"distmem", no_argument, &options->distmem, 1},
         {"commopt", no_argument, &options->commopt, 1},
@@ -207,9 +183,7 @@
         {"variables_not_global", no_argument, &options->variables_not_global, 1},
         {"mpiomp", no_argument, &options->mpiomp, 1},
         {"blockcyclic", no_argument, &options->blockcyclic, 1},
-=======
         {"iss", no_argument, &options->iss, 1},
->>>>>>> a095f147
         {"unroll", no_argument, &options->unroll, 1},
         {"nounroll", no_argument, &options->unroll, 0},
         {"polyunroll", no_argument, &options->polyunroll, 1},
@@ -242,11 +216,8 @@
         {"isldepcompact", no_argument, &options->isldepcompact, 1},
         {"readscop", no_argument, &options->readscop, 1},
         {"islsolve", no_argument, &options->islsolve, 1},
-<<<<<<< HEAD
         {"fusesends", no_argument, &options->fusesends, 1},
-=======
         {"time", no_argument, &options->time, 1},
->>>>>>> a095f147
         {0, 0, 0, 0}
     };
 
@@ -341,7 +312,6 @@
         return 5;
     }
 
-<<<<<<< HEAD
     src_fp  = fopen(srcFileName, "r");
 
     if (!src_fp)   {
@@ -360,8 +330,6 @@
         return 7;
     }
 
-    /* Extract polyhedral representation from input program */
-=======
     /* Make options consistent */
     if (options->isldep && options->candldep) {
         printf("[pluto] ERROR: only one of isldep and candldep should be specified)\n");
@@ -382,6 +350,12 @@
         return 1;
     }
 
+    /* lastwriter is default under distmem */
+    if (options->distmem && nolastwriter == 0)    {
+        printf("[pluto] Turning on lastwriter\n");
+        options->lastwriter = 1;
+    }
+
     if (options->lastwriter && nolastwriter) {
         printf("[pluto] WARNING: both --lastwriter, --nolastwriter are on\n");
         printf("[pluto] disabling --lastwriter\n");
@@ -391,6 +365,10 @@
     if (options->identity == 1) {
         options->partlbtile = 0;
         options->lbtile = 0;
+    }
+
+    if (options->distmem == 1 && options->parallel == 0)    {
+        options->parallel = 1;
     }
 
     if (options->partlbtile == 1 && options->lbtile == 0)    {
@@ -425,7 +403,6 @@
     /* Extract polyhedral representation */
     PlutoProg *prog = NULL; 
 
->>>>>>> a095f147
     osl_scop_p scop = NULL;
     char *irroption = NULL;
 
@@ -435,10 +412,7 @@
         osl_interface_p registry = osl_interface_get_default_registry();
         t_start = rtclock();
         scop = osl_scop_pread(src_fp, registry, PLUTO_OSL_PRECISION);
-<<<<<<< HEAD
-=======
         t_d = rtclock() - t_start;
->>>>>>> a095f147
     }else{  // read from regular file
 
       src_fp  = fopen(srcFileName, "r");
@@ -496,25 +470,15 @@
         dim_sum += prog->stmts[i]->dim;
     }
 
-<<<<<<< HEAD
-    /* Make options consistent */
-    if (options->noisldep == 1) {
-        options->isldep = 0;
-    }
-
-    if (options->nolastwriter == 1) {
-        options->lastwriter = 0;
-    }
-
     if (options->distmem == 1 && options->parallel == 0)    {
         options->parallel = 1;
     }
 
-    if (options->distmem == 1 && options->noisldep == 0)    {
+    if (options->distmem == 1)    {
         options->isldep = 1;
     }
 
-    if (options->distmem == 1 && options->nolastwriter == 0)    {
+    if (options->distmem == 1)    {
         options->lastwriter = 1;
     }
 
@@ -562,9 +526,6 @@
         options->prevector = 0;
     }
 
-=======
-   
->>>>>>> a095f147
     if (!options->silent)   {
         fprintf(stdout, "[Pluto] Number of statements: %d\n", prog->nstmts);
         fprintf(stdout, "[Pluto] Total number of loops: %d\n", dim_sum);
@@ -633,15 +594,12 @@
         }
     }
 
-<<<<<<< HEAD
     if (options->tile && !options->silent)  {
         fprintf(stdout, "[Pluto] After tiling:\n");
         pluto_transformations_pretty_print(prog);
         pluto_print_hyperplane_properties(prog);
     }
 
-=======
->>>>>>> a095f147
     if (options->unroll || options->polyunroll)    {
         /* Will generate a .unroll file */
         /* plann/plorc needs a .params */
@@ -665,7 +623,6 @@
         }
     }
 
-<<<<<<< HEAD
     int distretval = 1;
 
     if (options->distmem)  {
@@ -675,98 +632,11 @@
         IF_DEBUG(pluto_print_hyperplane_properties(prog));
     }
 
-    if(!strcmp(srcFileName, "stdin")){  //input stdin == output stdout
-        pluto_populate_scop(scop, prog, options);
-        osl_scop_print(stdout, scop);
-    }else{  // do the usual Pluto stuff
-=======
     if(!strcmp(srcFileName, "stdin")){  
         //input stdin == output stdout
         pluto_populate_scop(scop, prog, options);
         osl_scop_print(stdout, scop);
     }else{  // do the usual Pluto stuff
-  
-      /* NO MORE TRANSFORMATIONS BEYOND THIS POINT */
-      /* Since meta info about loops
-       * is printed to be processed by scripts - if transformations are
-       * performed, changed loop order/iterator names will be missed  */
-      gen_unroll_file(prog);
-  
-      char *outFileName;
-      char *cloogFileName;
-      if (options->out_file == NULL)  {
-          /* Get basename, remove .c extension and append a new one */
-          char *basec, *bname;
-          basec = strdup(srcFileName);
-          bname = basename(basec);
-  
-          /* max size when tiled.* */
-          outFileName = alloca(strlen(bname)+strlen(".pluto.c")+1);
-          cloogFileName = alloca(strlen(bname)+strlen(".pluto.cloog")+1);
-  
-          if (strlen(bname) >= 2 && !strcmp(bname+strlen(bname)-2, ".c")) {
-              strncpy(outFileName, bname, strlen(bname)-2);
-              strncpy(cloogFileName, bname, strlen(bname)-2);
-              outFileName[strlen(bname)-2] = '\0';
-              cloogFileName[strlen(bname)-2] = '\0';
-          }else{
-              strcpy(outFileName, bname);
-              strcpy(cloogFileName, bname);
-          }
-          strcat(outFileName, ".pluto.c");
-          free(basec);
-      }else{
-          outFileName = options->out_file;
-          cloogFileName = alloca(strlen(options->out_file)+1);
-          strcpy(cloogFileName, options->out_file);
-      }
-  
-      strcat(cloogFileName, ".pluto.cloog");
-  
-      cloogfp = fopen(cloogFileName, "w+");
-      if (!cloogfp)   {
-          fprintf(stderr, "[Pluto] Can't open .cloog file: '%s'\n", cloogFileName);
-          pluto_options_free(options);
-          pluto_prog_free(prog);
-          return 9;
-      }
-  
-      outfp = fopen(outFileName, "w");
-      if (!outfp) {
-          fprintf(stderr, "[Pluto] Can't open file '%s' for writing\n", outFileName);
-          pluto_options_free(options);
-          pluto_prog_free(prog);
-          fclose(cloogfp);
-          return 10;
-      }
-  
-      /* Generate .cloog file */
-      pluto_gen_cloog_file(cloogfp, prog);
-      /* Add the <irregular> tag from clan, if any */
-      if (irroption != NULL) {
-          fprintf(cloogfp, "<irregular>\n%s\n</irregular>\n\n", irroption);
-          free(irroption);
-      }
-  
-      rewind(cloogfp);
-  
-  
-      /* Generate code using Cloog and add necessary stuff before/after code */
-      t_start = rtclock();
-      pluto_multicore_codegen(cloogfp, outfp, prog);
-      t_c = rtclock() - t_start;
-  
-      FILE *tmpfp = fopen(".outfilename", "w");
-      if (tmpfp)    {
-          fprintf(tmpfp, "%s\n", outFileName);
-          fclose(tmpfp);
-          PLUTO_MESSAGE(printf( "[Pluto] Output written to %s\n", outFileName););
-      }
-  
-      fclose(cloogfp);
-      fclose(outfp);
->>>>>>> a095f147
-
 
         /* NO MORE TRANSFORMATIONS BEYOND THIS POINT */
         /* Since meta info about loops
@@ -775,9 +645,9 @@
         gen_unroll_file(prog);
 
         char *outFileName;
-        char *cloogFileName;
-        char *dynschedFileName;
-        char *bname, *basec;
+        char *cloogFileName = NULL;
+        char *dynschedFileName = NULL;
+        char *basec, *bname;
         if (options->out_file == NULL)  {
             /* Get basename, remove .c extension and append a new one */
             basec = strdup(srcFileName);
@@ -875,7 +745,9 @@
 
         /* Generate code using Cloog and add necessary stuff before/after code */
         if (options->distmem && !distretval)   {
+            t_start = rtclock();
             pluto_distmem_codegen(prog, cloogfp, outfp);
+            t_c = rtclock() - t_start;
         }else{
             if (options->distmem) { // no parallel loops to distribute
                 // ensure only one processor will output the data
@@ -886,14 +758,16 @@
                 fprintf(outfp, "\tMPI_Comm_rank(MPI_COMM_WORLD, &my_rank);\n");
                 fprintf(outfp, "\tMPI_Finalize();\n");
             }
+            t_start = rtclock();
             pluto_multicore_codegen(cloogfp, options->dynschedule ? dynschedfp : outfp, prog);
+            t_c = rtclock() - t_start;
         }
 
         FILE *tmpfp = fopen(".outfilename", "w");
         if (tmpfp)    {
             fprintf(tmpfp, "%s\n", outFileName);
             fclose(tmpfp);
-            printf( "[Pluto] Output written to %s\n", outFileName);
+            PLUTO_MESSAGE(printf( "[Pluto] Output written to %s\n", outFileName););
         }
         free(outFileName);
 
@@ -926,12 +800,8 @@
         }
         fclose(cloogfp);
         fclose(outfp);
-    }
-
-<<<<<<< HEAD
-    pluto_options_free(options);
-    pluto_prog_free(prog);
-=======
+
+    }
 
     t_all = rtclock() - t_start_all;
 
@@ -948,7 +818,6 @@
     pluto_prog_free(prog);
     pluto_options_free(options);
 
->>>>>>> a095f147
     osl_scop_free(scop);
 
     return 0;

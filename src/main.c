/*
 * PLUTO: An automatic parallelizer and locality optimizer
 * 
 * Copyright (C) 2007-2012 Uday Bondhugula
 *
 * This file is part of Pluto.
 *
 * Pluto is free software; you can redistribute it and/or modify
 * it under the terms of the GNU General Public License as published by
 * the Free Software Foundation; either version 3 of the License, or
 * (at your option) any later version.

 * This program is distributed in the hope that it will be useful,
 * but WITHOUT ANY WARRANTY; without even the implied warranty of
 * MERCHANTABILITY or FITNESS FOR A PARTICULAR PURPOSE.  See the
 * GNU General Public License for more details.
 *
 * A copy of the GNU General Public Licence can be found in the file
 * `LICENSE' in the top-level directory of this distribution. 
 *
 */
#include <stdio.h>
#include <stdlib.h>
#include <assert.h>
#include <string.h>
#include <getopt.h>
#include <libgen.h>

#include <unistd.h>
#include <sys/time.h>

#ifdef HAVE_CONFIG_H
#include "config.h"
#endif


#include "osl/scop.h"
#include "osl/generic.h"
#include "osl/extensions/irregular.h"

#include "pluto.h"
#include "transforms.h"
#include "math_support.h"
#include "post_transform.h"
#include "program.h"
#include "version.h"

#include "clan/clan.h"
#include "candl/candl.h"
#include "candl/scop.h"

#include "pet.h"

PlutoOptions *options;

void usage_message(void)
{
    fprintf(stdout, "Usage: polycc <input.c> [options] [-o output]\n");
    fprintf(stdout, "\nOptions:\n");
    fprintf(stdout, "       --pet                     Use libpet for polyhedral extraction instead of clan [default - clan]\n");
    fprintf(stdout, "\n");
    fprintf(stdout, "       --tile                    Tile for locality\n");
    fprintf(stdout, "       --intratileopt            Optimize intra-tile execution order for locality\n");
    fprintf(stdout, "       --l2tile                  Tile a second time (typically for L2 cache) - disabled by default \n");
    fprintf(stdout, "       --parallel                Automatically parallelize (generate OpenMP pragmas)\n");
    fprintf(stdout, "    or --parallelize\n");
    fprintf(stdout, "       --lbtile                  Enables full-dimensional concurrent start\n");
    fprintf(stdout, "    or --diamond-tile\n");
    fprintf(stdout, "       --partlbtile              Enables one-dimensional concurrent start\n");
    fprintf(stdout, "       --[no]prevector           Transform for and mark loops for (icc) vectorization (enabled by default)\n");
    fprintf(stdout, "       --innerpar                Choose pure inner parallelism over pipelined/wavefront parallelism\n");
    fprintf(stdout, "       --multipipe               Extract two or more degrees of pipelined parallelism if possible;\n");
    fprintf(stdout, "                                     by default one degree is extracted (if it exists)\n");
<<<<<<< HEAD
    fprintf(stdout, "       --variables_not_global    Variables not declared globally (if so, macros provide variable declarations)\n");
    fprintf(stdout, "\n   Runtime               Options related to compilation for a runtime\n");
    fprintf(stdout, "       --dynschedule             Dynamically schedule tasks on processors using Synthesized Runtime Interface\n");
    fprintf(stdout, "                                     (for shared and distributed memory)\n");
    fprintf(stdout, "       --dynschedule_graph       Dynamically schedule tasks on processors using Intel TBB Flow Graph\n");
    fprintf(stdout, "                                     (only for shared-memory)\n");
    fprintf(stdout, "       --dataflow                Alias to --dynschedule\n");
    fprintf(stdout, "\n   Architecture          Options related to compilation for a specific architecture\n");
#ifdef PLUTO_OPENCL
    fprintf(stdout, "       --opencl                  Generate OpenCL code \n");
#endif
    fprintf(stdout, "       --distmem                 Parallelize for distributed-memory clusters (generate MPI)\n");
    fprintf(stdout, "       --mpiomp                  Parallelize for shared-memory along with distributed-memory (generate MPI+OpenMP)\n");
    fprintf(stdout, "       --data_dist               Performs data tiling and with distmem option distributes the data across multiple compute nodes at the granularity of data tiles\n");
    fprintf(stdout, "       --data_tile_opt           Trys to hoist mod and divide operations out of innermost loop, to be used with data_dist option\n");
    fprintf(stdout, "\n   Analysis              Options related to analyzing generated code (for Runtime or Architecture)\n");
    fprintf(stdout, "       --timereport              Generate code to report communication volume (for distributed-memory only)\n");
    fprintf(stdout, "                                     and analysis of time (for distributed-memory or runtime)\n");
    fprintf(stdout, "\n   Communication code    Options related to communication code generation for distributed-memory\n");
    fprintf(stdout, "       --commopt                 Generate communication code using Flow-Out (FO) scheme (enabled by default)\n");
    fprintf(stdout, "       --commopt_foifi           Generate communication code using Flow-Out Intersection Flow-In (FOIFI) scheme\n");
    fprintf(stdout, "       --commopt_fop             Generate communication code using Flow-Out Partitioning (FOP) scheme (multicast pack by default)\n");
    fprintf(stdout, "       --fop_unicast_runtime     FOP: generate code to choose between unicast and multicast pack at runtime\n\n");
    fprintf(stdout, "       --rar                     Consider RAR dependences too (disabled by default)\n");
    fprintf(stdout, "       --[no]unroll              Unroll-jam (disabled by default)\n");
    fprintf(stdout, "       --ufactor=<factor>        Unroll-jam factor (default is 8)\n");
    fprintf(stdout, "       --[no]prevector           Transform for and mark loops for (icc) vectorization (enabled by default)\n");
    fprintf(stdout, "       --forceparallel=<bitvec>  6 bit-vector of depths (1-indexed) to force parallel (0th bit represents depth 1)\n");
    fprintf(stdout, "       --[no]isldep              Use ISL-based dependence tester (enabled by default)\n");
    fprintf(stdout, "       --islsolve                Use ISL as ilp solver\n");
    fprintf(stdout, "       --glpk                    Use GLPK as ilp solver\n");
    fprintf(stdout, "       --readscoplib             Read input from a scoplib file\n");
=======
    fprintf(stdout, "       --rar                  Consider RAR dependences too (disabled by default)\n");
    fprintf(stdout, "       --[no]unroll           Unroll-jam (disabled by default)\n");
    fprintf(stdout, "       --ufactor=<factor>     Unroll-jam factor (default is 8)\n");
    fprintf(stdout, "       --[no]prevector        Make code amenable to compiler auto-vectorization (with ICC) - enabled by default\n");
    fprintf(stdout, "       --context=<context>    Parameters are at least as much as <context>\n");
    fprintf(stdout, "       --forceparallel=<depth>  Depth (1-indexed) to force parallel\n");
    fprintf(stdout, "       --[no]isldep              Use ISL-based dependence tester (enabled by default)\n");
    fprintf(stdout, "       --islsolve [default]      Use ISL as ILP solver (default)\n");
    fprintf(stdout, "       --pipsolve                Use PIP as ILP solver\n");
    fprintf(stdout, "       --readscop             Read input from a .scop file\n");
>>>>>>> c26b02d0
    fprintf(stdout, "       --[no]lastwriter          Work with refined dependences (last conflicting access is computed for RAW/WAW)\n");
    fprintf(stdout, "                                 (enabled by default with --distmem; disabled otherwise)\n");
    fprintf(stdout, "       --bee                     Generate pragmas for Bee+Cl@k\n\n");
    fprintf(stdout, "       --indent  | -i            Indent generated code (disabled by default)\n");
    fprintf(stdout, "       --silent  | -q            Silent mode; no output as long as everything goes fine (disabled by default)\n");
    fprintf(stdout, "       --help    | -h            Print this help menu\n");
    fprintf(stdout, "       --version | -v            Display version number\n");
    fprintf(stdout, "\n   Fusion                Options to control fusion heuristic\n");
    fprintf(stdout, "       --nofuse                  Do not fuse across SCCs of data dependence graph\n");
    fprintf(stdout, "       --maxfuse                 Maximal fusion\n");
    fprintf(stdout, "       --smartfuse [default]     Heuristic (in between nofuse and maxfuse)\n");
    fprintf(stdout, "\n   Index Set Splitting        \n");
    fprintf(stdout, "       --iss                  \n");
    fprintf(stdout, "\n   Code generation       Options to control Cloog code generation\n");
    fprintf(stdout, "       --nocloogbacktrack        Do not call Cloog with backtrack (default - backtrack)\n");
    fprintf(stdout, "       --cloogsh                 Ask Cloog to use simple convex hull (default - off)\n");
    fprintf(stdout, "       --codegen-context=<value> Parameters are at least as much as <value>\n");
    fprintf(stdout, "\n   Debugging\n");
    fprintf(stdout, "       --debug                   Verbose/debug output\n");
    fprintf(stdout, "       --moredebug               More verbose/debug output\n");
    fprintf(stdout, "\nTo report bugs, please email <pluto-development@googlegroups.com>\n\n");
}

static double rtclock()
{
    struct timezone Tzp;
    struct timeval Tp;
    int stat;
    stat = gettimeofday (&Tp, &Tzp);
    if (stat != 0) printf("Error return from gettimeofday: %d",stat);
    return(Tp.tv_sec + Tp.tv_usec*1.0e-6);
}

int main(int argc, char *argv[])
{
    int i;

    double t_start, t_c, t_d, t_t, t_all, t_start_all;

    t_c = 0.0;

    t_start_all = rtclock();

    FILE *src_fp;

    int option;
    int option_index = 0;

    int nolastwriter = 0;

    char *srcFileName;

    FILE *cloogfp, *outfp, *dynschedfp, *sigmafp, *headerfp;

    struct pet_scop *pscop;

    dynschedfp = NULL;
    sigmafp = NULL;
    headerfp = NULL;

    if (argc <= 1)  {
        usage_message();
        return 1;
    }

    options = pluto_options_alloc();

    const struct option pluto_options[] =
    {
        {"tile", no_argument, &options->tile, 1},
        {"notile", no_argument, &options->tile, 0},
        {"intratileopt", no_argument, &options->intratileopt, 1},
        {"nointratileopt", no_argument, &options->intratileopt, 0},
        {"lbtile", no_argument, &options->lbtile, 1},
        {"pet", no_argument, &options->pet, 1},
        {"diamond-tile", no_argument, &options->lbtile, 1},
        {"part-diamond-tile", no_argument, &options->partlbtile, 1},
        {"partlbtile", no_argument, &options->partlbtile, 1},
        {"dynschedule", no_argument, &options->dynschedule, 1},
        {"dataflow", no_argument, &options->dynschedule, 1},
        {"dynschedule_graph", no_argument, &options->dynschedule_graph, 1},
        {"dynschedule_graph_old", no_argument, &options->dynschedule_graph_old, 1},
        {"dyn_trans_deps_tasks", no_argument, &options->dyn_trans_deps_tasks, 1},
        {"debug", no_argument, &options->debug, 1},
        {"moredebug", no_argument, &options->moredebug, 1},
        {"rar", no_argument, &options->rar, 1},
        {"identity", no_argument, &options->identity, 1},
        {"nofuse", no_argument, &options->fuse, NO_FUSE},
        {"maxfuse", no_argument, &options->fuse, MAXIMAL_FUSE},
        {"smartfuse", no_argument, &options->fuse, SMART_FUSE},
        {"parallel", no_argument, &options->parallel, 1},
        {"parallelize", no_argument, &options->parallel, 1},
        {"innerpar", no_argument, &options->innerpar, 1},
        {"iss", no_argument, &options->iss, 1},
        {"distmem", no_argument, &options->distmem, 1},
        {"no_multi_level_distribution", no_argument, &options->multi_level_distribution, 0},
        {"multi_level_distribution", no_argument, &options->multi_level_distribution, 1},
        {"commopt", no_argument, &options->commopt, 1},
        {"commopt_fop", no_argument, &options->commopt_fop, 1},
        {"fop_unicast_runtime", no_argument, &options->fop_unicast_runtime, 1},
        {"commopt_foifi", no_argument, &options->commopt_foifi, 1},
        {"nocommopt", no_argument, &options->commopt, 0},
        {"timereport", no_argument, &options->timereport, 1},
        {"variables_not_global", no_argument, &options->variables_not_global, 1},
        {"mpiomp", no_argument, &options->mpiomp, 1},
        {"blockcyclic", no_argument, &options->blockcyclic, 1},
        {"unroll", no_argument, &options->unroll, 1},
        {"nounroll", no_argument, &options->unroll, 0},
        {"polyunroll", no_argument, &options->polyunroll, 1},
        {"bee", no_argument, &options->bee, 1},
        {"ufactor", required_argument, 0, 'u'},
        {"prevector", no_argument, &options->prevector, 1},
        {"noprevector", no_argument, &options->prevector, 0},
        {"codegen-context", required_argument, 0, 'c'},
        {"coeff-bound", required_argument, 0, 'C'},
        {"cloogf", required_argument, 0, 'F'},
        {"cloogl", required_argument, 0, 'L'},
        {"cloogsh", no_argument, &options->cloogsh, 1},
        {"nocloogbacktrack", no_argument, &options->cloogbacktrack, 0},
        {"cyclesize", required_argument, 0, 'S'},
        {"forceparallel", required_argument, 0, 'p'},
        {"ft", required_argument, 0, 'f'},
        {"lt", required_argument, 0, 'l'},
        {"multipipe", no_argument, &options->multipipe, 1},
        {"l2tile", no_argument, &options->l2tile, 1},
        {"version", no_argument, 0, 'v'},
        {"help", no_argument, 0, 'h'},
        {"indent", no_argument, 0, 'i'},
        {"silent", no_argument, &options->silent, 1},
        {"lastwriter", no_argument, &options->lastwriter, 1},
        {"nolastwriter", no_argument, &nolastwriter, 1},
        {"nodepbound", no_argument, &options->nodepbound, 1},
        {"scalpriv", no_argument, &options->scalpriv, 1},
        {"isldep", no_argument, &options->isldep, 1},
        {"candldep", no_argument, &options->candldep, 1},
        {"isldepaccesswise", no_argument, &options->isldepaccesswise, 1},
        {"isldepstmtwise", no_argument, &options->isldepaccesswise, 0},
        {"noisldepcoalesce", no_argument, &options->isldepcoalesce, 0},
        {"readscop", no_argument, &options->readscop, 1},
        {"pipsolve", no_argument, &options->pipsolve, 1},
        {"islsolve", no_argument, &options->islsolve, 1},
        {"fusesends", no_argument, &options->fusesends, 1},
        {"data_dist", no_argument, &options->data_dist, 1},
        {"verify_output", no_argument, &options->verify_output, 1},
        {"data_tile_opt", no_argument, &options->data_tile_opt, 1},
        {"nodata_tile_opt", no_argument, &options->data_tile_opt,0},
        {"identity_data_dist", no_argument, &options->identity_data_dist,1},
        {"global_opt", no_argument, &options->global_opt,1},
        {"noglobal_opt", no_argument, &options->global_opt,0},
        {"compute_pi", no_argument, &options->compute_pi,1},
        {"donot_compute_pi", no_argument, &options->compute_pi,0},
        {"num_tiles_per_dim", required_argument, 0, 'T'},
        {"num_parts", required_argument, 0, 'U'},
        {"time", no_argument, &options->time, 1},
        {0, 0, 0, 0}
    };


    /* Read command-line options */
    while (1) {
        option = getopt_long(argc, argv, "bhiqvf:l:F:L:c:o:", pluto_options,
                &option_index);

        if (option == -1)   {
            break;
        }

        switch (option) {
            case 0:
                break;
            case 'F':
                options->cloogf = atoi(optarg);
                break;
            case 'L':
                options->cloogl = atoi(optarg);
                break;
            case 'S':
                options->cyclesize = atoi(optarg);
                break;
            case 'T':
                options->num_tiles_per_dim = atoi(optarg);
                break;
            case 'U':
                options->num_inital_partitions = atoi(optarg);
                break;
            case 'b':
                options->bee = 1;
                break;
            case 'c':
                options->codegen_context = atoi(optarg);
                break;
            case 'C':
                options->coeff_bound = atoi(optarg);
                if (options->coeff_bound <= 0) {
                    printf("ERROR: coeff-bound should be at least 1\n");
                    return 2;
                }
                break;
            case 'f':
                options->ft = atoi(optarg);
                break;
            case 'g':
                break;
            case 'h':
                usage_message();
                return 2;
            case 'i':
                /* Handled in polycc */
                break;
            case 'l':
                options->lt = atoi(optarg);
                break;
            case 'm':
                break;
            case 'n':
                break;
            case 'o':
                options->out_file = strdup(optarg);
                break;
            case 'p':
                options->forceparallel = atoi(optarg);
                break;
            case 'q':
                options->silent = 1;
                break;
            case 's':
                break;
            case 'u':
                options->ufactor = atoi(optarg);
                break;
            case 'v':
                printf("PLUTO %s - An automatic parallelizer and locality optimizer\n\
Copyright (C) 2007--2008  Uday Kumar Bondhugula\n\
This is free software; see the source for copying conditions.  There is NO\n\
warranty; not even for MERCHANTABILITY or FITNESS FOR A PARTICULAR PURPOSE.\n\n", PLUTO_VERSION);
                pluto_options_free(options);
                return 3;
            default:
                usage_message();
                pluto_options_free(options);
                return 4;
        }
    }

    if (optind <= argc-1)   {
        srcFileName = alloca(strlen(argv[optind])+1);
        strcpy(srcFileName, argv[optind]);
    }else{
        /* No non-option argument was specified */
        usage_message();
        pluto_options_free(options);
        return 5;
    }

    if (options->fusesends && options->mpiomp) {
        fprintf(stderr, "Error: fusesends should not be used with mpiomp\n");
        return 7;
    }

    if (options->isldepcompact && options->distmem) {
        fprintf(stderr, "Error: shouldn't compact deps for distmem parallelization\n");
        return 7;
    }

    /* Make options consistent */
    if (options->isldep && options->candldep) {
        printf("[pluto] ERROR: only one of isldep and candldep should be specified)\n");
        pluto_options_free(options);
        usage_message();
        return 1;
    }

    /* isldep is the default */
    if (!options->isldep && !options->candldep) {
        options->isldep = 1;
    }

    if (options->lastwriter && options->candldep) {
        printf("[pluto] ERROR: --lastwriter is only supported with --isldep\n");
        pluto_options_free(options);
        usage_message();
        return 1;
    }

    /* lastwriter is default under distmem */
    if (options->distmem && nolastwriter == 0)    {
        printf("[pluto] Turning on lastwriter\n");
        options->lastwriter = 1;
    }

    if (options->lastwriter && nolastwriter) {
        printf("[pluto] WARNING: both --lastwriter, --nolastwriter are on\n");
        printf("[pluto] disabling --lastwriter\n");
        options->lastwriter = 0;
    }

    if (options->identity == 1) {
        options->partlbtile = 0;
        options->lbtile = 0;
    }

    if (options->dynschedule && options->dynschedule_graph) {
        options->dynschedule_graph = 0;
    }

    if (options->dynschedule && options->dynschedule_graph_old) {
        options->dynschedule_graph_old = 0;
    }

    if (options->dynschedule_graph && options->dynschedule_graph_old) {
        options->dynschedule_graph_old = 0;
    }

    if (options->dynschedule_graph || options->dynschedule_graph_old) {
        assert(options->distmem == 0);
    }

    if (options->distmem == 1 && options->dynschedule == 0 && options->parallel == 0)    {
        options->parallel = 1;
    }

    if (options->partlbtile == 1 && options->lbtile == 0)    {
        options->lbtile = 1;
    }

    if (options->lbtile == 1 && options->tile == 0)    {
        options->tile = 1;
    }

    if (options->multipipe == 1 && options->parallel == 0)    {
        fprintf(stdout, "Warning: multipipe needs parallel to be on; turning on parallel\n");
        options->parallel = 1;
    }

    if ((options->dynschedule || options->dynschedule_graph || options->dynschedule_graph_old) && !options->tile)  {
        fprintf(stderr, "[Pluto] WARNING: dynschedule needs tile to be on; turning on tile\n");
        options->tile = 1;
    }

    if (options->distmem == 1 && options->multi_level_distribution == 1) {
        options->multipipe = 1; // even for dynschedule
    }else{
        if (options->multipipe == 1 && options->parallel == 0)    {
            fprintf(stdout, "Warning: multipipe needs parallel to be on; turning on parallel\n");
            options->parallel = 1;
        }

        if ((options->dynschedule || options->dynschedule_graph || options->dynschedule_graph_old) && (options->multipipe))  {
            fprintf(stderr, "[Pluto] WARNING: --multipipe option not needed with --dynschedule; turning off multipipe\n");
            options->multipipe = 0;
        }
    }

    if ((options->dynschedule || options->dynschedule_graph || options->dynschedule_graph_old) && (options->parallel))  {
        fprintf(stderr, "[Pluto] WARNING: --parallel option not needed with --dynschedule; turning off parallel\n");
        options->parallel = 0;
    }

    //reset commopt and commopt_foifi when commopt_fop is selected, default of commopt is 1
    if(options->commopt && options->commopt_fop) {
        options->commopt = 0;
    }
    if(options->commopt_foifi && options->commopt_fop) {
        options->commopt_foifi = 0;
    }

    //reset commopt when commopt_foifi is selected, default of commopt is 1
    if(options->commopt && options->commopt_foifi) {
        options->commopt = 0;
    }

    if(options->data_dist){
    	options->verify_output = 1;
    }

    /* Disable pre-vectorization if tile is not on */
    if (options->tile == 0 && options->prevector == 1) {
        /* If code will not be tiled, pre-vectorization does not make
         * sense */
        if (!options->silent)   {
            IF_DEBUG(fprintf(stdout, "[pluto] Turning off pre-vectorization (--tile is off)\n"););
        }
        options->prevector = 0;
    }


    /* Extract polyhedral representation from osl scop */
    PlutoProg *prog = NULL; 

    osl_scop_p scop = NULL;
    char *irroption = NULL;

    /* Extract polyhedral representation from input program */
    if (options->pet) {
        isl_ctx *pctx = isl_ctx_alloc();
        pscop = pet_scop_extract_from_C_source(pctx, srcFileName, NULL);

        if (!pscop) {
            fprintf(stdout, "[pluto] No SCoPs extracted or error extracting SCoPs  using pet\n");
            pluto_options_free(options);
            isl_ctx_free(pctx);
            return 12;
        }
        t_start = rtclock();
        prog = pet_to_pluto_prog(pscop, pctx, options);
        t_d = rtclock() - t_start;

        pet_scop_free(pscop);
        isl_ctx_free(pctx);

        FILE *srcfp = fopen(".srcfilename", "w");
        if (srcfp)    {
            fprintf(srcfp, "%s\n", srcFileName);
            fclose(srcfp);
        }
    }else{
        /* Extract polyhedral representation from clan scop */
        if(!strcmp(srcFileName, "stdin")){  //read from stdin
            src_fp = stdin;
            osl_interface_p registry = osl_interface_get_default_registry();
            t_start = rtclock();
            scop = osl_scop_pread(src_fp, registry, PLUTO_OSL_PRECISION);
            t_d = rtclock() - t_start;
        }else{  // read from regular file

            src_fp  = fopen(srcFileName, "r");

            if (!src_fp)   {
                fprintf(stderr, "pluto: error opening source file: '%s'\n", srcFileName);
                pluto_options_free(options);
                return 6;
            }

            /* Extract polyhedral representation from input program */
            clan_options_p clanOptions = clan_options_malloc();

            if (options->readscop){
                osl_interface_p registry = osl_interface_get_default_registry();
                t_start = rtclock();
                scop = osl_scop_pread(src_fp, registry, PLUTO_OSL_PRECISION);
                t_d = rtclock() - t_start;
            }else{
                t_start = rtclock();
                scop = clan_scop_extract(src_fp, clanOptions);
                t_d = rtclock() - t_start;
            }

            if (!scop || !scop->statement)   {
                fprintf(stderr, "Error extracting polyhedra from source file: \'%s'\n",
                        srcFileName);
                pluto_options_free(options);
                return 8;
            }
            FILE *srcfp = fopen(".srcfilename", "w");
            if (srcfp)    {
                fprintf(srcfp, "%s\n", srcFileName);
                fclose(srcfp);
            }

            clan_options_free(clanOptions);

            /* IF_DEBUG(clan_scop_print_dot_scop(stdout, scop, clanOptions)); */
        }

        /* Convert clan scop to Pluto program */
        prog = scop_to_pluto_prog(scop, options);

        /* Backup irregular program portion in .scop. */
        osl_irregular_p irreg_ext = NULL;
        irreg_ext = osl_generic_lookup(scop->extension, OSL_URI_IRREGULAR);
        if (irreg_ext!=NULL)
            irroption = osl_irregular_sprint(irreg_ext);  //TODO: test it
        osl_irregular_free(irreg_ext);
    }
    IF_MORE_DEBUG(pluto_prog_print(stdout, prog));

    int dim_sum=0;
    for (i=0; i<prog->nstmts; i++) {
        dim_sum += prog->stmts[i]->dim;
    }

    
   
    if (!options->silent)   {
        fprintf(stdout, "[pluto] Number of statements: %d\n", prog->nstmts);
        fprintf(stdout, "[pluto] Total number of loops: %d\n", dim_sum);
        fprintf(stdout, "[pluto] Number of deps: %d\n", prog->ndeps);
        fprintf(stdout, "[pluto] Maximum domain dimensionality: %d\n", prog->nvar);
        fprintf(stdout, "[pluto] Number of parameters: %d\n", prog->npar);
    }

    if (options->iss) {
        // PlutoConstraints *dom = pluto_constraints_read(stdin);
        // printf("Input set\n");
        // pluto_constraints_compact_print(stdout, dom);
        // PlutoConstraints **doms = malloc(1*sizeof(PlutoConstraints *));
        // doms[0] = dom;
        // pluto_find_iss(doms, 1, 1, NULL);
        // PlutoMatrix *mat = pluto_matrix_input(stdin);
        // pluto_constraints_print(stdout, dom);
        // pluto_matrix_print(stdout, mat);
        // PlutoConstraints *farkas = farkas_affine(dom, mat);
        //pluto_constraints_pretty_print(stdout, farkas);
        // pluto_constraints_free(dom);
        // pluto_options_free(options);
        pluto_iss_dep(prog);
    }

    t_start = rtclock();
    /* Auto transformation */
    if (!options->identity) {
        pluto_auto_transform(prog);
    }
    t_t = rtclock() - t_start;

    if (options->identity_data_dist && options->data_dist) {
    	pluto_data_dist_identity_trans(prog);
    }

    pluto_detect_transformation_properties(prog);

    if (!options->silent)   {
        fprintf(stdout, "[pluto] Affine transformations [<iter coeff's> <param> <const>]\n\n");
        /* Print out transformations */
        pluto_transformations_pretty_print(prog);
        pluto_print_hyperplane_properties(prog);
    }

    if (options->tile)   {
        pluto_tile(prog);
    }else{
        if (options->intratileopt) {
            pluto_intra_tile_optimize(prog, 0);
        }
    }

    if (options->parallel && !options->tile && !options->identity)   {
        /* Obtain wavefront/pipelined parallelization by skewing if
         * necessary */
        int nbands;
        Band **bands;
        bands = pluto_get_outermost_permutable_bands(prog, &nbands);
        bool retval = pluto_create_tile_schedule(prog, bands, nbands);
        pluto_bands_free(bands, nbands);

        /* If the user hasn't supplied --tile and there is only pipelined
         * parallelism, we will warn the user */
        if (retval)   {
            printf("[pluto] WARNING: pipelined parallelism exists and --tile is not used.\n");
            printf("use --tile for better parallelization \n");
            IF_DEBUG(fprintf(stdout, "[pluto] After skewing:\n"););
            IF_DEBUG(pluto_transformations_pretty_print(prog););
            IF_DEBUG(pluto_print_hyperplane_properties(prog););
        }
    }

    if (options->unroll || options->polyunroll)    {
        /* Will generate a .unroll file */
        /* plann/plorc needs a .params */
        FILE *paramsFP = fopen(".params", "w");
        if (paramsFP)   {
            int i;
            for (i=0; i<prog->npar; i++)  {
                fprintf(paramsFP, "%s\n", prog->params[i]);
            }
            fclose(paramsFP);
        }
        pluto_detect_mark_unrollable_loops(prog);
    }

    if (options->polyunroll)    {
        /* Experimental */
        for (i=0; i<prog->num_hyperplanes; i++)   {
            if (prog->hProps[i].unroll)  {
                unroll_phis(prog, i, options->ufactor);
            }
        }
    }

    if(!options->pet && !strcmp(srcFileName, "stdin")){
        //input stdin == output stdout
        pluto_populate_scop(scop, prog, options);
        osl_scop_print(stdout, scop);
    }else{  // do the usual Pluto stuff

        /* NO MORE TRANSFORMATIONS BEYOND THIS POINT */
        /* Since meta info about loops
         * is printed to be processed by scripts - if transformations are
         * performed, changed loop order/iterator names will be missed  */
        gen_unroll_file(prog);

        char *outFileName;
        char *headerFileName; // used only by options->distmem, options->dynschedule, options->dynschedule_graph
        char *cloogFileName;
        char *dynschedFileName;
        char *sigmaFileName = NULL; // used only by options->distmem, options->dynschedule, options->dynschedule_graph
        char *piFileName = NULL; // used only by options->distmem
        char *bname, *basec;
        if (options->out_file == NULL)  {
            /* Get basename, remove .c extension and append a new one */
            basec = strdup(srcFileName);
            bname = basename(basec);

            if (strlen(bname) >= 2 && !strcmp(bname+strlen(bname)-2, ".c")) {
                outFileName = malloc(strlen(bname)-2+strlen(".pluto.c")+1);
                strncpy(outFileName, bname, strlen(bname)-2);
                outFileName[strlen(bname)-2] = '\0';
            }else{
                outFileName = malloc(strlen(bname)+strlen(".pluto.c")+1);
                strcpy(outFileName, bname);
            }
            strcat(outFileName, ".pluto.c");
        }else{
            basec = strdup(options->out_file);
            bname = basename(basec);

            outFileName = malloc(strlen(options->out_file)+1);
            strcpy(outFileName, options->out_file);
        }

        if (strlen(bname) >= 2 && !strcmp(bname+strlen(bname)-2, ".c")) {
            headerFileName = malloc(strlen(bname)-2+strlen(".h")+1);
            cloogFileName = malloc(strlen(bname)-2+strlen(".pluto.cloog")+1);
            dynschedFileName = malloc(strlen(bname)-2+strlen(".pluto.append.c")+1);
            strncpy(headerFileName, bname, strlen(bname)-2);
            strncpy(cloogFileName, bname, strlen(bname)-2);
            strncpy(dynschedFileName, bname, strlen(bname)-2);
            headerFileName[strlen(bname)-2] = '\0';
            cloogFileName[strlen(bname)-2] = '\0';
            dynschedFileName[strlen(bname)-2] = '\0';
        }else{
            headerFileName = malloc(strlen(bname)+strlen(".h")+1);
            cloogFileName = malloc(strlen(bname)+strlen(".pluto.cloog")+1);
            dynschedFileName = malloc(strlen(bname)+strlen(".pluto.append.c")+1);
            strcpy(headerFileName, bname);
            strcpy(cloogFileName, bname);
            strcpy(dynschedFileName, bname);
        }
        strcat(headerFileName, ".h");
        strcat(cloogFileName, ".pluto.cloog");
        strcat(dynschedFileName, ".pluto.append.c");
        free(basec);

        cloogfp = fopen(cloogFileName, "w+");
        if (!cloogfp)   {
            fprintf(stderr, "[Pluto] Can't open .cloog file: '%s'\n", cloogFileName);
            free(cloogFileName);
            pluto_options_free(options);
            pluto_prog_free(prog);
            return 9;
        }
        free(cloogFileName);

        outfp = fopen(outFileName, "w");
        if (!outfp) {
            fprintf(stderr, "[Pluto] Can't open file '%s' for writing\n", outFileName);
            free(outFileName);
            pluto_options_free(options);
            pluto_prog_free(prog);
            fclose(cloogfp);
            return 10;
        }

        int retval = 1;

#ifdef PLUTO_OPENCL
    if (options->distmem || options->opencl || options->dynschedule || options->dynschedule_graph || options->data_dist)  
#else
        if (options->distmem || options->dynschedule || options->dynschedule_graph || options->data_dist)  
#endif
        {
            sigmaFileName = malloc(strlen("sigma_")+strlen(outFileName)+1);
            strcpy(sigmaFileName, "sigma_");
            strcat(sigmaFileName, outFileName);

            sigmafp = fopen(sigmaFileName, "w");
            if (!sigmafp) {
                fprintf(stderr, "[Pluto] Can't open file: '%s'\n", sigmaFileName);
                free(sigmaFileName);
                pluto_options_free(options);
                pluto_prog_free(prog);
                return 12;
            }
            fprintf(sigmafp, "#include \"%s\"\n", headerFileName);
            if (options->distmem)  {
                fprintf(sigmafp, "#include \"polyrt.h\"\n");
            if(options->data_dist)
            fprintf(sigmafp, "#include \"buffer_manager.h\"\n");

            }

            headerfp = fopen(headerFileName, "w");
            if (!headerfp) {
                fprintf(stderr, "[Pluto] Can't open file: '%s'\n", headerFileName);
                free(headerFileName);
                pluto_options_free(options);
                pluto_prog_free(prog);
                return 13;
            }
            fprintf(headerfp, "#include \"polyrt.h\"\n");
            if(options->data_dist)
            fprintf(headerfp, "#include \"buffer_manager.h\"\n");

            piFileName = malloc(strlen("pi_")+strlen(outFileName)+1);
            strcpy(piFileName, "pi_");
            strcat(piFileName, outFileName);

            FILE *pifp = fopen(piFileName, "w");
            free(piFileName);
            if (!pifp) {
                fprintf(stderr, "[Pluto] Can't open file: '%s'\n", piFileName);
                pluto_options_free(options);
                pluto_prog_free(prog);
                return 14;
            }

#ifdef PLUTO_OPENCL
            if (options->distmem || options->opencl)  
#else
            if (options->distmem)  
#endif
            {
                retval = pluto_distmem_parallelize(prog, sigmafp, headerfp, pifp);

            }else{ // shared-memory
                if (options->dynschedule || options->dynschedule_graph) {
                    retval = pluto_dynschedule_parallelize(prog, sigmafp, headerfp, pifp);
                }
                else if (options->data_dist) {
					fprintf(outfp, "#include \"%s\"\n", headerFileName);
                    retval = pluto_shared_memory_data_dist(prog, headerfp, outfp);
                }
            }


            fclose(pifp);
            IF_DEBUG(pluto_transformations_pretty_print(prog));
            IF_DEBUG(pluto_print_hyperplane_properties(prog));
        }else if (options->dynschedule_graph_old) {
            dynschedfp = fopen(dynschedFileName, "w");
            if (!dynschedfp) {
                fprintf(stderr, "[Pluto] Can't open file %s for writing\n", dynschedFileName);
                free(dynschedFileName);
                pluto_options_free(options);
                pluto_prog_free(prog);
                fclose(cloogfp);
                fclose(outfp);
                return 11;
            }
        }

        if (!options->pet) pluto_detect_scalar_dimensions(prog);
        if (options->moredebug) {
            printf("After scalar dimension detection (final transformations)\n");
            pluto_transformations_pretty_print(prog);
        }

        /* Generate .cloog file */
        pluto_gen_cloog_file(cloogfp, prog);
        /* Add the <irregular> tag from clan, if any */
        if(!options->pet) {
            if (irroption) {
                fprintf(cloogfp, "<irregular>\n%s\n</irregular>\n\n", irroption);
                free(irroption);
            }
        }
        rewind(cloogfp);

        /* Very important: Dont change the order of calls to print_dynsched_file
         * between pluto_gen_cloog_file() and pluto_*_codegen()
         */
        if (options->dynschedule_graph_old) {
            print_dynsched_file(srcFileName, cloogfp, dynschedfp, prog);
            rewind(cloogfp);
        }

        /* Generate code using Cloog and add necessary stuff before/after code */
        if (options->distmem && !retval){
            fprintf(outfp, "#include \"%s\"\n", headerFileName);
            t_start = rtclock();
            pluto_distmem_codegen(prog, cloogfp, sigmafp, outfp, headerfp);
            t_c = rtclock() - t_start;
        }else if (options->dynschedule && !retval){ // shared-memory
            fprintf(outfp, "#include \"%s\"\n", headerFileName);
            pluto_dynschedule_codegen(prog, sigmafp, outfp, headerfp);
        }else if (options->dynschedule_graph && !retval){ // shared-memory
            fprintf(outfp, "#include \"%s\"\n", headerFileName);
            pluto_dynschedule_graph_codegen(prog, sigmafp, outfp, headerfp);
        }
        else if(!options->distmem && !options->dynschedule && options->data_dist){


//        	if(!headerfp){
//				headerfp = fopen(headerFileName, "w");
//				if (!headerfp) {
//					fprintf(stderr, "[Pluto] Can't open file: '%s'\n", headerFileName);
//					free(headerFileName);
//					pluto_options_free(options);
//					pluto_prog_free(prog);
//					return 13;
//				}
//				fprintf(headerfp, "#include \"polyrt.h\"\n");
//				if(options->data_dist)
//				fprintf(headerfp, "#include \"buffer_manager.h\"\n");
//        	}
//
//			pluto_shared_memory_data_dist(prog, headerfp);

//            fprintf(outfp, "#include \"%s\"\n", headerFileName);
// t_start = rtclock();
//            pluto_sharedmem_data_dist_codegen(prog, cloogfp, outfp, headerfp);
            // t_c = rtclock() - t_start;

        }else{
            if (options->distmem) { // no parallel loops to distribute
                // ensure only one processor will output the data
                fprintf(outfp, "#include <mpi.h>\n\n");
                fprintf(outfp, "#define MPI \n\n");
                fprintf(outfp, "\n##ifndef GLOBAL_MY_RANK\n\tint my_rank;\n##endif\n");
                fprintf(outfp, "\tMPI_Init(NULL, NULL);\n");
                fprintf(outfp, "\tMPI_Comm_rank(MPI_COMM_WORLD, &my_rank);\n");
                fprintf(outfp, "\tMPI_Finalize();\n");
            }
            t_start = rtclock();
            pluto_multicore_codegen(cloogfp, (options->dynschedule_graph_old) ? dynschedfp : outfp, prog);
            t_c = rtclock() - t_start;
        }

#ifdef PLUTO_OPENCL
        if (options->distmem || options->opencl || options->dynschedule || options->dynschedule_graph)  
#else
        if (options->distmem || options->dynschedule || options->dynschedule_graph)  
#endif
        {
            fclose(sigmafp);
            fclose(headerfp);
        }

        FILE *tmpfp = fopen(".outfilename", "w");
        if (tmpfp)    {
            fprintf(tmpfp, "%s\n", outFileName);
            fclose(tmpfp);
            PLUTO_MESSAGE(printf( "[Pluto] Output written to %s\n", outFileName););
        }
        free(outFileName);

        if (options->distmem || options->dynschedule || options->dynschedule_graph || options->data_dist) {
            tmpfp = fopen(".sigmafilename", "w");
            if (tmpfp) {
                fprintf(tmpfp, "%s\n", sigmaFileName);
                fclose(tmpfp);
            }
            free(sigmaFileName);

            tmpfp = fopen(".headerfilename", "w");
            if (tmpfp) {
                fprintf(tmpfp, "%s\n", headerFileName);
                fclose(tmpfp);
            }
        }

        if (options->dynschedule_graph_old) {
            tmpfp = fopen(".appendfilename", "w");
            if (tmpfp) {
                fprintf(tmpfp, "%s\n", dynschedFileName);
                fclose(tmpfp);
            }
        }
        free(dynschedFileName);

        /* create main file for dynschedule_graph_old */
        if (options->dynschedule_graph_old) {
            fprintf(outfp,"\n\n#include \"scheduler.h\"\n");
            fprintf(outfp,"\n\n\tgenerate_dag();\n");
            fprintf(outfp,"\t##ifdef __STATIC_SCHEDULE__\n");
            fprintf(outfp,"\t\tinit_schedule(atoi(argv[1]));\n");
            fprintf(outfp,"\t\tschedule_dag_using_mcp();\n");
            fprintf(outfp,"\t##endif\n");
            fprintf(outfp,"\tdag_execute();\n");
            fprintf(outfp,"\t##ifdef __STATIC_SCHEDULE__\n");
            fprintf(outfp,"\t\tfree_schedule();\n");
            fprintf(outfp,"\t##endif\n");
            fprintf(outfp,"\tfree_dag();\n");
            fclose(dynschedfp);
        }
        fclose(cloogfp);
        fclose(outfp);
        free(headerFileName);
    }


    t_all = rtclock() - t_start_all;

    if (options->time && !options->silent) {
        printf("\n[pluto] Timing statistics\n[pluto] SCoP extraction + dependence analysis time: %0.6lfs\n", t_d);
        printf("[pluto] Auto-transformation time: %0.6lfs\n", t_t);
        printf("[pluto] Code generation time: %0.6lfs\n", t_c);
        printf("[pluto] Other/Misc time: %0.6lfs\n", t_all-t_c-t_t-t_d);
        printf("[pluto] Total time: %0.6lfs\n", t_all);
        printf("[pluto] All times: %0.6lf %0.6lf %.6lf %.6lf\n", t_d, t_t, t_c,
             t_all-t_c-t_t-t_d);
    }

    pluto_prog_free(prog);
    pluto_options_free(options);

    osl_scop_free(scop);

    return 0;
}<|MERGE_RESOLUTION|>--- conflicted
+++ resolved
@@ -71,7 +71,6 @@
     fprintf(stdout, "       --innerpar                Choose pure inner parallelism over pipelined/wavefront parallelism\n");
     fprintf(stdout, "       --multipipe               Extract two or more degrees of pipelined parallelism if possible;\n");
     fprintf(stdout, "                                     by default one degree is extracted (if it exists)\n");
-<<<<<<< HEAD
     fprintf(stdout, "       --variables_not_global    Variables not declared globally (if so, macros provide variable declarations)\n");
     fprintf(stdout, "\n   Runtime               Options related to compilation for a runtime\n");
     fprintf(stdout, "       --dynschedule             Dynamically schedule tasks on processors using Synthesized Runtime Interface\n");
@@ -95,16 +94,6 @@
     fprintf(stdout, "       --commopt_foifi           Generate communication code using Flow-Out Intersection Flow-In (FOIFI) scheme\n");
     fprintf(stdout, "       --commopt_fop             Generate communication code using Flow-Out Partitioning (FOP) scheme (multicast pack by default)\n");
     fprintf(stdout, "       --fop_unicast_runtime     FOP: generate code to choose between unicast and multicast pack at runtime\n\n");
-    fprintf(stdout, "       --rar                     Consider RAR dependences too (disabled by default)\n");
-    fprintf(stdout, "       --[no]unroll              Unroll-jam (disabled by default)\n");
-    fprintf(stdout, "       --ufactor=<factor>        Unroll-jam factor (default is 8)\n");
-    fprintf(stdout, "       --[no]prevector           Transform for and mark loops for (icc) vectorization (enabled by default)\n");
-    fprintf(stdout, "       --forceparallel=<bitvec>  6 bit-vector of depths (1-indexed) to force parallel (0th bit represents depth 1)\n");
-    fprintf(stdout, "       --[no]isldep              Use ISL-based dependence tester (enabled by default)\n");
-    fprintf(stdout, "       --islsolve                Use ISL as ilp solver\n");
-    fprintf(stdout, "       --glpk                    Use GLPK as ilp solver\n");
-    fprintf(stdout, "       --readscoplib             Read input from a scoplib file\n");
-=======
     fprintf(stdout, "       --rar                  Consider RAR dependences too (disabled by default)\n");
     fprintf(stdout, "       --[no]unroll           Unroll-jam (disabled by default)\n");
     fprintf(stdout, "       --ufactor=<factor>     Unroll-jam factor (default is 8)\n");
@@ -115,7 +104,6 @@
     fprintf(stdout, "       --islsolve [default]      Use ISL as ILP solver (default)\n");
     fprintf(stdout, "       --pipsolve                Use PIP as ILP solver\n");
     fprintf(stdout, "       --readscop             Read input from a .scop file\n");
->>>>>>> c26b02d0
     fprintf(stdout, "       --[no]lastwriter          Work with refined dependences (last conflicting access is computed for RAW/WAW)\n");
     fprintf(stdout, "                                 (enabled by default with --distmem; disabled otherwise)\n");
     fprintf(stdout, "       --bee                     Generate pragmas for Bee+Cl@k\n\n");
@@ -371,18 +359,18 @@
     }
 
     if (options->fusesends && options->mpiomp) {
-        fprintf(stderr, "Error: fusesends should not be used with mpiomp\n");
+        fprintf(stderr, "[pluto] Error: fusesends should not be used with mpiomp\n");
         return 7;
     }
 
-    if (options->isldepcompact && options->distmem) {
-        fprintf(stderr, "Error: shouldn't compact deps for distmem parallelization\n");
+    if (!options->isldepaccesswise && options->distmem) {
+        fprintf(stderr, "[pluto] Error: --isldepstmtwise can't be used for distmem parallelization\n");
         return 7;
     }
 
     /* Make options consistent */
     if (options->isldep && options->candldep) {
-        printf("[pluto] ERROR: only one of isldep and candldep should be specified)\n");
+        printf("[pluto] Error: only one of isldep and candldep should be specified)\n");
         pluto_options_free(options);
         usage_message();
         return 1;

/*
 * PLUTO: An automatic parallelizer and locality optimizer
 * 
 * Copyright (C) 2007-2012 Uday Bondhugula
 *
 * This file is part of Pluto.
 *
 * Pluto is free software; you can redistribute it and/or modify
 * it under the terms of the GNU General Public License as published by
 * the Free Software Foundation; either version 3 of the License, or
 * (at your option) any later version.

 * This program is distributed in the hope that it will be useful,
 * but WITHOUT ANY WARRANTY; without even the implied warranty of
 * MERCHANTABILITY or FITNESS FOR A PARTICULAR PURPOSE.  See the
 * GNU General Public License for more details.
 *
 * A copy of the GNU General Public Licence can be found in the file
 * `LICENSE' in the top-level directory of this distribution. 
 *
 */
#include <stdio.h>
#include <stdlib.h>
#include <assert.h>
#include <string.h>
#include <getopt.h>
#include <libgen.h>

#include <unistd.h>
#include <sys/time.h>

#ifdef HAVE_CONFIG_H
#include "config.h"
#endif


#include "osl/scop.h"
#include "osl/generic.h"
#include "osl/extensions/irregular.h"

#include "pluto.h"
#include "transforms.h"
#include "math_support.h"
#include "post_transform.h"
#include "program.h"
#include "version.h"

#include "clan/clan.h"
#include "candl/candl.h"
#include "candl/scop.h"

#include "pet.h"

PlutoOptions *options;

void usage_message(void)
{
    fprintf(stdout, "Usage: polycc <input.c> [options] [-o output]\n");
    fprintf(stdout, "\nOptions:\n");
    fprintf(stdout, "       --pet                     Use libpet for polyhedral extraction instead of clan [default - clan]\n");
    fprintf(stdout, "\n");
    fprintf(stdout, "       --tile                    Tile for locality\n");
    fprintf(stdout, "       --intratileopt            Optimize intra-tile execution order for locality\n");
    fprintf(stdout, "       --l2tile                  Tile a second time (typically for L2 cache) - disabled by default \n");
    fprintf(stdout, "       --parallel                Automatically parallelize (generate OpenMP)\n");
    fprintf(stdout, "     | --parallelize\n");
    fprintf(stdout, "       --lbtile | --diamond-tile Enables full dimensional concurrent start\n");
    fprintf(stdout, "       --partlbtile              Enables one-dimensional concurrent start\n");
    fprintf(stdout, "       --[no]prevector           Transform for and mark loops for (icc) vectorization (enabled by default)\n");
    fprintf(stdout, "       --innerpar                Choose pure inner parallelism over pipelined/wavefront parallelism\n");
    fprintf(stdout, "       --multipipe               Extract two or more degrees of pipelined parallelism if possible;\n");
    fprintf(stdout, "                                     by default one degree is extracted (if it exists)\n");
    fprintf(stdout, "       --rar                  Consider RAR dependences too (disabled by default)\n");
    fprintf(stdout, "       --[no]unroll           Unroll-jam (disabled by default)\n");
    fprintf(stdout, "       --ufactor=<factor>     Unroll-jam factor (default is 8)\n");
    fprintf(stdout, "       --[no]prevector           Transform for and mark loops for (icc) vectorization (enabled by default)\n");
    fprintf(stdout, "       --forceparallel=<bitvec>  6 bit-vector of depths (1-indexed) to force parallel (0th bit represents depth 1)\n");
    fprintf(stdout, "       --context=<context>    Parameters are at least as much as <context>\n");
    fprintf(stdout, "       --[no]isldep              Use ISL-based dependence tester (disabled by default)\n");
    fprintf(stdout, "       --islsolve             Use ISL as ilp solver\n");
    fprintf(stdout, "       --readscoplib             Read input from a scoplib file\n");
    fprintf(stdout, "       --[no]lastwriter          Work with refined dependences (last conflicting access is computed for RAW/WAW)\n");
    fprintf(stdout, "                                     (disabled by default)\n");
    fprintf(stdout, "       --bee                  Generate pragmas for Bee+Cl@k\n\n");
    fprintf(stdout, "       --indent  | -i         Indent generated code (disabled by default)\n");
    fprintf(stdout, "       --silent  | -q         Silent mode; no output as long as everything goes fine (disabled by default)\n");
    fprintf(stdout, "       --help    | -h         Print this help menu\n");
    fprintf(stdout, "       --version | -v         Display version number\n");
    fprintf(stdout, "\n   Fusion                Options to control fusion heuristic\n");
    fprintf(stdout, "       --nofuse                  Do not fuse across SCCs of data dependence graph\n");
    fprintf(stdout, "       --maxfuse                 Maximal fusion\n");
    fprintf(stdout, "       --smartfuse [default]     Heuristic (in between nofuse and maxfuse)\n");
    fprintf(stdout, "\n   Index Set Splitting        \n");
    fprintf(stdout, "       --iss                  \n");
    fprintf(stdout, "\n   Code generation       Options to control Cloog code generation\n");
    fprintf(stdout, "       --nocloogbacktrack        Do not call Cloog with backtrack (default - backtrack)\n");
    fprintf(stdout, "       --cloogsh                 Ask Cloog to use simple convex hull (default - off)\n");
    fprintf(stdout, "       --codegen-context=<context>       Parameters are at least as much as <context>\n");
    fprintf(stdout, "\n   Debugging\n");
    fprintf(stdout, "       --debug                   Verbose output\n");
    fprintf(stdout, "       --moredebug               More verbose output\n");
    fprintf(stdout, "\nTo report bugs, please email <pluto-development@googlegroups.com>\n\n");
}

static double rtclock()
{
    struct timezone Tzp;
    struct timeval Tp;
    int stat;
    stat = gettimeofday (&Tp, &Tzp);
    if (stat != 0) printf("Error return from gettimeofday: %d",stat);
    return(Tp.tv_sec + Tp.tv_usec*1.0e-6);
}

int main(int argc, char *argv[])
{
    int i;

    double t_start, t_c, t_d, t_t, t_all, t_start_all;

    t_c = 0.0;

    t_start_all = rtclock();

    FILE *src_fp;

    int option;
    int option_index = 0;

    int nolastwriter = 0;

    char *srcFileName;

    FILE *cloogfp, *outfp;

    struct pet_scop *pscop;


    if (argc <= 1)  {
        usage_message();
        return 1;
    }

    options = pluto_options_alloc();

    const struct option pluto_options[] =
    {
        {"tile", no_argument, &options->tile, 1},
        {"notile", no_argument, &options->tile, 0},
        {"intratileopt", no_argument, &options->intratileopt, 1},
        {"nointratileopt", no_argument, &options->intratileopt, 0},
        {"lbtile", no_argument, &options->lbtile, 1},
        {"pet", no_argument, &options->pet, 1},
        {"diamond-tile", no_argument, &options->lbtile, 1},
        {"part-diamond-tile", no_argument, &options->partlbtile, 1},
        {"partlbtile", no_argument, &options->partlbtile, 1},
        {"debug", no_argument, &options->debug, true},
        {"moredebug", no_argument, &options->moredebug, true},
        {"rar", no_argument, &options->rar, 1},
        {"identity", no_argument, &options->identity, 1},
        {"nofuse", no_argument, &options->fuse, NO_FUSE},
        {"maxfuse", no_argument, &options->fuse, MAXIMAL_FUSE},
        {"smartfuse", no_argument, &options->fuse, SMART_FUSE},
        {"parallel", no_argument, &options->parallel, 1},
        {"parallelize", no_argument, &options->parallel, 1},
        {"innerpar", no_argument, &options->innerpar, 1},
        {"iss", no_argument, &options->iss, 1},
        {"unroll", no_argument, &options->unroll, 1},
        {"nounroll", no_argument, &options->unroll, 0},
        {"polyunroll", no_argument, &options->polyunroll, 1},
        {"bee", no_argument, &options->bee, 1},
        {"ufactor", required_argument, 0, 'u'},
        {"prevector", no_argument, &options->prevector, 1},
        {"noprevector", no_argument, &options->prevector, 0},
        {"context", required_argument, 0, 'c'},
        {"coeff-bound", required_argument, 0, 'C'},
        {"cloogf", required_argument, 0, 'F'},
        {"cloogl", required_argument, 0, 'L'},
        {"cloogsh", no_argument, &options->cloogsh, 1},
        {"nocloogbacktrack", no_argument, &options->cloogbacktrack, 0},
        {"cyclesize", required_argument, 0, 'S'},
        {"forceparallel", required_argument, 0, 'p'},
        {"ft", required_argument, 0, 'f'},
        {"lt", required_argument, 0, 'l'},
        {"multipipe", no_argument, &options->multipipe, 1},
        {"l2tile", no_argument, &options->l2tile, 1},
        {"version", no_argument, 0, 'v'},
        {"help", no_argument, 0, 'h'},
        {"indent", no_argument, 0, 'i'},
        {"silent", no_argument, &options->silent, 1},
        {"lastwriter", no_argument, &options->lastwriter, 1},
        {"nolastwriter", no_argument, &nolastwriter, 1},
        {"nodepbound", no_argument, &options->nodepbound, 1},
        {"scalpriv", no_argument, &options->scalpriv, 1},
        {"isldep", no_argument, &options->isldep, 1},
        {"candldep", no_argument, &options->candldep, 1},
        {"isldepcompact", no_argument, &options->isldepcompact, 1},
        {"readscop", no_argument, &options->readscop, 1},
        {"islsolve", no_argument, &options->islsolve, 1},
        {"time", no_argument, &options->time, 1},
        {0, 0, 0, 0}
    };


    /* Read command-line options */
    while (1) {
        option = getopt_long(argc, argv, "bhiqvf:l:F:L:c:o:", pluto_options,
                &option_index);

        if (option == -1)   {
            break;
        }

        switch (option) {
            case 0:
                break;
            case 'F':
                options->cloogf = atoi(optarg);
                break;
            case 'L':
                options->cloogl = atoi(optarg);
                break;
            case 'b':
                options->bee = 1;
                break;
            case 'c':
                options->codegen_context = atoi(optarg);
                break;
<<<<<<< HEAD
=======
            case 'C':
                options->coeff_bound = atoi(optarg);
                if (options->coeff_bound <= 0) {
                    printf("ERROR: coeff-bound should be at least 1\n");
                    return 2;
                }
                break;
            case 'd':
                break;
>>>>>>> 0b51a86b
            case 'f':
                options->ft = atoi(optarg);
                break;
            case 'g':
                break;
            case 'h':
                usage_message();
                return 2;
            case 'i':
                /* Handled in polycc */
                break;
            case 'l':
                options->lt = atoi(optarg);
                break;
            case 'm':
                break;
            case 'n':
                break;
            case 'o':
                options->out_file = strdup(optarg);
                break;
            case 'p':
                options->forceparallel = atoi(optarg);
                break;
            case 'q':
                options->silent = 1;
                break;
            case 's':
                break;
            case 'u':
                options->ufactor = atoi(optarg);
                break;
            case 'v':
                printf("PLUTO %s - An automatic parallelizer and locality optimizer\n\
Copyright (C) 2007--2008  Uday Kumar Bondhugula\n\
This is free software; see the source for copying conditions.  There is NO\n\
warranty; not even for MERCHANTABILITY or FITNESS FOR A PARTICULAR PURPOSE.\n\n", PLUTO_VERSION);
                pluto_options_free(options);
                return 3;
            default:
                usage_message();
                pluto_options_free(options);
                return 4;
        }
    }

    if (optind <= argc-1)   {
        srcFileName = alloca(strlen(argv[optind])+1);
        strcpy(srcFileName, argv[optind]);
    }else{
        /* No non-option argument was specified */
        usage_message();
        pluto_options_free(options);
        return 5;
    }

    /* Make options consistent */
    if (options->isldep && options->candldep) {
        printf("[pluto] ERROR: only one of isldep and candldep should be specified)\n");
        pluto_options_free(options);
        usage_message();
        return 1;
    }

    /* isldep is the default */
    if (!options->isldep && !options->candldep) {
        options->isldep = 1;
    }

    if (options->lastwriter && options->candldep) {
        printf("[pluto] ERROR: --lastwriter is only supported with --isldep\n");
        pluto_options_free(options);
        usage_message();
        return 1;
    }

    if (options->identity == 1) {
        options->partlbtile = 0;
        options->lbtile = 0;
    }

    if (options->partlbtile == 1 && options->lbtile == 0)    {
        options->lbtile = 1;
    }

    if (options->lbtile == 1 && options->tile == 0)    {
        options->tile = 1;
    }

    if (options->multipipe == 1 && options->parallel == 0)    {
        fprintf(stdout, "Warning: multipipe needs parallel to be on; turning on parallel\n");
        options->parallel = 1;
    }

    if (options->multipipe == 1 && options->parallel == 0)    {
        fprintf(stdout, "Warning: multipipe needs parallel to be on; turning on parallel\n");
        options->parallel = 1;
    }

    /* Disable pre-vectorization if tile is not on */
    if (options->tile == 0 && options->prevector == 1) {
        /* If code will not be tiled, pre-vectorization does not make
         * sense */
        if (!options->silent)   {
            fprintf(stdout, "[Pluto] Turning off pre-vectorization (--tile is off)\n");
        }
        options->prevector = 0;
    }


    /* Extract polyhedral representation from osl scop */
    PlutoProg *prog = NULL; 

    osl_scop_p scop = NULL;
    char *irroption = NULL;

    /* Extract polyhedral representation from input program */
    if (options->pet) {
        isl_ctx *pctx = isl_ctx_alloc();
        pscop = pet_scop_extract_from_C_source(pctx, srcFileName, NULL);

        if (!pscop) {
            fprintf(stdout, "[pluto] No SCoPs extracted or error extracting SCoPs  using pet\n");
            pluto_options_free(options);
            isl_ctx_free(pctx);
            return 12;
        }
        t_start = rtclock();
        prog = pet_to_pluto_prog(pscop, pctx, options);
        t_d = rtclock() - t_start;

        pet_scop_free(pscop);
        isl_ctx_free(pctx);

        FILE *srcfp = fopen(".srcfilename", "w");
        if (srcfp)    {
            fprintf(srcfp, "%s\n", srcFileName);
            fclose(srcfp);
        }
    }else{
        /* Extract polyhedral representation from clan scop */
        if(!strcmp(srcFileName, "stdin")){  //read from stdin
            src_fp = stdin;
            osl_interface_p registry = osl_interface_get_default_registry();
            t_start = rtclock();
            scop = osl_scop_pread(src_fp, registry, PLUTO_OSL_PRECISION);
            t_d = rtclock() - t_start;
        }else{  // read from regular file

            src_fp  = fopen(srcFileName, "r");

            if (!src_fp)   {
                fprintf(stderr, "pluto: error opening source file: '%s'\n", srcFileName);
                pluto_options_free(options);
                return 6;
            }

            /* Extract polyhedral representation from input program */
            clan_options_p clanOptions = clan_options_malloc();

            if (options->readscop){
                osl_interface_p registry = osl_interface_get_default_registry();
                t_start = rtclock();
                scop = osl_scop_pread(src_fp, registry, PLUTO_OSL_PRECISION);
                t_d = rtclock() - t_start;
            }else{
                t_start = rtclock();
                scop = clan_scop_extract(src_fp, clanOptions);
                t_d = rtclock() - t_start;
            }

            if (!scop || !scop->statement)   {
                fprintf(stderr, "Error extracting polyhedra from source file: \'%s'\n",
                        srcFileName);
                pluto_options_free(options);
                return 8;
            }
            FILE *srcfp = fopen(".srcfilename", "w");
            if (srcfp)    {
                fprintf(srcfp, "%s\n", srcFileName);
                fclose(srcfp);
            }

            clan_options_free(clanOptions);

            /* IF_DEBUG(clan_scop_print_dot_scop(stdout, scop, clanOptions)); */
        }

        /* Convert clan scop to Pluto program */
        prog = scop_to_pluto_prog(scop, options);

        /* Backup irregular program portion in .scop. */
        osl_irregular_p irreg_ext = NULL;
        irreg_ext = osl_generic_lookup(scop->extension, OSL_URI_IRREGULAR);
        if (irreg_ext!=NULL)
            irroption = osl_irregular_sprint(irreg_ext);  //TODO: test it
        osl_irregular_free(irreg_ext);
    }
    IF_MORE_DEBUG(pluto_prog_print(stdout, prog));

    int dim_sum=0;
    for (i=0; i<prog->nstmts; i++) {
        dim_sum += prog->stmts[i]->dim;
    }

    
   
    if (!options->silent)   {
        fprintf(stdout, "[Pluto] Number of statements: %d\n", prog->nstmts);
        fprintf(stdout, "[Pluto] Total number of loops: %d\n", dim_sum);
        fprintf(stdout, "[Pluto] Number of deps: %d\n", prog->ndeps);
        fprintf(stdout, "[Pluto] Maximum domain dimensionality: %d\n", prog->nvar);
        fprintf(stdout, "[Pluto] Number of parameters: %d\n", prog->npar);
    }

    if (options->iss) {
        // PlutoConstraints *dom = pluto_constraints_read(stdin);
        // printf("Input set\n");
        // pluto_constraints_compact_print(stdout, dom);
        // PlutoConstraints **doms = malloc(1*sizeof(PlutoConstraints *));
        // doms[0] = dom;
        // pluto_find_iss(doms, 1, 1, NULL);
        // PlutoMatrix *mat = pluto_matrix_input(stdin);
        // pluto_constraints_print(stdout, dom);
        // pluto_matrix_print(stdout, mat);
        // PlutoConstraints *farkas = farkas_affine(dom, mat);
        //pluto_constraints_pretty_print(stdout, farkas);
        // pluto_constraints_free(dom);
        // pluto_options_free(options);
        pluto_iss_dep(prog);
    }

    t_start = rtclock();
    /* Auto transformation */
    if (!options->identity) {
        pluto_auto_transform(prog);
    }
    t_t = rtclock() - t_start;
    pluto_detect_transformation_properties(prog);

    if (!options->silent)   {
        fprintf(stdout, "[Pluto] Affine transformations [<iter coeff's> <param> <const>]\n\n");
        /* Print out transformations */
        pluto_transformations_pretty_print(prog);
        pluto_print_hyperplane_properties(prog);
    }

    if (options->tile)   {
        pluto_tile(prog);

        if (options->lbtile) {
            pluto_reschedule_tile(prog);
        }
    }else{
        if (options->intratileopt) {
            pluto_intra_tile_optimize(prog, 0);
        }
    }

    if (options->parallel && !options->tile && !options->identity)   {
        /* Obtain wavefront/pipelined parallelization by skewing if
         * necessary */
        int nbands;
        Band **bands;
        bands = pluto_get_outermost_permutable_bands(prog, &nbands);
        bool retval = pluto_create_tile_schedule(prog, bands, nbands);
        pluto_bands_free(bands, nbands);

        /* If the user hasn't supplied --tile and there is only pipelined
         * parallelism, we will warn the user */
        if (retval)   {
            printf("[Pluto] WARNING: pipelined parallelism exists and --tile is not used.\n");
            printf("use --tile for better parallelization \n");
            IF_DEBUG(fprintf(stdout, "[Pluto] After skewing:\n"););
            IF_DEBUG(pluto_transformations_pretty_print(prog););
            IF_DEBUG(pluto_print_hyperplane_properties(prog););
        }
    }

    if (options->unroll || options->polyunroll)    {
        /* Will generate a .unroll file */
        /* plann/plorc needs a .params */
        FILE *paramsFP = fopen(".params", "w");
        if (paramsFP)   {
            int i;
            for (i=0; i<prog->npar; i++)  {
                fprintf(paramsFP, "%s\n", prog->params[i]);
            }
            fclose(paramsFP);
        }
        pluto_detect_mark_unrollable_loops(prog);
    }

    if (options->polyunroll)    {
        /* Experimental */
        for (i=0; i<prog->num_hyperplanes; i++)   {
            if (prog->hProps[i].unroll)  {
                unroll_phis(prog, i, options->ufactor);
            }
        }
    }

    if(!options->pet && !strcmp(srcFileName, "stdin")){
        //input stdin == output stdout
        pluto_populate_scop(scop, prog, options);
        osl_scop_print(stdout, scop);
    }else{  // do the usual Pluto stuff

        /* NO MORE TRANSFORMATIONS BEYOND THIS POINT */
        /* Since meta info about loops
         * is printed to be processed by scripts - if transformations are
         * performed, changed loop order/iterator names will be missed  */
        gen_unroll_file(prog);

        char *outFileName;
        char *cloogFileName;
        char *basec, *bname;
        if (options->out_file == NULL)  {
            /* Get basename, remove .c extension and append a new one */
            basec = strdup(srcFileName);
            bname = basename(basec);

            /* max size when tiled.* */
            outFileName = alloca(strlen(bname)+strlen(".pluto.c")+1);
            cloogFileName = alloca(strlen(bname)+strlen(".pluto.cloog")+1);

            if (strlen(bname) >= 2 && !strcmp(bname+strlen(bname)-2, ".c")) {
                outFileName = malloc(strlen(bname)-2+strlen(".pluto.c")+1);
                strncpy(outFileName, bname, strlen(bname)-2);
                outFileName[strlen(bname)-2] = '\0';
            }else{
                outFileName = malloc(strlen(bname)+strlen(".pluto.c")+1);
                strcpy(outFileName, bname);
            }
            strcat(outFileName, ".pluto.c");
        }else{
            basec = strdup(options->out_file);
            bname = basename(basec);

            outFileName = malloc(strlen(options->out_file)+1);
            strcpy(outFileName, options->out_file);
        }

        if (strlen(bname) >= 2 && !strcmp(bname+strlen(bname)-2, ".c")) {
            cloogFileName = malloc(strlen(bname)-2+strlen(".pluto.cloog")+1);
            strncpy(cloogFileName, bname, strlen(bname)-2);
            cloogFileName[strlen(bname)-2] = '\0';
        }else{
            cloogFileName = malloc(strlen(bname)+strlen(".pluto.cloog")+1);
            strcpy(cloogFileName, bname);
        }
        strcat(cloogFileName, ".pluto.cloog");
        free(basec);

        cloogfp = fopen(cloogFileName, "w+");
        if (!cloogfp)   {
            fprintf(stderr, "[Pluto] Can't open .cloog file: '%s'\n", cloogFileName);
            free(cloogFileName);
            pluto_options_free(options);
            pluto_prog_free(prog);
            return 9;
        }
        free(cloogFileName);

        outfp = fopen(outFileName, "w");
        if (!outfp) {
            fprintf(stderr, "[Pluto] Can't open file '%s' for writing\n", outFileName);
            free(outFileName);
            pluto_options_free(options);
            pluto_prog_free(prog);
            fclose(cloogfp);
            return 10;
        }

        if (options->moredebug) {
            printf("After scalar dimension detection (final transformations)\n");
            pluto_transformations_pretty_print(prog);
        }

        /* Generate .cloog file */
        pluto_gen_cloog_file(cloogfp, prog);
        /* Add the <irregular> tag from clan, if any */
        if(!options->pet) {
            if (irroption) {
                fprintf(cloogfp, "<irregular>\n%s\n</irregular>\n\n", irroption);
                free(irroption);
            }
        }
        rewind(cloogfp);

        /* Very important: Dont change the order of calls to print_dynsched_file
         * between pluto_gen_cloog_file() and pluto_*_codegen()
         */

        /* Generate code using Cloog and add necessary stuff before/after code */
        pluto_multicore_codegen(cloogfp, outfp, prog);

        FILE *tmpfp = fopen(".outfilename", "w");
        if (tmpfp)    {
            fprintf(tmpfp, "%s\n", outFileName);
            fclose(tmpfp);
            printf( "[Pluto] Output written to %s\n", outFileName);
        }
        free(outFileName);

        fclose(cloogfp);
        fclose(outfp);
    }


    t_all = rtclock() - t_start_all;

    if (options->time) {
        printf("\n[pluto] Timing statistics\n[pluto] SCoP extraction + dependence analysis time: %0.6lfs\n", t_d);
        printf("[pluto] Auto-transformation time: %0.6lfs\n", t_t);
        printf("[pluto] Code generation time: %0.6lfs\n", t_c);
        printf("[pluto] Other/Misc time: %0.6lfs\n", t_all-t_c-t_t-t_d);
        printf("[pluto] Total time: %0.6lfs\n", t_all);
        printf("[pluto] All times: %0.6lf %0.6lf %.6lf %.6lf\n", t_d, t_t, t_c,
             t_all-t_c-t_t-t_d);
    }

    pluto_prog_free(prog);
    pluto_options_free(options);

    osl_scop_free(scop);

    return 0;
}<|MERGE_RESOLUTION|>--- conflicted
+++ resolved
@@ -226,8 +226,6 @@
             case 'c':
                 options->codegen_context = atoi(optarg);
                 break;
-<<<<<<< HEAD
-=======
             case 'C':
                 options->coeff_bound = atoi(optarg);
                 if (options->coeff_bound <= 0) {
@@ -237,7 +235,6 @@
                 break;
             case 'd':
                 break;
->>>>>>> 0b51a86b
             case 'f':
                 options->ft = atoi(optarg);
                 break;

/*
 * PLUTO: An automatic parallelizer and locality optimizer
 * 
 * Copyright (C) 2007-2015 Uday Bondhugula
 *
 * This file is part of Pluto.
 *
 * Pluto is free software; you can redistribute it and/or modify
 * it under the terms of the GNU General Public License as published by
 * the Free Software Foundation; either version 3 of the License, or
 * (at your option) any later version.

 * This program is distributed in the hope that it will be useful,
 * but WITHOUT ANY WARRANTY; without even the implied warranty of
 * MERCHANTABILITY or FITNESS FOR A PARTICULAR PURPOSE.  See the
 * GNU General Public License for more details.
 *
 * A copy of the GNU General Public Licence can be found in the file
 * `LICENSE' in the top-level directory of this distribution. 
 *
 */
#include <stdio.h>
#include <stdlib.h>
#include <assert.h>
#include <string.h>
#include <getopt.h>
#include <libgen.h>

#include <unistd.h>
#include <sys/time.h>

#ifdef HAVE_CONFIG_H
#include "config.h"
#endif


#include "osl/scop.h"
#include "osl/generic.h"
#include "osl/extensions/irregular.h"

#include "pluto.h"
#include "transforms.h"
#include "math_support.h"
#include "post_transform.h"
#include "program.h"
#include "version.h"

#include "clan/clan.h"
#include "candl/candl.h"
#include "candl/scop.h"

PlutoOptions *options;

int CST_WIDTH;
int** lord;

void usage_message(void)
{
    fprintf(stdout, "Usage: polycc <input.c> [options] [-o output]\n");
    fprintf(stdout, "\nOptions:\n");
    fprintf(stdout, "       --isldep                  Use ISL-based dependence tester (enabled by default)\n");
    fprintf(stdout, "       --candldep                Use Candl as the dependence tester\n");
    fprintf(stdout, "       --[no]lastwriter          Remove transitive dependences (last conflicting access is computed for RAW/WAW)\n");
    fprintf(stdout, "                                 (disabled by default)\n");
    fprintf(stdout, "       --islsolve [default]      Use ISL as ILP solver (default)\n");
    fprintf(stdout, "       --pipsolve                Use PIP as ILP solver\n");
    fprintf(stdout, "       --glpk                    Use GLPK as ILP solver\n");
    fprintf(stdout, "\n");
    fprintf(stdout, "\n  Optimizations          Options related to optimization\n");
    fprintf(stdout, "       --tile                    Tile for locality [disabled by default]\n");
    fprintf(stdout, "       --[no]intratileopt        Optimize intra-tile execution order for locality [enabled by default]\n");
    fprintf(stdout, "       --l2tile                  Tile a second time (typically for L2 cache) [disabled by default] \n");
    fprintf(stdout, "       --parallel                Automatically parallelize (generate OpenMP pragmas) [disabled by default]\n");
    fprintf(stdout, "    or --parallelize\n");
    fprintf(stdout, "       --partlbtile              Enables one-dimensional concurrent start (recommended)\n");
    fprintf(stdout, "    or --part-diamond-tile\n");
    fprintf(stdout, "       --lbtile                  Enables full-dimensional concurrent start\n");
    fprintf(stdout, "    or --diamond-tile\n");
    fprintf(stdout, "       --[no]prevector           Mark loops for (icc/gcc) vectorization (enabled by default)\n");
    fprintf(stdout, "       --multipar                Extract all degrees of parallelism [disabled by default];\n");
    fprintf(stdout, "                                    by default one degree is extracted within any schedule sub-tree (if it exists)\n");
    fprintf(stdout, "       --innerpar                Choose pure inner parallelism over pipelined/wavefront parallelism [disabled by default]\n");
    fprintf(stdout, "\n   Fusion                Options to control fusion heuristic\n");
    fprintf(stdout, "       --nofuse                  Do not fuse across SCCs of data dependence graph\n");
    fprintf(stdout, "       --maxfuse                 Maximal fusion\n");
    fprintf(stdout, "       --smartfuse [default]     Heuristic (in between nofuse and maxfuse)\n");
    fprintf(stdout, "\n   Index Set Splitting        \n");
    fprintf(stdout, "       --iss                  \n");
    fprintf(stdout, "\n   Code generation       Options to control Cloog code generation\n");
    fprintf(stdout, "       --nocloogbacktrack        Do not call Cloog with backtrack (default - backtrack)\n");
    fprintf(stdout, "       --cloogsh                 Ask Cloog to use simple convex hull (default - off)\n");
    fprintf(stdout, "       --codegen-context=<value> Parameters are at least as much as <value>\n");
    fprintf(stdout, "\n   Miscellaneous\n");
    fprintf(stdout, "       --rar                     Consider RAR dependences too (disabled by default)\n");
    fprintf(stdout, "       --[no]unroll              Unroll-jam (disabled by default)\n");
    fprintf(stdout, "       --ufactor=<factor>        Unroll-jam factor (default is 8)\n");
    fprintf(stdout, "       --forceparallel=<bitvec>  6 bit-vector of depths (1-indexed) to force parallel (0th bit represents depth 1)\n");
    fprintf(stdout, "       --readscop                Read input from a scoplib file\n");
    fprintf(stdout, "       --bee                     Generate pragmas for Bee+Cl@k\n\n");
    fprintf(stdout, "       --indent  | -i            Indent generated code (disabled by default)\n");
    fprintf(stdout, "       --silent  | -q            Silent mode; no output as long as everything goes fine (disabled by default)\n");
    fprintf(stdout, "       --help    | -h            Print this help menu\n");
    fprintf(stdout, "       --version | -v            Display version number\n");
    fprintf(stdout, "\n   Debugging\n");
    fprintf(stdout, "       --debug                   Verbose/debug output\n");
    fprintf(stdout, "       --moredebug               More verbose/debug output\n");
    fprintf(stdout, "\nTo report bugs, please email <pluto-development@googlegroups.com>\n\n");
}

static double rtclock()
{
    struct timezone Tzp;
    struct timeval Tp;
    int stat;
    stat = gettimeofday (&Tp, &Tzp);
    if (stat != 0) printf("Error return from gettimeofday: %d",stat);
    return(Tp.tv_sec + Tp.tv_usec*1.0e-6);
}


int main(int argc, char *argv[])
{
    int i, j, k, count, m, n;
    FILE* marker,* skipdeps;

    double t_start, t_c, t_d, t_t, t_all, t_start_all;

    t_c = 0.0;

    t_start_all = rtclock();

    FILE *src_fp;

    int option;
    int option_index = 0;

    int nolastwriter = 0;

    char *srcFileName;

    FILE *cloogfp, *outfp;

    if (argc <= 1)  {
        usage_message();
        return 1;
    }

    options = pluto_options_alloc();

    const struct option pluto_options[] =
    {
        {"fast-lin-ind-check", no_argument, &options->flic, 1},
        {"flic", no_argument, &options->flic, 1},
        {"tile", no_argument, &options->tile, 1},
        {"notile", no_argument, &options->tile, 0},
        {"intratileopt", no_argument, &options->intratileopt, 1},
        {"nointratileopt", no_argument, &options->intratileopt, 0},
        {"lbtile", no_argument, &options->lbtile, 1},
        {"diamond-tile", no_argument, &options->lbtile, 1},
        {"part-diamond-tile", no_argument, &options->partlbtile, 1},
        {"partlbtile", no_argument, &options->partlbtile, 1},
        {"debug", no_argument, &options->debug, true},
        {"moredebug", no_argument, &options->moredebug, true},
        {"rar", no_argument, &options->rar, 1},
        {"identity", no_argument, &options->identity, 1},
        {"nofuse", no_argument, &options->fuse, NO_FUSE},
        {"maxfuse", no_argument, &options->fuse, MAXIMAL_FUSE},
        {"smartfuse", no_argument, &options->fuse, SMART_FUSE},
        {"parallel", no_argument, &options->parallel, 1},
        {"parallelize", no_argument, &options->parallel, 1},
        {"innerpar", no_argument, &options->innerpar, 1},
        {"iss", no_argument, &options->iss, 1},
        {"unroll", no_argument, &options->unroll, 1},
        {"nounroll", no_argument, &options->unroll, 0},
        {"polyunroll", no_argument, &options->polyunroll, 1},
        {"bee", no_argument, &options->bee, 1},
        {"ufactor", required_argument, 0, 'u'},
        {"prevector", no_argument, &options->prevector, 1},
        {"noprevector", no_argument, &options->prevector, 0},
        {"codegen-context", required_argument, 0, 'c'},
        {"coeff-bound", required_argument, 0, 'C'},
        {"cloogf", required_argument, 0, 'F'},
        {"cloogl", required_argument, 0, 'L'},
        {"cloogsh", no_argument, &options->cloogsh, 1},
        {"nocloogbacktrack", no_argument, &options->cloogbacktrack, 0},
        {"forceparallel", required_argument, 0, 'p'},
        {"ft", required_argument, 0, 'f'},
        {"lt", required_argument, 0, 'l'},
        {"multipar", no_argument, &options->multipar, 1},
        {"l2tile", no_argument, &options->l2tile, 1},
        {"version", no_argument, 0, 'v'},
        {"help", no_argument, 0, 'h'},
        {"indent", no_argument, 0, 'i'},
        {"silent", no_argument, &options->silent, 1},
        {"lastwriter", no_argument, &options->lastwriter, 1},
        {"nolastwriter", no_argument, &nolastwriter, 1},
        {"nodepbound", no_argument, &options->nodepbound, 1},
        {"scalpriv", no_argument, &options->scalpriv, 1},
        {"isldep", no_argument, &options->isldep, 1},
        {"candldep", no_argument, &options->candldep, 1},
        {"isldepaccesswise", no_argument, &options->isldepaccesswise, 1},
        {"isldepstmtwise", no_argument, &options->isldepaccesswise, 0},
        {"noisldepcoalesce", no_argument, &options->isldepcoalesce, 0},
        {"readscop", no_argument, &options->readscop, 1},
        {"pipsolve", no_argument, &options->pipsolve, 1},
        {"islsolve", no_argument, &options->islsolve, 1},
        {"time", no_argument, &options->time, 1},
        {0, 0, 0, 0}
    };


    /* Read command-line options */
    while (1) {
        option = getopt_long(argc, argv, "bhiqvf:l:F:L:c:o:", pluto_options,
                &option_index);

        if (option == -1)   {
            break;
        }

        switch (option) {
            case 0:
                break;
            case 'F':
                options->cloogf = atoi(optarg);
                break;
            case 'L':
                options->cloogl = atoi(optarg);
                break;
            case 'b':
                options->bee = 1;
                break;
            case 'c':
                options->codegen_context = atoi(optarg);
                break;
            case 'C':
                options->coeff_bound = atoi(optarg);
                if (options->coeff_bound <= 0) {
                    printf("ERROR: coeff-bound should be at least 1\n");
                    return 2;
                }
                break;
            case 'd':
                break;
            case 'f':
                options->ft = atoi(optarg);
                break;
            case 'g':
                break;
            case 'h':
                usage_message();
                return 2;
            case 'i':
                /* Handled in polycc */
                break;
            case 'l':
                options->lt = atoi(optarg);
                break;
            case 'm':
                break;
            case 'n':
                break;
            case 'o':
                options->out_file = strdup(optarg);
                break;
            case 'p':
                options->forceparallel = atoi(optarg);
                break;
            case 'q':
                options->silent = 1;
                break;
            case 's':
                break;
            case 'u':
                options->ufactor = atoi(optarg);
                break;
            case 'v':
                printf("PLUTO %s - An automatic parallelizer and locality optimizer\n\
<<<<<<< HEAD
                        Copyright (C) 2007--2008  Uday Kumar Bondhugula\n\
                        This is free software; see the source for copying conditions.  There is NO\n\
                        warranty; not even for MERCHANTABILITY or FITNESS FOR A PARTICULAR PURPOSE.\n\n", PLUTO_VERSION);
=======
Copyright (C) 2007--2015  Uday Bondhugula\n\
This is free software; see the source for copying conditions.  There is NO\n\
warranty; not even for MERCHANTABILITY or FITNESS FOR A PARTICULAR PURPOSE.\n\n", PLUTO_VERSION);
>>>>>>> 5c9983b7
                pluto_options_free(options);
                return 3;
            default:
                usage_message();
                pluto_options_free(options);
                return 4;
        }
    }

    if (optind <= argc-1)   {
        srcFileName = alloca(strlen(argv[optind])+1);
        strcpy(srcFileName, argv[optind]);
    }else{
        /* No non-option argument was specified */
        usage_message();
        pluto_options_free(options);
        return 5;
    }

    /* Make options consistent */
    if (options->isldep && options->candldep) {
        printf("[pluto] ERROR: only one of isldep and candldep should be specified)\n");
        pluto_options_free(options);
        usage_message();
        return 1;
    }

    /* isldep is the default */
    if (!options->isldep && !options->candldep) {
        options->isldep = 1;
    }

    if (options->lastwriter && options->candldep) {
        printf("[pluto] ERROR: --lastwriter is only supported with --isldep\n");
        pluto_options_free(options);
        usage_message();
        return 1;
    }

    if (options->lastwriter && nolastwriter) {
        printf("[pluto] WARNING: both --lastwriter, --nolastwriter are on\n");
        printf("[pluto] disabling --lastwriter\n");
        options->lastwriter = 0;
    }

    if (options->identity == 1) {
        options->partlbtile = 0;
        options->lbtile = 0;
    }

    if (options->partlbtile == 1 && options->lbtile == 0)    {
        options->lbtile = 1;
    }

    if (options->lbtile == 1 && options->tile == 0)    {
        options->tile = 1;
    }

    if (options->multipar == 1 && options->parallel == 0)    {
        fprintf(stdout, "Warning: multipar needs parallel to be on; turning on parallel\n");
        options->parallel = 1;
    }

    if (options->multipar == 1 && options->parallel == 0)    {
        fprintf(stdout, "Warning: multipar needs parallel to be on; turning on parallel\n");
        options->parallel = 1;
    }


    /* Extract polyhedral representation */
    PlutoProg *prog = NULL; 

    osl_scop_p scop = NULL;
    char *irroption = NULL;

    /* Extract polyhedral representation from clan scop */
    if(!strcmp(srcFileName, "stdin")){  //read from stdin
        src_fp = stdin;
        osl_interface_p registry = osl_interface_get_default_registry();
        t_start = rtclock();
        scop = osl_scop_pread(src_fp, registry, PLUTO_OSL_PRECISION);
        t_d = rtclock() - t_start;
    }else{  // read from regular file

        src_fp  = fopen(srcFileName, "r");

        if (!src_fp)   {
            fprintf(stderr, "pluto: error opening source file: '%s'\n", srcFileName);
            pluto_options_free(options);
            return 6;
        }

        clan_options_p clanOptions = clan_options_malloc();

        if (options->readscop){
            osl_interface_p registry = osl_interface_get_default_registry();
            t_start = rtclock();
            scop = osl_scop_pread(src_fp, registry, PLUTO_OSL_PRECISION);
            t_d = rtclock() - t_start;
        }else{
            t_start = rtclock();
            scop = clan_scop_extract(src_fp, clanOptions);
            t_d = rtclock() - t_start;
        }

        if (!scop || !scop->statement)   {
            fprintf(stderr, "Error extracting polyhedra from source file: \'%s'\n",
                    srcFileName);
            pluto_options_free(options);
            return 8;
        }
        FILE *srcfp = fopen(".srcfilename", "w");
        if (srcfp)    {
            fprintf(srcfp, "%s\n", srcFileName);
            fclose(srcfp);
        }

        clan_options_free(clanOptions);

        /* IF_DEBUG(clan_scop_print_dot_scop(stdout, scop, clanOptions)); */
    }

    /* Convert clan scop to Pluto program */
    prog = scop_to_pluto_prog(scop, options);

    /* Backup irregular program portion in .scop. */
    osl_irregular_p irreg_ext = NULL;
    irreg_ext = osl_generic_lookup(scop->extension, OSL_URI_IRREGULAR);
    if(irreg_ext!=NULL)
        irroption = osl_irregular_sprint(irreg_ext);  //TODO: test it
    osl_irregular_free(irreg_ext);

    IF_MORE_DEBUG(pluto_prog_print(stdout, prog));

    prog->ddg = ddg_create(prog);
    ddg_compute_scc(prog);

    normalize_domains(prog);

    lord = (int**) malloc(sizeof(int*)*prog->ddg->num_sccs);

    for(i=0;i<prog->ddg->num_sccs;i++) {
        lord[i] = (int*) malloc(sizeof(int)*prog->nvar);
    }

    for(i=0;i<prog->ddg->num_sccs;i++) {
        for(j=0;j<prog->nvar;j++) {
            lord[i][j]=-1;
        }
    }

    for(i=0;i<prog->ddg->num_sccs;i++) {
        int max_dim = -1;
        PlutoMatrix* mat=NULL;
        for(j=0;j<prog->nstmts;j++) {
            if(prog->stmts[j]->scc_id==i) {
		bug("Stmt in SCC %d: %d",i,j);
                for(m=0;m<prog->stmts[j]->nreads;m++) {
                    if(src_acc_dim(prog, prog->stmts[j]->reads[m]->mat)>max_dim) {
                        max_dim=src_acc_dim(prog, prog->stmts[j]->reads[m]->mat);
                        mat = prog->stmts[j]->reads[m]->mat;
                    }
                }
                if(src_acc_dim(prog, prog->stmts[j]->writes[0]->mat)>max_dim) {
                    max_dim=src_acc_dim(prog, prog->stmts[j]->writes[0]->mat);
                    mat = prog->stmts[j]->writes[0]->mat;
                }
            }
        }

        for(m=0;m<mat->nrows;m++) {
            for(n=0;n<prog->nvar;n++) {
                if(mat->val[m][n]) lord[i][m]=n;
            }
        }
        bug("%d: %d %d %d %d", i, lord[i][0], lord[i][1], lord[i][2], lord[i][3]); 
    }

    int dim_sum=0;
    for (i=0; i<prog->nstmts; i++) {
        dim_sum += prog->stmts[i]->dim;
    }

    for(i=0;i<prog->nstmts;i++)
        prog->stmts[i]->orig_scc_id = prog->stmts[i]->scc_id;

    /* counting the number of loops */
    count=1;
    for(i=0;i<prog->nstmts-1;i++) {
        if(!pluto_domain_equality(prog->stmts[i],prog->stmts[i+1]))  count++;
    }

    prog->nloops = count;

    prog->loops = (int*) malloc(sizeof(int)*count); // loops[i] contains the ending location of each loop
    count=0;

    for(i=0;i<prog->nstmts-1;i++) {
        if(!pluto_domain_equality(prog->stmts[i],prog->stmts[i+1]))  prog->loops[count++]=i;
    }

    prog->loops[count]=i;

    /* printing loops */
    for(i=0;i<prog->nloops;i++) {
        bug("loop %d: Statements: %d - %d",i,(i==0?0:prog->loops[i-1]+1),prog->loops[i]);
    }

    struct dist* d;
    int count1,count2,num;
    prog->dist_ = (struct dist***) malloc(sizeof(struct dist**)*prog->nloops);

    for(i=0;i<prog->nloops;i++) {
        prog->dist_[i]=(struct dist**)malloc(sizeof(struct dist*)*prog->nloops);
        for(j=0;j<prog->nloops;j++) prog->dist_[i][j]=NULL;
    }

    for(i=0;i<prog->ndeps;i++) {
        if(prog->deps[i]->src==prog->deps[i]->dest && IS_WAW(prog->deps[i]->type)) continue;
        d = prog->dist_[which_loop(prog,prog->deps[i]->src)][which_loop(prog,prog->deps[i]->dest)];

        if(d==NULL) {

            prog->dist_[which_loop(prog,prog->deps[i]->src)][which_loop(prog,prog->deps[i]->dest)] = (struct dist*) malloc(sizeof(struct dist));
            d=prog->dist_[which_loop(prog,prog->deps[i]->src)][which_loop(prog,prog->deps[i]->dest)];
            d->dep=i;
            d->next=NULL;

            count2=0;
            for(j=0;j<prog->deps[i]->dpolytope->nrows;j++) {
                count1=0;
                for(k=0;k<prog->deps[i]->dpolytope->ncols-prog->npar-1;k++) {
                    if(prog->deps[i]->dpolytope->val[j][k]) count1++;
                }
                if((count1>1) || prog->deps[i]->dpolytope->is_eq[j]) count2++;
            }

            d->value = pluto_constraints_alloc(count2,prog->deps[i]->dpolytope->ncols);
            d->value->nrows = count2;

            count2=0;
            for(j=0;j<prog->deps[i]->dpolytope->nrows;j++) {
                count1=0;
                for(k=0;k<prog->deps[i]->dpolytope->ncols-prog->npar-1;k++) {
                    if(prog->deps[i]->dpolytope->val[j][k]) count1++;
                }
                if((count1>1) || prog->deps[i]->dpolytope->is_eq[j]) {
                    for(k=0;k<prog->deps[i]->dpolytope->ncols;k++) d->value->val[count2][k]=prog->deps[i]->dpolytope->val[j][k];
                    count2++;
                }
            }

            bug("dep: %d (%d, %d)",i,prog->deps[i]->src,prog->deps[i]->dest);
            //pluto_constraints_print(stdout, d->value);
        } // end if

        else
        {

            while(d->next!=NULL) d=d->next;

            d->next = (struct dist*) malloc(sizeof(struct dist));
            d->next->dep = i;
            d->next->next = NULL;

            count2=0;
            for(j=0;j<prog->deps[i]->dpolytope->nrows;j++) {
                count1=0;
                for(k=0;k<prog->deps[i]->dpolytope->ncols-prog->npar-1;k++) {
                    if(prog->deps[i]->dpolytope->val[j][k]) count1++;
                }
                if((count1>1) || prog->deps[i]->dpolytope->is_eq[j]) count2++;
            }

            d->next->value = pluto_constraints_alloc(count2,prog->deps[i]->dpolytope->ncols);
            d->next->value->nrows=count2;

            count2=0;
            for(j=0;j<prog->deps[i]->dpolytope->nrows;j++) {
                count1=0;
                for(k=0;k<prog->deps[i]->dpolytope->ncols-prog->npar-1;k++) {
                    if(prog->deps[i]->dpolytope->val[j][k]) count1++;
                }
                if((count1>1) || prog->deps[i]->dpolytope->is_eq[j]) {
                    for(k=0;k<prog->deps[i]->dpolytope->ncols;k++) d->next->value->val[count2][k]=prog->deps[i]->dpolytope->val[j][k];
                    count2++;
                }
            }

            struct dist* d1 = prog->dist_[which_loop(prog,prog->deps[i]->src)][which_loop(prog,prog->deps[i]->dest)];

            while(d1!=d->next) {
                if(pluto_domain_equality1(d1->value,d->next->value)) break;
                d1=d1->next;
            }


            if(d1!=d->next) {
                free(d->next);
                d->next=NULL;
            }

        } // else

    }

    int* iter_priv_sccs_depth = (int*) malloc(sizeof(int)*prog->ddg->num_sccs);

    for(i=0;i<prog->ddg->num_sccs;i++) 
		iter_priv_sccs_depth[i] = -1;

	for(i=0;i<prog->ndeps;i++) {
        if((prog->stmts[prog->deps[i]->src]->scc_id == prog->stmts[prog->deps[i]->dest]->scc_id) && IS_RAW(prog->deps[i]->type)) {
			for(j=0,k=0;(j<prog->deps[i]->dpolytope->nrows && k<prog->nvar);j++) {
				if(prog->deps[i]->dpolytope->val[j][k] && is_on_loop(prog,prog->deps[i]->dpolytope,j) && !prog->deps[i]->dpolytope->val[j][prog->deps[i]->dpolytope->ncols-1]) {
					k++;
					j=-1;
					continue;
				}
			}
			if((k<iter_priv_sccs_depth[prog->stmts[prog->deps[i]->src]->scc_id]) || (iter_priv_sccs_depth[prog->stmts[prog->deps[i]->src]->scc_id]==-1))
				iter_priv_sccs_depth[prog->stmts[prog->deps[i]->src]->scc_id] = k;
		}
	}

    for(i=0;i<prog->ddg->num_sccs;i++) {
		bug("%d",iter_priv_sccs_depth[i]);
	}
		
//    pluto_deps_print(stdout,prog);

    marker = fopen("marker","w");
    skipdeps = fopen("skipdeps.txt","w");

    for(i=0;i<prog->nloops;i++)
    {
        for(j=0;j<prog->nloops;j++)
        {
            d = prog->dist_[i][j];
            while(d!=NULL)
            {
                fprintf(marker,"%d\n",d->dep);
                d=d->next;
            }
        }
    }
    fclose(marker);

    int* order = (int*) calloc(prog->nvar,sizeof(int));
    for(i=0;i<prog->ndeps;i++)
    {
bug("Dep being considered for skipping : %d",i);
        marker = fopen("marker","r");
        prog->deps[i]->temp_across=false;
        prog->deps[i]->fuse_depth=0;

        while(!feof(marker)) {
            fscanf(marker, "%d", &num);
            if(num==i)
                break;
        }
	/* We mark the redundant (for the purpose of computing transformation) dependences */
        if(feof(marker))
            fprintf(skipdeps,"%d\n",i);
        else if(prog->stmts[prog->deps[i]->src]->scc_id == prog->stmts[prog->deps[i]->dest]->scc_id) {
			for(j=0,k=0;(j<prog->deps[i]->dpolytope->nrows && k<prog->nvar);j++) {
				if(prog->deps[i]->dpolytope->val[j][k] && is_on_loop(prog,prog->deps[i]->dpolytope,j) && !prog->deps[i]->dpolytope->val[j][prog->deps[i]->dpolytope->ncols-1]) {
					k++;
					j=-1;
					continue;
				}
			}
			if(k<iter_priv_sccs_depth[prog->stmts[prog->deps[i]->src]->scc_id]) {
                int l = 0;
                for(j=0;(j<prog->num_hyperplanes && (l<min(prog->stmts[prog->deps[i]->src]->dim_orig,prog->stmts[prog->deps[i]->dest]->dim_orig)));j++) {
                    dep_satisfaction_update(prog,j);
                    ddg_update(prog->ddg,prog);
                    ddg_compute_scc(prog);
                    if(get_loop_type(prog->stmts[prog->deps[i]->src],j)==H_LOOP) { /* its a loop-hyperplane */
                        l++;
                        if((prog->stmts[prog->deps[i]->src]->scc_id!=prog->stmts[prog->deps[i]->dest]->scc_id) && (k<l)) {
                            fprintf(skipdeps,"%d\n",i);
                            break;
                        }
                    }
                }
                for(j=0;j<prog->ndeps;j++) {
                    prog->deps[j]->satisfied = false;
                }
                ddg_update(prog->ddg,prog);
                ddg_compute_scc(prog);
            }
		}
	
        fclose(marker);
	
    }

    fclose(skipdeps);

    for(i=0;i<prog->ndeps;i++)
    {
        prog->deps[i]->temp_across=false;
        prog->deps[i]->fuse_depth=0;
        if(prog->stmts[prog->deps[i]->src]->scc_id != prog->stmts[prog->deps[i]->dest]->scc_id && (iter_priv_sccs_depth[prog->stmts[prog->deps[i]->src]->scc_id]>0) && (iter_priv_sccs_depth[prog->stmts[prog->deps[i]->dest]->scc_id]>0)) {
            PlutoConstraints* polytope;
            polytope = prog->deps[i]->dpolytope;

            for(j=0;j<polytope->nrows;j++) {
                if(polytope->is_eq[j] && !is_on_loop(prog,polytope,j)) {
                    pluto_constraints_remove_row(polytope,j); // absence of a row is fine; an equality may be inserted later to relax scheduling
					j=-1;
					continue;
                }
            }
/* The following is to particularly handle cases when the loop order in the candidate nests is different */
            for(j=0;j<prog->nvar;j++) order[j]=0;
            for(j=0;j<polytope->nrows;j++) {
                if(is_on_loop(prog,polytope,j)) {
                    for(k=0;k<prog->nvar;k++) {
                        if(polytope->val[j][k]) order[k] = -1;
                    }
                    for(k=0;k<prog->nvar;k++) {
                        if(polytope->val[j][k+prog->nvar]) order[k] = -1;
                    }
                }
            }

            for(k=0;k<min(iter_priv_sccs_depth[prog->stmts[prog->deps[i]->src]->scc_id],iter_priv_sccs_depth[prog->stmts[prog->deps[i]->dest]->scc_id]) && order[k]!=-1;k++) {
                pluto_constraints_add_equality(polytope);
                polytope->val[j][k]=1;
                polytope->val[j][k+prog->nvar]=-1;
                j++;
            }
            prog->deps[i]->temp_across=true;	
            prog->deps[i]->fuse_depth=k;
        } // if
    }

//    pluto_deps_print(stdout,prog);

    CST_WIDTH = prog->npar+1+prog->nloops*(prog->nvar+1)+1;

    if (!options->silent)   {
        fprintf(stdout, "[pluto] Number of statements: %d\n", prog->nstmts);
        fprintf(stdout, "[pluto] Total number of loops: %d\n", dim_sum);
        fprintf(stdout, "[pluto] Number of deps: %d\n", prog->ndeps);
        fprintf(stdout, "[pluto] Maximum domain dimensionality: %d\n", prog->nvar);
        fprintf(stdout, "[pluto] Number of parameters: %d\n", prog->npar);
    }

    if (options->iss) {
        // PlutoConstraints *dom = pluto_constraints_read(stdin);
        // printf("Input set\n");
        // pluto_constraints_compact_print(stdout, dom);
        // PlutoConstraints **doms = malloc(1*sizeof(PlutoConstraints *));
        // doms[0] = dom;
        // pluto_find_iss(doms, 1, 1, NULL);
        // PlutoMatrix *mat = pluto_matrix_input(stdin);
        // pluto_constraints_print(stdout, dom);
        // pluto_matrix_print(stdout, mat);
        // PlutoConstraints *farkas = farkas_affine(dom, mat);
        // pluto_constraints_pretty_print(stdout, farkas);
        // pluto_constraints_free(dom);
        // pluto_options_free(options);
        pluto_iss_dep(prog);
    }

    t_start = rtclock();
    /* Auto transformation */
    if (!options->identity) {
        pluto_auto_transform(prog);
    }
    t_t = rtclock() - t_start;
<<<<<<< HEAD
//pluto_constraints_set_var(prog->context,0,102);
//pluto_constraints_set_var(prog->context,1,102);
//pluto_constraints_set_var(prog->context,2,102);
    pluto_detect_transformation_properties(prog);
=======

    pluto_compute_dep_directions(prog);
    pluto_compute_dep_satisfaction(prog);
>>>>>>> 5c9983b7

    if (!options->silent)   {
        fprintf(stdout, "[pluto] Affine transformations [<iter coeff's> <param> <const>]\n\n");
        /* Print out transformations */
        pluto_transformations_pretty_print(prog);
        /* pluto_print_hyperplane_properties(prog); */
    }

    if (options->tile)   {
        pluto_tile(prog);
    }else{
        if (options->intratileopt) {
            pluto_intra_tile_optimize(prog, 0);
        }
    }

    if (options->parallel && !options->tile && !options->identity)   {
        /* Obtain wavefront/pipelined parallelization by skewing if
         * necessary */
        int nbands;
        Band **bands;
        bands = pluto_get_outermost_permutable_bands(prog, &nbands);
        bool retval = pluto_create_tile_schedule(prog, bands, nbands);
        pluto_bands_free(bands, nbands);

        /* If the user hasn't supplied --tile and there is only pipelined
         * parallelism, we will warn the user */
        if (retval)   {
            printf("[pluto] WARNING: pipelined parallelism exists and --tile is not used.\n");
            printf("use --tile for better parallelization \n");
            IF_DEBUG(fprintf(stdout, "[pluto] After skewing:\n"););
            IF_DEBUG(pluto_transformations_pretty_print(prog););
            /* IF_DEBUG(pluto_print_hyperplane_properties(prog);); */
        }
    }

    if (options->unroll || options->polyunroll)    {
        /* Will generate a .unroll file */
        /* plann/plorc needs a .params */
        FILE *paramsFP = fopen(".params", "w");
        if (paramsFP)   {
            int i;
            for (i=0; i<prog->npar; i++)  {
                fprintf(paramsFP, "%s\n", prog->params[i]);
            }
            fclose(paramsFP);
        }
        pluto_detect_mark_unrollable_loops(prog);
    }

    if (options->polyunroll)    {
        /* Experimental */
        for (i=0; i<prog->num_hyperplanes; i++)   {
            if (prog->hProps[i].unroll)  {
                unroll_phis(prog, i, options->ufactor);
            }
        }
    }

    if(!strcmp(srcFileName, "stdin")){  
        //input stdin == output stdout
        pluto_populate_scop(scop, prog, options);
        osl_scop_print(stdout, scop);
    }else{  // do the usual Pluto stuff

        /* NO MORE TRANSFORMATIONS BEYOND THIS POINT */
        /* Since meta info about loops
         * is printed to be processed by scripts - if transformations are
         * performed, changed loop order/iterator names will be missed  */
        gen_unroll_file(prog);

        char *outFileName;
        char *cloogFileName;
        if (options->out_file == NULL)  {
            /* Get basename, remove .c extension and append a new one */
            char *basec, *bname;
            basec = strdup(srcFileName);
            bname = basename(basec);

            /* max size when tiled.* */
            outFileName = alloca(strlen(bname)+strlen(".pluto.c")+1);
            cloogFileName = alloca(strlen(bname)+strlen(".pluto.cloog")+1);

            if (strlen(bname) >= 2 && !strcmp(bname+strlen(bname)-2, ".c")) {
                strncpy(outFileName, bname, strlen(bname)-2);
                strncpy(cloogFileName, bname, strlen(bname)-2);
                outFileName[strlen(bname)-2] = '\0';
                cloogFileName[strlen(bname)-2] = '\0';
            }else{
                strcpy(outFileName, bname);
                strcpy(cloogFileName, bname);
            }
            strcat(outFileName, ".pluto.c");
            free(basec);
        }else{
            outFileName = options->out_file;
            cloogFileName = alloca(strlen(options->out_file)+1);
            strcpy(cloogFileName, options->out_file);
        }

        strcat(cloogFileName, ".pluto.cloog");

        cloogfp = fopen(cloogFileName, "w+");
        if (!cloogfp)   {
            fprintf(stderr, "[Pluto] Can't open .cloog file: '%s'\n", cloogFileName);
            pluto_options_free(options);
            pluto_prog_free(prog);
            return 9;
        }

        outfp = fopen(outFileName, "w");
        if (!outfp) {
            fprintf(stderr, "[Pluto] Can't open file '%s' for writing\n", outFileName);
            pluto_options_free(options);
            pluto_prog_free(prog);
            fclose(cloogfp);
            return 10;
        }

        /* Generate .cloog file */
        pluto_gen_cloog_file(cloogfp, prog);
        /* Add the <irregular> tag from clan, if any */
        if (irroption != NULL) {
            fprintf(cloogfp, "<irregular>\n%s\n</irregular>\n\n", irroption);
            free(irroption);
        }

        rewind(cloogfp);


        /* Generate code using Cloog and add necessary stuff before/after code */
        t_start = rtclock();
        pluto_multicore_codegen(cloogfp, outfp, prog);
        t_c = rtclock() - t_start;

        FILE *tmpfp = fopen(".outfilename", "w");
        if (tmpfp)    {
            fprintf(tmpfp, "%s\n", outFileName);
            fclose(tmpfp);
            PLUTO_MESSAGE(printf( "[Pluto] Output written to %s\n", outFileName););
        }

        fclose(cloogfp);
        fclose(outfp);

    }


    t_all = rtclock() - t_start_all;

    if (options->time && !options->silent) {
        printf("\n[pluto] Timing statistics\n[pluto] SCoP extraction + dependence analysis time: %0.6lfs\n", t_d);
        printf("[pluto] Auto-transformation time: %0.6lfs\n", t_t);
        printf("[pluto] Code generation time: %0.6lfs\n", t_c);
        printf("[pluto] Other/Misc time: %0.6lfs\n", t_all-t_c-t_t-t_d);
        printf("[pluto] Total time: %0.6lfs\n", t_all);
        printf("[pluto] All times: %0.6lf %0.6lf %.6lf %.6lf\n", t_d, t_t, t_c,
                t_all-t_c-t_t-t_d);
    }

    pluto_prog_free(prog);
    pluto_options_free(options);
	free(skipdeps_);

    osl_scop_free(scop);

    return 0;
}<|MERGE_RESOLUTION|>--- conflicted
+++ resolved
@@ -276,15 +276,9 @@
                 break;
             case 'v':
                 printf("PLUTO %s - An automatic parallelizer and locality optimizer\n\
-<<<<<<< HEAD
-                        Copyright (C) 2007--2008  Uday Kumar Bondhugula\n\
-                        This is free software; see the source for copying conditions.  There is NO\n\
-                        warranty; not even for MERCHANTABILITY or FITNESS FOR A PARTICULAR PURPOSE.\n\n", PLUTO_VERSION);
-=======
 Copyright (C) 2007--2015  Uday Bondhugula\n\
 This is free software; see the source for copying conditions.  There is NO\n\
 warranty; not even for MERCHANTABILITY or FITNESS FOR A PARTICULAR PURPOSE.\n\n", PLUTO_VERSION);
->>>>>>> 5c9983b7
                 pluto_options_free(options);
                 return 3;
             default:
@@ -759,16 +753,9 @@
         pluto_auto_transform(prog);
     }
     t_t = rtclock() - t_start;
-<<<<<<< HEAD
-//pluto_constraints_set_var(prog->context,0,102);
-//pluto_constraints_set_var(prog->context,1,102);
-//pluto_constraints_set_var(prog->context,2,102);
-    pluto_detect_transformation_properties(prog);
-=======
 
     pluto_compute_dep_directions(prog);
     pluto_compute_dep_satisfaction(prog);
->>>>>>> 5c9983b7
 
     if (!options->silent)   {
         fprintf(stdout, "[pluto] Affine transformations [<iter coeff's> <param> <const>]\n\n");

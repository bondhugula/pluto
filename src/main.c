--- conflicted
+++ resolved
@@ -618,16 +618,12 @@
     }
     t_t = rtclock() - t_start;
 
-<<<<<<< HEAD
     if (options->identity_data_dist && options->data_dist) {
     	pluto_data_dist_identity_trans(prog);
     }
 
-    pluto_detect_transformation_properties(prog);
-=======
     pluto_compute_dep_directions(prog);
     pluto_compute_dep_satisfaction(prog);
->>>>>>> 76de0fe9
 
     if (!options->silent)   {
         fprintf(stdout, "[pluto] Affine transformations [<iter coeff's> <param> <const>]\n\n");

--- conflicted
+++ resolved
@@ -234,13 +234,9 @@
   int option_index = 0;
   int nolastwriter = 0;
   char *srcFileName;
-<<<<<<< HEAD
 
   FILE *cloogfp, *outfp, *dynschedfp, *sigmafp, *headerfp;
 
-=======
-  FILE *cloogfp, *outfp;
->>>>>>> 4903f9f7
   struct pet_scop *pscop;
 
   dynschedfp = NULL;

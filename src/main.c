/*
 * PLUTO: An automatic parallelizer and locality optimizer
 *
 * Copyright (C) 2007-2015 Uday Bondhugula
 *
 * This file is part of Pluto.
 *
 * Pluto is free software; you can redistribute it and/or modify
 * it under the terms of the GNU General Public License as published by
 * the Free Software Foundation; either version 3 of the License, or
 * (at your option) any later version.

 * This program is distributed in the hope that it will be useful,
 * but WITHOUT ANY WARRANTY; without even the implied warranty of
 * MERCHANTABILITY or FITNESS FOR A PARTICULAR PURPOSE.  See the
 * GNU General Public License for more details.
 *
 * A copy of the GNU General Public Licence can be found in the file
 * `LICENSE' in the top-level directory of this distribution.
 *
 */
#include <assert.h>
#include <getopt.h>
#include <libgen.h>
#include <stdio.h>
#include <stdlib.h>
#include <string.h>
<<<<<<< HEAD

=======
>>>>>>> 2bbaebd9
#include <sys/time.h>
#include <unistd.h>

#ifdef HAVE_CONFIG_H
#include "config.h"
#endif

#include "osl/extensions/irregular.h"
#include "osl/generic.h"
#include "osl/scop.h"

#include "math_support.h"
#include "pluto.h"
#include "post_transform.h"
#include "program.h"
#include "transforms.h"
#include "version.h"

#include "candl/candl.h"
#include "candl/scop.h"
#include "clan/clan.h"

#include "pet.h"

PlutoOptions *options;

void usage_message(void) {
  fprintf(stdout, "Usage: polycc <input.c> [options] [-o output]\n");
  fprintf(stdout, "\nOptions:\n");
  fprintf(stdout, "       --pet                     Use libpet for polyhedral "
                  "extraction instead of clan [default - clan]\n");
  fprintf(stdout, "       --isldep                  Use ISL-based dependence "
                  "tester (enabled by default)\n");
  fprintf(
      stdout,
      "       --candldep                Use Candl as the dependence tester\n");
  fprintf(stdout, "       --[no]lastwriter          Remove transitive "
                  "dependences (last conflicting access is computed for "
                  "RAW/WAW)\n");
  fprintf(stdout, "                                 (disabled by default)\n");
  fprintf(stdout,
          "       --islsolve [default]      Use ISL as ILP solver (default)\n");
  fprintf(stdout, "       --pipsolve                Use PIP as ILP solver\n");
#ifdef GLPK
  fprintf(stdout, "       --glpk                    Use GLPK as ILP solver "
                  "(default in case of pluto-lp and pluto-dfp)\n");
#endif
#if defined GLPK || defined GUROBI
  fprintf(stdout,
          "       --lp                      Solve MIP instead of ILP\n");
  fprintf(stdout, "       --dfp                     Use Pluto-lp-dfp instead "
                  "of pluto-ilp [disabled by default]\n");
  fprintf(stdout, "       --ilp                     Use ILP in pluto-lp-dfp "
                  "instead of LP\n");
  fprintf(stdout, "       --lpcolor                 Color FCG based on the "
                  "solutions of the lp-problem [disabled by default]\n");
  fprintf(stdout, "       --clusterscc              Cluster the statemtns of "
                  "an SCC. This is supported only availabe with decoupled "
                  "approach [disabled by default]\n");
#endif
  fprintf(stdout, "\n");
#ifdef GUROBI
  fprintf(stdout,
          "       --gurobi                  Use Gurobi as ILP solver\n");
#endif
  fprintf(stdout, "\n");
  fprintf(stdout,
          "\n  Optimizations          Options related to optimization\n");
  fprintf(stdout, "       --tile                    Tile for locality "
                  "[disabled by default]\n");
  fprintf(stdout, "       --[no]intratileopt        Optimize intra-tile "
                  "execution order for locality [enabled by default]\n");
  fprintf(stdout, "       --l2tile                  Tile a second time "
                  "(typically for L2 cache) [disabled by default] \n");
  fprintf(stdout, "       --parallel                Automatically parallelize "
                  "(generate OpenMP pragmas) [disabled by default]\n");
  fprintf(stdout, "    or --parallelize\n");
  fprintf(stdout, "       --[no]diamond-tile        Performs diamond tiling "
                  "(enabled by default)\n");
  fprintf(stdout, "       --full-diamond-tile       Enables full-dimensional "
                  "concurrent start\n");
  fprintf(stdout, "       --[no]prevector           Mark loops for (icc/gcc) "
                  "vectorization (enabled by default)\n");
  fprintf(stdout, "       --multipar                Extract all degrees of "
                  "parallelism [disabled by default];\n");
  fprintf(stdout, "                                    by default one degree "
                  "is extracted within any schedule sub-tree (if it exists)\n");
  fprintf(stdout, "       --innerpar                Choose pure inner "
                  "parallelism over pipelined/wavefront parallelism [disabled "
                  "by default]\n");
  fprintf(stdout,
          "\n   Fusion                Options to control fusion heuristic\n");
  fprintf(stdout, "       --nofuse                  Do not fuse across SCCs of "
                  "data dependence graph\n");
  fprintf(stdout, "       --maxfuse                 Maximal fusion\n");
  fprintf(stdout, "       --smartfuse [default]     Heuristic (in between "
                  "nofuse and maxfuse)\n");
  fprintf(stdout, "       --typedfuse               Typed fusion. Fuses SCCs "
                  "only when there is no loss of parallelism\n");
  fprintf(stdout, "       --hybridfuse              Typed fusion at outer "
                  "levels and max fuse at inner level\n");
  fprintf(stdout, "       --delayedcut              Delays the cut between "
                  "SCCs of different dimensionalities in dfp approach\n");
  fprintf(stdout, "\n   Index Set Splitting        \n");
  fprintf(stdout, "       --iss                  \n");
  fprintf(
      stdout,
      "\n   Code generation       Options to control Cloog code generation\n");
  fprintf(stdout, "       --nocloogbacktrack        Do not call Cloog with "
                  "backtrack (default - backtrack)\n");
  fprintf(stdout, "       --cloogsh                 Ask Cloog to use simple "
                  "convex hull (default - off)\n");
  fprintf(stdout, "       --codegen-context=<value> Parameters are at least as "
                  "much as <value>\n");
  fprintf(stdout, "\n   Miscellaneous\n");
  fprintf(stdout, "       --rar                     Consider RAR dependences "
                  "too (disabled by default)\n");
  fprintf(
      stdout,
      "       --[no]unroll              Unroll-jam (disabled by default)\n");
  fprintf(
      stdout,
      "       --ufactor=<factor>        Unroll-jam factor (default is 8)\n");
  fprintf(stdout, "       --forceparallel=<bitvec>  6 bit-vector of depths "
                  "(1-indexed) to force parallel (0th bit represents depth "
                  "1)\n");
  fprintf(stdout,
          "       --readscop                Read input from a scoplib file\n");
  fprintf(stdout,
          "       --bee                     Generate pragmas for Bee+Cl@k\n\n");
  fprintf(stdout, "       --indent  | -i            Indent generated code "
                  "(disabled by default)\n");
  fprintf(stdout, "       --silent  | -q            Silent mode; no output as "
                  "long as everything goes fine (disabled by default)\n");
  fprintf(stdout, "       --help    | -h            Print this help menu\n");
  fprintf(stdout, "       --version | -v            Display version number\n");
  fprintf(stdout, "\n   Debugging\n");
  fprintf(stdout, "       --debug                   Verbose/debug output\n");
  fprintf(stdout,
          "       --moredebug               More verbose/debug output\n");
  fprintf(stdout, "\nTo report bugs, please email "
                  "<pluto-development@googlegroups.com>\n\n");
}

static double rtclock() {
  struct timeval Tp;
  int stat;
  stat = gettimeofday(&Tp, NULL);
  if (stat != 0)
    printf("Error return from gettimeofday: %d", stat);
  return (Tp.tv_sec + Tp.tv_usec * 1.0e-6);
}

int main(int argc, char *argv[]) {
  int i;
  int option;
  int option_index = 0;
  int nolastwriter = 0;
  char *srcFileName;
  FILE *cloogfp, *outfp;
  struct pet_scop *pscop;

  if (argc <= 1) {
    usage_message();
    return 1;
  }

  double t_start_all = rtclock();

  options = pluto_options_alloc();

  const struct option pluto_options[] = {
    {"fast-lin-ind-check", no_argument, &options->flic, 1},
    {"flic", no_argument, &options->flic, 1},
    {"tile", no_argument, &options->tile, 1},
    {"notile", no_argument, &options->tile, 0},
    {"noparallel", no_argument, &options->parallel, 0},
    {"intratileopt", no_argument, &options->intratileopt, 1},
    {"nointratileopt", no_argument, &options->intratileopt, 0},
    {"pet", no_argument, &options->pet, 1},
    {"diamond-tile", no_argument, &options->diamondtile, 1},
    {"nodiamond-tile", no_argument, &options->diamondtile, 0},
    {"full-diamond-tile", no_argument, &options->fulldiamondtile, 1},
    {"debug", no_argument, &options->debug, true},
    {"moredebug", no_argument, &options->moredebug, true},
    {"rar", no_argument, &options->rar, 1},
    {"identity", no_argument, &options->identity, 1},
    {"nofuse", no_argument, &options->fuse, NO_FUSE},
    {"maxfuse", no_argument, &options->fuse, MAXIMAL_FUSE},
    {"smartfuse", no_argument, &options->fuse, SMART_FUSE},
    {"typedfuse", no_argument, &options->fuse, TYPED_FUSE},
    {"hybridfuse", no_argument, &options->hybridcut, 1},
    {"delayedcut", no_argument, &options->delayed_cut, 1},
    {"parallel", no_argument, &options->parallel, 1},
    {"parallelize", no_argument, &options->parallel, 1},
    {"innerpar", no_argument, &options->innerpar, 1},
    {"iss", no_argument, &options->iss, 1},
    {"unroll", no_argument, &options->unroll, 1},
    {"nounroll", no_argument, &options->unroll, 0},
    {"bee", no_argument, &options->bee, 1},
    {"ufactor", required_argument, 0, 'u'},
    {"prevector", no_argument, &options->prevector, 1},
    {"noprevector", no_argument, &options->prevector, 0},
    {"codegen-context", required_argument, 0, 'c'},
    {"coeff-bound", required_argument, 0, 'C'},
    {"cloogf", required_argument, 0, 'F'},
    {"cloogl", required_argument, 0, 'L'},
    {"cloogsh", no_argument, &options->cloogsh, 1},
    {"nocloogbacktrack", no_argument, &options->cloogbacktrack, 0},
    {"cyclesize", required_argument, 0, 'S'},
    {"forceparallel", required_argument, 0, 'p'},
    {"ft", required_argument, 0, 'f'},
    {"lt", required_argument, 0, 'l'},
    {"multipar", no_argument, &options->multipar, 1},
    {"l2tile", no_argument, &options->l2tile, 1},
    {"version", no_argument, 0, 'v'},
    {"help", no_argument, 0, 'h'},
    {"indent", no_argument, 0, 'i'},
    {"silent", no_argument, &options->silent, 1},
    {"lastwriter", no_argument, &options->lastwriter, 1},
    {"nolastwriter", no_argument, &nolastwriter, 1},
    {"nodepbound", no_argument, &options->nodepbound, 1},
    {"scalpriv", no_argument, &options->scalpriv, 1},
    {"isldep", no_argument, &options->isldep, 1},
    {"candldep", no_argument, &options->candldep, 1},
    {"isldepaccesswise", no_argument, &options->isldepaccesswise, 1},
    {"isldepstmtwise", no_argument, &options->isldepaccesswise, 0},
    {"isldepcoalesce", no_argument, &options->isldepcoalesce, 1},
    {"readscop", no_argument, &options->readscop, 1},
    {"pipsolve", no_argument, &options->pipsolve, 1},
#ifdef GLPK
    {"glpk", no_argument, &options->glpk, 1},
#endif
#ifdef GUROBI
    {"gurobi", no_argument, &options->gurobi, 1},
#endif
#if defined GLPK || defined GUROBI
    {"lp", no_argument, &options->lp, 1},
    {"dfp", no_argument, &options->dfp, 1},
    {"ilp", no_argument, &options->ilp, 1},
    {"lpcolor", no_argument, &options->lpcolour, 1},
    {"clusterscc", no_argument, &options->scc_cluster, 1},
#endif
    {"islsolve", no_argument, &options->islsolve, 1},
    {"time", no_argument, &options->time, 1},
    {0, 0, 0, 0}
  };

  /* Read command-line options */
  while (1) {
    option = getopt_long(argc, argv, "bhiqvf:l:F:L:c:o:", pluto_options,
                         &option_index);

    if (option == -1) {
      break;
    }

    switch (option) {
    case 0:
      break;
    case 'F':
      options->cloogf = atoi(optarg);
      break;
    case 'L':
      options->cloogl = atoi(optarg);
      break;
    case 'b':
      options->bee = 1;
      break;
    case 'c':
      options->codegen_context = atoi(optarg);
      break;
    case 'C':
      options->coeff_bound = atoi(optarg);
      if (options->coeff_bound <= 0) {
        printf("ERROR: coeff-bound should be at least 1\n");
        return 2;
      }
      break;
    case 'd':
      break;
    case 'f':
      options->ft = atoi(optarg);
      break;
    case 'g':
      break;
    case 'h':
      usage_message();
      return 2;
    case 'i':
      /* Handled in polycc */
      break;
    case 'l':
      options->lt = atoi(optarg);
      break;
    case 'm':
      break;
    case 'n':
      break;
    case 'o':
      options->out_file = strdup(optarg);
      break;
    case 'p':
      options->forceparallel = atoi(optarg);
      break;
    case 'q':
      options->silent = 1;
      break;
    case 's':
      break;
    case 'u':
      options->ufactor = atoi(optarg);
      break;
    case 'v':
      printf(
          "PLUTO version %s - An automatic parallelizer and locality optimizer\n\
Copyright (C) 2007--2015  Uday Bondhugula\n\
This is free software; see the source for copying conditions.  There is NO\n\
warranty; not even for MERCHANTABILITY or FITNESS FOR A PARTICULAR PURPOSE.\n\n",
          PLUTO_VERSION);
      pluto_options_free(options);
      return 3;
    default:
      usage_message();
      pluto_options_free(options);
      return 4;
    }
  }

  if (optind <= argc - 1) {
    srcFileName = (char *)alloca(strlen(argv[optind]) + 1);
    strcpy(srcFileName, argv[optind]);
  } else {
    /* No non-option argument was specified */
    usage_message();
    pluto_options_free(options);
    return 5;
  }

  /* Make options consistent */
  if (options->isldep && options->candldep) {
    printf("[pluto] ERROR: only one of isldep and candldep should be "
           "specified)\n");
    pluto_options_free(options);
    usage_message();
    return 1;
  }

  /* isldep is the default */
  if (!options->isldep && !options->candldep) {
    options->isldep = 1;
  }

  if (options->lastwriter && options->candldep) {
    printf("[pluto] ERROR: --lastwriter is only supported with --isldep\n");
    pluto_options_free(options);
    usage_message();
    return 1;
  }

  if (options->lastwriter && nolastwriter) {
    printf("[pluto] WARNING: both --lastwriter, --nolastwriter are on\n");
    printf("[pluto] disabling --lastwriter\n");
    options->lastwriter = 0;
  }

  /* Make options consistent */
  if (options->diamondtile == 1 && options->tile == 0) {
    options->diamondtile = 0;
  }
  if (options->fulldiamondtile == 1 && options->tile == 0) {
    options->diamondtile = 0;
    options->fulldiamondtile = 0;
  }

  if (options->multipar == 1 && options->parallel == 0) {
    fprintf(stdout,
            "Warning: multipar needs parallel to be on; turning on parallel\n");
    options->parallel = 1;
  }

  if (options->multipar == 1 && options->parallel == 0) {
    fprintf(stdout,
            "Warning: multipar needs parallel to be on; turning on parallel\n");
    options->parallel = 1;
  }

  if (options->gurobi) {
    options->islsolve = 0;
  }
#ifdef GLPK
  if (options->lp && !(options->glpk || options->gurobi)) {
    if (!options->silent) {
      printf("[pluto] LP option available with a LP solver only. Using GLPK "
             "for lp solving\n");
    }
    options->glpk = 1;
  }

  /* By default Pluto-dfp uses lp. */
  if (options->dfp && !options->ilp) {
    options->lp = 1;
  }

  if (options->dfp && !(options->glpk || options->gurobi)) {
    if (!options->silent) {
      printf("[pluto] Dfp framework is currently supported with GLPK and "
             "Gurobi solvers.\n");
      printf("[pluto] Using GLPK for constraint solving [default]. Use "
             "--gurobi to use Gurobi instead of GLPK.\n");
    }
    options->glpk = 1;
  }
  if (options->glpk) {
    /* Turn off islsolve */
    options->islsolve = 0;
  }
#endif

  if (options->dfp && !(options->glpk || options->gurobi)) {
    printf("[pluto] ERROR: DFP framework is currently supported with GLPK or "
           "GUROBI solvers only. Run ./configure --help to for more "
           "information on using different solvers with Pluto.\n");
    pluto_options_free(options);
    usage_message();
    return 1;
  }
  if (options->scc_cluster && !options->dfp) {
    printf("[pluto] Warning: SCC clustering heuristics available with dfp "
           "option (FCG based approach) only. Disabling clustering \n");
  }

  if (options->hybridcut && !(options->fuse == TYPED_FUSE)) {
    options->fuse = TYPED_FUSE;
  }

  if (options->fuse == TYPED_FUSE && !options->dfp) {
    printf("[Pluto] WARNING: Typed Fuse Available with dfp framework only. "
           "Turning off Typed fuse\n");
    options->fuse = SMART_FUSE;
    options->hybridcut = 0;
  }

  /* Make lastwriter default with dfp. This removes transitive dependences and
   * hence reduces FCG construction time */
  if (options->dfp && !options->lastwriter) {
    if (!options->silent) {
      printf("[pluto] Enabling lastwriter dependence analysis with DFP\n");
    }
    options->lastwriter = 1;
  }
  /* Typed fuse is available with clustered FCG approach only */
  if (options->fuse == TYPED_FUSE && options->dfp && !options->scc_cluster) {
    if (!options->silent) {
      printf("[pluto] Typed fuse supported only with clustered FCG approach. "
             "Turning on SCC clustering\n");
    }
    options->scc_cluster = 1;
  }

  /* Extract polyhedral representation from osl scop */
  PlutoProg *prog = NULL;

  osl_scop_p scop = NULL;
  char *irroption = NULL;

  double t_d;

  /* Extract polyhedral representation from input program */
  if (options->pet) {
    // Extract using PET.
    isl_ctx *pctx = isl_ctx_alloc_with_pet_options();
    pscop = pet_scop_extract_from_C_source(pctx, srcFileName, NULL);

    if (!pscop) {
      fprintf(
          stdout,
          "[pluto] No SCoPs extracted or error extracting SCoPs  using pet\n");
      pluto_options_free(options);
      isl_ctx_free(pctx);
      return 12;
    }
    double t_start = rtclock();
    prog = pet_to_pluto_prog(pscop, pctx, options);
    t_d = rtclock() - t_start;

    pet_scop_free(pscop);
    isl_ctx_free(pctx);

    FILE *srcfp = fopen(".srcfilename", "w");
    if (srcfp) {
      fprintf(srcfp, "%s\n", srcFileName);
      fclose(srcfp);
    }
  } else {
    // Extract polyhedral representation using Clan.
    FILE *src_fp;
    if (!strcmp(srcFileName, "stdin")) {
      // Read from stdin.
      src_fp = stdin;
      osl_interface_p registry = osl_interface_get_default_registry();
      double t_start = rtclock();
      scop = osl_scop_pread(src_fp, registry, PLUTO_OSL_PRECISION);
      t_d = rtclock() - t_start;
    } else {
      // Read from regular file.
      src_fp = fopen(srcFileName, "r");
      if (!src_fp) {
        fprintf(stderr, "pluto: error opening source file: '%s'\n",
                srcFileName);
        pluto_options_free(options);
        return 6;
      }

      clan_options_p clanOptions = clan_options_malloc();

      if (options->readscop) {
        osl_interface_p registry = osl_interface_get_default_registry();
        double t_start = rtclock();
        scop = osl_scop_pread(src_fp, registry, PLUTO_OSL_PRECISION);
        t_d = rtclock() - t_start;
      } else {
        double t_start = rtclock();
        scop = clan_scop_extract(src_fp, clanOptions);
        t_d = rtclock() - t_start;
      }
      fclose(src_fp);

      if (!scop || !scop->statement) {
        fprintf(stderr, "Error extracting polyhedra from source file: \'%s'\n",
                srcFileName);
        osl_scop_free(scop);
        pluto_options_free(options);
        return 8;
      }
      FILE *srcfp = fopen(".srcfilename", "w");
      if (srcfp) {
        fprintf(srcfp, "%s\n", srcFileName);
        fclose(srcfp);
      }

      clan_options_free(clanOptions);
    }

    /* Convert clan scop to Pluto program */
    prog = scop_to_pluto_prog(scop, options);

    /* Backup irregular program portion in .scop. */
    osl_irregular_p irreg_ext = NULL;
    irreg_ext =
        (osl_irregular_p)osl_generic_lookup(scop->extension, OSL_URI_IRREGULAR);
    if (irreg_ext != NULL)
      // TODO: test it
      irroption = osl_irregular_sprint(irreg_ext);
    osl_irregular_free(irreg_ext);
  }
  IF_MORE_DEBUG(pluto_prog_print(stdout, prog));

  int dim_sum = 0;
  for (i = 0; i < prog->nstmts; i++) {
    dim_sum += prog->stmts[i]->dim;
  }

  if (!options->silent) {
    fprintf(stdout, "[pluto] Number of statements: %d\n", prog->nstmts);
    fprintf(stdout, "[pluto] Total number of loops: %d\n", dim_sum);
    fprintf(stdout, "[pluto] Number of deps: %d\n", prog->ndeps);
    fprintf(stdout, "[pluto] Maximum domain dimensionality: %d\n", prog->nvar);
    fprintf(stdout, "[pluto] Number of parameters: %d\n", prog->npar);
  }

  if (options->iss) {
    pluto_iss_dep(prog);
  }

  double t_start = rtclock();
  /* Auto transformation */
  if (!options->identity) {
    pluto_auto_transform(prog);
  }
  double t_t = rtclock() - t_start;

  pluto_compute_dep_directions(prog);
  pluto_compute_dep_satisfaction(prog);

  if (!options->silent) {
    fprintf(
        stdout,
        "[pluto] Affine transformations [<iter coeff's> <param> <const>]\n\n");
    /* Print out transformations */
    pluto_transformations_pretty_print(prog);
  }

  if (options->tile) {
    pluto_tile(prog);
  } else {
    if (options->intratileopt) {
      pluto_intra_tile_optimize(prog, 0);
    }
  }

  if (options->parallel && !options->tile && !options->identity) {
    /* Obtain wavefront/pipelined parallelization by skewing if
     * necessary */
    unsigned nbands;
    Band **bands;
    pluto_compute_dep_satisfaction(prog);
    bands = pluto_get_outermost_permutable_bands(prog, &nbands);
    bool retval = pluto_create_tile_schedule(prog, bands, nbands);
    pluto_bands_free(bands, nbands);

    /* If the user hasn't supplied --tile and there is only pipelined
     * parallelism, we will warn the user */
    if (retval) {
      printf("[pluto] WARNING: pipelined parallelism exists and --tile is not "
             "used.\n");
      printf("\tUse --tile for better parallelization \n");
      fprintf(stdout, "[pluto] After skewing:\n");
      pluto_transformations_pretty_print(prog);
    }
  }

  if (options->unroll) {
    /* Will generate a .unroll file */
    /* plann/plorc needs a .params */
    FILE *paramsFP = fopen(".params", "w");
    if (paramsFP) {
      int i;
      for (i = 0; i < prog->npar; i++) {
        fprintf(paramsFP, "%s\n", prog->params[i]);
      }
      fclose(paramsFP);
    }
    pluto_detect_mark_unrollable_loops(prog);
  }

  double t_c = 0.0;

  if (!options->pet && !strcmp(srcFileName, "stdin")) {
    // input stdin == output stdout
    pluto_populate_scop(scop, prog, options);
    osl_scop_print(stdout, scop);
  } else {
    // Do the usual Pluto stuff.

    /* NO MORE TRANSFORMATIONS BEYOND THIS POINT */
    /* Since meta info about loops is printed to be processed by scripts - if
     * transformations are performed, changed loop order/iterator names will
     * be missed. */
    gen_unroll_file(prog);

    char *basec, *bname;
    char *outFileName;
    if (options->out_file == NULL) {
      /* Get basename, remove .c extension and append a new one */
      basec = strdup(srcFileName);
      bname = basename(basec);

      /* max size when tiled.* */
      outFileName = (char *)malloc(strlen(bname) + strlen(".pluto.c") + 1);

      if (strlen(bname) >= 2 && !strcmp(bname + strlen(bname) - 2, ".c")) {
        memcpy(outFileName, bname, strlen(bname) - 2);
        outFileName[strlen(bname) - 2] = '\0';
      } else {
        outFileName = (char *)malloc(strlen(bname) + strlen(".pluto.c") + 1);
        strcpy(outFileName, bname);
      }
      strcat(outFileName, ".pluto.c");
    } else {
      basec = strdup(options->out_file);
      bname = basename(basec);

      outFileName = (char *)malloc(strlen(options->out_file) + 1);
      strcpy(outFileName, options->out_file);
    }

    char *cloogFileName;
    if (strlen(bname) >= 2 && !strcmp(bname + strlen(bname) - 2, ".c")) {
      cloogFileName =
          (char *)malloc(strlen(bname) - 2 + strlen(".pluto.cloog") + 1);
      strcpy(cloogFileName, bname);
      cloogFileName[strlen(bname) - 2] = '\0';
    } else {
      cloogFileName =
          (char *)malloc(strlen(bname) + strlen(".pluto.cloog") + 1);
      strcpy(cloogFileName, bname);
    }
    strcat(cloogFileName, ".pluto.cloog");
    free(basec);

    cloogfp = fopen(cloogFileName, "w+");
    if (!cloogfp) {
      fprintf(stderr, "[Pluto] Can't open .cloog file: '%s'\n", cloogFileName);
      free(cloogFileName);
      pluto_options_free(options);
      pluto_prog_free(prog);
      return 9;
    }
    free(cloogFileName);

    outfp = fopen(outFileName, "w");
    if (!outfp) {
      fprintf(stderr, "[Pluto] Can't open file '%s' for writing\n",
              outFileName);
      free(outFileName);
      pluto_options_free(options);
      pluto_prog_free(prog);
      fclose(cloogfp);
      return 10;
    }

    /* Generate .cloog file */
    pluto_gen_cloog_file(cloogfp, prog);
    /* Add the <irregular> tag from clan, if any */
    if (!options->pet) {
      if (irroption) {
        fprintf(cloogfp, "<irregular>\n%s\n</irregular>\n\n", irroption);
        free(irroption);
      }
    }
    rewind(cloogfp);

    /* Generate code using Cloog and add necessary stuff before/after code */
    t_start = rtclock();
    pluto_multicore_codegen(cloogfp, outfp, prog);
    t_c = rtclock() - t_start;

    FILE *tmpfp = fopen(".outfilename", "w");
    if (tmpfp) {
      fprintf(tmpfp, "%s\n", outFileName);
      fclose(tmpfp);
      PLUTO_MESSAGE(printf("[Pluto] Output written to %s\n", outFileName););
    }
    free(outFileName);

    fclose(cloogfp);
    fclose(outfp);
  }
  osl_scop_free(scop);

  double t_all = rtclock() - t_start_all;

  if (options->time && !options->silent) {
    printf("\n[pluto] Timing statistics\n[pluto] SCoP extraction + dependence "
           "analysis time: %0.6lfs\n",
           t_d);
    printf("[pluto] Auto-transformation time: %0.6lfs\n", t_t);
    if (options->dfp) {
      printf("[pluto] \t\tTotal FCG Construction Time: %0.6lfs\n",
             prog->fcg_const_time);
      printf("[pluto] \t\tTotal FCG Colouring Time: %0.6lfs\n",
             prog->fcg_colour_time);
      printf("[pluto] \t\tTotal Scaling + Shifting time: %0.6lfs\n",
             prog->fcg_dims_scale_time);
      printf("[pluto] \t\tTotal Skewing time: %0.6lfs\n", prog->skew_time);
    }
    printf("[pluto] \t\tTotal constraint solving time (LP/MIP/ILP) time: "
           "%0.6lfs\n",
           prog->mipTime);
    printf("[pluto] Code generation time: %0.6lfs\n", t_c);
    printf("[pluto] Other/Misc time: %0.6lfs\n", t_all - t_c - t_t - t_d);
    printf("[pluto] Total time: %0.6lfs\n", t_all);
    printf("[pluto] All times: %0.6lf %0.6lf %.6lf %.6lf\n", t_d, t_t, t_c,
           t_all - t_c - t_t - t_d);
  }

  pluto_prog_free(prog);
  pluto_options_free(options);

  return 0;
}<|MERGE_RESOLUTION|>--- conflicted
+++ resolved
@@ -25,10 +25,6 @@
 #include <stdio.h>
 #include <stdlib.h>
 #include <string.h>
-<<<<<<< HEAD
-
-=======
->>>>>>> 2bbaebd9
 #include <sys/time.h>
 #include <unistd.h>
 

--- conflicted
+++ resolved
@@ -99,16 +99,16 @@
             row_id = i;
         }
     }
-  if (nb_ndims_found == 0) {
-    fprintf(stderr, "error: specified dimension not found");
-    exit(1);
-  }
-  if (nb_ndims_found > 1) {
-    fprintf(stderr, "error: specified dimension occurs multiple times");
-    exit(1);
-  }
-
-  return row_id;
+    if (nb_ndims_found == 0) {
+        fprintf(stderr, "error: specified dimension not found");
+        exit(1);
+    }
+    if (nb_ndims_found > 1) {
+        fprintf(stderr, "error: specified dimension occurs multiple times");
+        exit(1);
+    }
+
+    return row_id;
 }
 
 
@@ -1229,7 +1229,6 @@
         for (j=0; j<stmt->dim; j++)    {
             stmt->iterators[j] = strdup(stmt_body->iterators->string[j]);
         }
-
         /* Set names for domain dimensions */
         char **names = malloc((stmt->domain->ncols-1)*sizeof(char *));
         for (k=0; k<stmt->dim; k++) {
@@ -1508,8 +1507,7 @@
     return eq;
 }
 
-
-/* Convert an m x (1 + n + 1) scoplib_matrix_p [d A c]
+/* Convert an m x (1 + m + n + 1) osl_relation_p [d -I A c]
  * to an m x (m + n + 1) isl_mat [-I A c].
  */
 static __isl_give isl_mat *extract_equalities_osl(isl_ctx *ctx,
@@ -1918,6 +1916,16 @@
     return 0;
 }
 
+/* Extract Pluto dependences from an isl_map */
+static int map_extract_dep(__isl_take isl_map *map, void *user)
+{
+    int r;
+
+    r = isl_map_foreach_basic_map(map, &basic_map_extract_dep, user);
+    isl_map_free(map);
+    return r;
+}
+
 
 struct pluto_access_meta_info {
     /* Pointer to an array of accesses */
@@ -1945,6 +1953,7 @@
     isl_basic_map_free(bmap);
 
     acc->mat = pluto_constraints_extract_equalities(cst);
+
     /* This extraction is a quick hack and not complete; it may lead to 
      * incorrect access functions, but the number of rows are expected 
      * to be correct
@@ -1969,6 +1978,8 @@
         pluto_matrix_add_col(acc->mat, acc->mat->ncols);
     }
 
+    pluto_constraints_free(cst);
+
     info->index++;
 
     return r;
@@ -1984,17 +1995,6 @@
     r = isl_map_foreach_basic_map(map, &basic_map_extract_access_func, user);
     isl_map_free(map);
 
-    return r;
-}
-
-
-/* Extract Pluto dependences from an isl_map */
-static int map_extract_dep(__isl_take isl_map *map, void *user)
-{
-    int r;
-
-    r = isl_map_foreach_basic_map(map, &basic_map_extract_dep, user);
-    isl_map_free(map);
     return r;
 }
 
@@ -2039,8 +2039,7 @@
  *      WAW deps are those from any earlier write to a write
  *      WAR deps are those from any earlier read to a write
  *      RAR deps are those from any earlier read to a read
- * If options->last
- * writer is true, then
+ * If options->lastwriter is true, then
  *      RAW deps are those from the last write to a read
  *      WAW deps are those from the last write to a write
  *      WAR deps are those from any earlier read not masked by an intermediate
@@ -2241,20 +2240,6 @@
             }
         }
     }
-<<<<<<< HEAD
-    /*isl_printer *printer = isl_printer_to_file(ctx , stdout);
-      isl_printer_print_union_map(printer, schedule);
-      printf("\n");
-      isl_printer_print_union_map(printer, read);
-      printf("\n");
-      isl_printer_print_union_map(printer, write);
-      printf("\n");
-      isl_printer_print_union_map(printer, empty);
-      printf("\n");
-      isl_printer_free(printer);*/
-
-=======
->>>>>>> 03fe6636
     // isl_union_map_dump(read);
     // isl_union_map_dump(write);
     // isl_union_map_dump(schedule);
@@ -2425,12 +2410,6 @@
     return smat;
 
 }
-<<<<<<< HEAD
-
-
-
-=======
->>>>>>> 03fe6636
 
 /* 
  * Extract necessary information from clan_scop to create PlutoProg - a
@@ -2735,7 +2714,7 @@
 
     options->out_file = NULL;
 
-    options->time = 0;
+    options->time = 1;
 
     return options;
 }
@@ -2832,9 +2811,6 @@
     }
     stmt->is_orig_loop[pos] = true;
 
-    /* Write and Read matrices are not populated in case of pet, 
-     * therefore, ignore updating the debugging structure
-     */
     for (i=0; i<stmt->nwrites; i++)   {
         pluto_matrix_add_col(stmt->writes[i]->mat, pos);
     }
@@ -2895,16 +2871,12 @@
     }
     stmt->is_orig_loop = realloc(stmt->is_orig_loop, sizeof(bool)*stmt->dim);
 
-    if (stmt->writes) {
-        for (i=0; i<stmt->nwrites; i++)   {
-            pluto_matrix_remove_col(stmt->writes[i]->mat, pos);
-        }
-    }
-
-    if (stmt->reads) {
-        for (i=0; i<stmt->nreads; i++)   {
-            pluto_matrix_remove_col(stmt->reads[i]->mat, pos);
-        }
+    for (i=0; i<stmt->nwrites; i++)   {
+        pluto_matrix_remove_col(stmt->writes[i]->mat, pos);
+    }
+
+    for (i=0; i<stmt->nreads; i++)   {
+        pluto_matrix_remove_col(stmt->reads[i]->mat, pos);
     }
 
     /* Update deps */
@@ -3681,7 +3653,7 @@
 
 /*char *get_data_extent(PlutoAccess *acc, char **params, int npars, int dim)
 {
-    return scoplib_symbol_table_get_bound(acc->symbol, dim, params, npars);
+return scoplib_symbol_table_get_bound(acc->symbol, dim, params, npars);
 }*/
 
 /* Get Alpha matrix (A matrix - INRIA transformation representation */
@@ -3898,12 +3870,9 @@
         (*divs)[r] = _lcm;
     }
 
-<<<<<<< HEAD
-=======
     // IF_DEBUG2(printf("New access function is \n"));
     // IF_DEBUG2(pluto_matrix_print(stdout, newacc));
 
->>>>>>> 03fe6636
     assert(newacc->ncols = stmt->trans->nrows+npar+1);
 
     pluto_matrix_free(remap);
@@ -4169,7 +4138,6 @@
     return 1;
 }
 
-<<<<<<< HEAD
 struct acc_info{
     char *prefix;
     int acc_num;
@@ -4903,8 +4871,6 @@
 
 
 
-=======
->>>>>>> 03fe6636
 osl_relation_p get_identity_schedule(int dim, int npar)
 {
 
@@ -5007,10 +4973,6 @@
         prog->nvar = PLMAX(prog->nvar, prog->stmts[i]->dim);
     }
 }
-<<<<<<< HEAD
-=======
-
->>>>>>> 03fe6636
 
 void pluto_transformations_pretty_print(const PlutoProg *prog)
 {

/*
 * PLUTO: An automatic parallelizer and locality optimizer
 * 
 * Copyright (C) 2007-2012 Uday Bondhugula
 *
 * This file is part of Pluto.
 *
 * Pluto is free software; you can redistribute it and/or modify
 * it under the terms of the GNU General Public License as published by
 * the Free Software Foundation; either version 3 of the License, or
 * (at your option) any later version.

 * This program is distributed in the hope that it will be useful,
 * but WITHOUT ANY WARRANTY; without even the implied warranty of
 * MERCHANTABILITY or FITNESS FOR A PARTICULAR PURPOSE.  See the
 * GNU General Public License for more details.
 *
 * A copy of the GNU General Public Licence can be found in the file
 * `LICENSE' in the top-level directory of this distribution. 
 *
 * program.c
 *
 * This file contains functions that do the job interfacing the PLUTO 
 * core to the frontend and related matters
 *
 */
#include <stdio.h>
#include <stdlib.h>
#include <string.h>
#include <limits.h>
#include <assert.h>
#include <math.h>

#include "pluto.h"
#include "math_support.h"
#include "constraints.h"
#include "program.h"

#include "osl/macros.h"
#include "osl/scop.h"
#include "osl/body.h"
#include "osl/relation_list.h"
#include "osl/extensions/arrays.h"
#include "osl/extensions/dependence.h"
#include "osl/extensions/loop.h"
#include "osl/extensions/pluto_unroll.h"
#include "osl/extensions/scatnames.h"

#include "cloog/cloog.h"

#include "candl/candl.h"
#include "candl/scop.h"
#include "candl/options.h"
#include "candl/dependence.h"

#include <isl/map.h>
#include <isl/mat.h>
#include <isl/set.h>
#include <isl/flow.h>
#include <isl/union_map.h>
#include <isl/deprecated/int.h>
#include <isl/deprecated/mat_int.h>

#include "pet.h"

osl_relation_p get_identity_schedule(int dim, int npar);

void pluto_add_dep(PlutoProg *prog, Dep *dep)
{
    dep->id = prog->ndeps;
    prog->ndeps++;
    prog->deps = (Dep **) realloc(prog->deps, sizeof(Dep *)*prog->ndeps);
    prog->deps[prog->ndeps-1] = dep;
}


/*
 * In an [eq -I A c] relation, rows can be ordered any way.
 * Returns the index for the row for the nth output dimension.
 */
int osl_relation_get_row_id_for_nth_dimension(osl_relation_p relation,
        int ndim){
    int nb_ndims_found = 0;
    int row_id = -1;
    int i = 0;

    if (relation == NULL)
        return OSL_UNDEFINED;

    if ((relation->nb_rows < ndim) || (0 > ndim)) {
        fprintf(stderr, "error: dimension out of bounds");
        exit(1);
    }

    nb_ndims_found = 0;
    for (i = 0; i < relation->nb_rows; i++) {
        if (!osl_int_zero(relation->precision, relation->m[i][ndim])) {
            nb_ndims_found ++;
            row_id = i;
        }
    }
    if (nb_ndims_found == 0) {
        fprintf(stderr, "error: specified dimension not found");
        exit(1);
    }
    if (nb_ndims_found > 1) {
        fprintf(stderr, "error: specified dimension occurs multiple times");
        exit(1);
    }

    return row_id;
}


/*
 * Converts a [eq A c] relation to [A c] Pluto constraints
 */
PlutoConstraints *osl_relation_to_pluto_constraints (osl_relation_p rln){
  
  int i, j = 0;
  PlutoConstraints *cst;

  if(rln==NULL)
    return NULL;

  if(rln->nb_local_dims){
    fprintf(stderr, "Cannot handle Local Dimensions in a relation.\n");
    exit(1);
  }

  cst = pluto_constraints_alloc(rln->nb_rows, rln->nb_columns-1);
  cst->nrows = rln->nb_rows;

  //copy matrix values
  for(i=0; i < rln->nb_rows; i++){
    cst->is_eq[i] = osl_int_zero(rln->precision, rln->m[i][0]);
    for(j=0; j < cst->ncols; j++){
      cst->val[i][j] = osl_int_get_si(rln->precision, rln->m[i][j+1]);
    }
  }

  return cst;
}

/*
 * Converts [A c] PLuto constraints to a [eq A c] domain relation
 */
osl_relation_p pluto_constraints_to_osl_domain(PlutoConstraints *cst, int npar){
  
  int i, j = 0;
  osl_relation_p rln;

  if(cst==NULL)
    return NULL;

  rln = osl_relation_pmalloc(PLUTO_OSL_PRECISION, cst->nrows, cst->ncols+1);

  //copy matrix values
  for(i=0; i < rln->nb_rows; i++){
    osl_int_set_si(rln->precision, &rln->m[i][0], cst->is_eq[i]?0:1);
    for(j=0; j < cst->ncols; j++){
      osl_int_set_si(rln->precision, &rln->m[i][j+1], cst->val[i][j]);
    }
  }

  rln->type = OSL_TYPE_DOMAIN;
  rln->nb_parameters = npar;
  rln->nb_output_dims = rln->nb_columns - rln->nb_parameters - 2;
  rln->nb_input_dims = 0;
  rln->nb_local_dims  = 0;

  return rln;
}

osl_relation_p pluto_constraints_list_to_osl_domain(PlutoConstraints *cst, 
        int npar)
{
    if (cst==NULL) return NULL;

    osl_relation_p list = osl_relation_pmalloc(PLUTO_OSL_PRECISION,
            cst->nrows, cst->ncols+1);

    list = pluto_constraints_to_osl_domain(cst, npar);

    if(cst->next != NULL)
        list->next = pluto_constraints_list_to_osl_domain(cst->next, 
                npar);

    return list;
}



/*
 * Converts a [eq -I A c] osl access relation to [A c] pluto matrix
 * Note: a[c] and a, having two and one output dimensions respectively
 * in osl, are converted to a one-dimensional pluto matrix.
 */
PlutoMatrix *osl_access_relation_to_pluto_matrix(osl_relation_p smat)
{
    int i, j;

    PlutoMatrix *mat;

    if(smat==NULL)
      return NULL;

    if(smat->nb_local_dims){
      fprintf(stderr, "Cannot handle Local Dimensions in a relation.\n");
      exit(1);
    }

    int nrows = smat->nb_rows==1?smat->nb_rows: smat->nb_rows-1; //skp id line
    int ncols = smat->nb_columns - smat->nb_output_dims - 1; //-1: skip 1st col
    mat = pluto_matrix_alloc(nrows, ncols);

    if(smat->nb_rows==1){  //special case for scalars
          for (j=smat->nb_output_dims+1; j<smat->nb_columns; j++)  {
              mat->val[0][j-(smat->nb_output_dims+1)] = 0;
          }
    }
    else{
      //fill in the rest of the information
      for (i=1; i<smat->nb_rows; i++)  {
          int row = osl_relation_get_row_id_for_nth_dimension(smat, i+1);
          for (j=smat->nb_output_dims+1; j<smat->nb_columns; j++)  {
              mat->val[i-1][j-(smat->nb_output_dims+1)] = 
                                osl_int_get_si(smat->precision, smat->m[row][j]);
          }
      }
    }

    return mat;
}


/* Return the number of lines until the next non-zero element
 * in the first column of "access" or until the end of the matrix.
 */
int access_len(PlutoMatrix *access, int first)
{
    int i;

    for (i = first + 1; i < access->nrows; ++i)
        if (access->val[i][0]!=0)
            break;

    return i - first;
}

int is_array(int id, PlutoMatrix* pmat){
  int i=0;
  int j=0;
  int is_array=0;

  for(i=0; i< pmat->nrows; i++){
    if(pmat->val[i][0]==id){
      if(access_len(pmat,i) > 1)
        is_array = 1;
      else{
        for(j=1; j< pmat->ncols; j++)
          if(pmat->val[i][j] != 0)
            is_array = 1;
      }
    }
  }

  return is_array;
}


/*
 * Converts a [A c] pluto matrix to [eq -I A c] osl access relation
 * Note: a[c] and a, having two and one output dimensions respectively
 * in osl, are converted to a one-dimensional pluto matrix.
 */
osl_relation_p pluto_matrix_to_osl_access_relation(PlutoMatrix *pmat)
{
  int i=0;
  int j=0;

  if(pmat==NULL)
    return NULL;

  //check if it's a scalar
  int nrows = pmat->nrows + is_array(pmat->val[0][0], pmat);
  int ncols = 1 + nrows + pmat->ncols;

  osl_relation_p rl = osl_relation_malloc(nrows, ncols);
  //set the dims outside
  rl->nb_output_dims = nrows;
  //set the type outside

  //first row with array_id
  osl_int_set_si(rl->precision, &rl->m[0][1], -1);
  //osl_int_set_si(rl->precision, &rl->m[0][rl->nb_columns-1], pmat->val[0][0]);

  //rest of the rows
  for(i=1; i< rl->nb_rows; i++){
    for(j=0; j< rl->nb_columns; j++){
      if(j==i+1)
        osl_int_set_si(rl->precision, &rl->m[i][j], -1);
      else if(j<=rl->nb_output_dims)
        osl_int_set_si(rl->precision, &rl->m[i][j], 0);
      else if(j<rl->nb_columns)
        osl_int_set_si(rl->precision, &rl->m[i][j], pmat->val[i-1][j-rl->nb_output_dims-1]);
    }
  }

  return rl;
}



/*
 * Converts a [eq -I A c] osl scattering to [A c] pluto transformations
 */
PlutoMatrix *osl_scattering_to_pluto_trans(osl_relation_p smat)
{
    int i, j;
    PlutoMatrix *mat;

    if(!smat)
      return NULL;

    if(smat->nb_local_dims){
      fprintf(stderr, "Cannot handle Local Dimensions in a relation.\n");
      exit(1);
    }

    mat = pluto_matrix_alloc(smat->nb_rows, smat->nb_columns-smat->nb_output_dims-1);
    for (i=0; i<smat->nb_rows; i++)  {
        /* Only equalities in schedule expected */
        assert(osl_int_get_si(smat->precision, smat->m[i][0]) == 0);

        int row = osl_relation_get_row_id_for_nth_dimension(smat, i+1);
        for (j=smat->nb_output_dims+1; j<smat->nb_columns; j++)  {
            mat->val[i][j-smat->nb_output_dims-1] = osl_int_get_si(smat->precision, smat->m[row][j]);
        }
    }

    return mat;
}

/*
 * Converts a [A c] pluto transformations to a [eq -I A c] osl scattering
 */
osl_relation_p pluto_trans_to_osl_scattering(PlutoMatrix *mat, int npar)
{
    int i, j;
    osl_relation_p smat;

    if(!mat)
      return NULL;

    smat = osl_relation_pmalloc(PLUTO_OSL_PRECISION, mat->nrows, mat->nrows+mat->ncols+1);
    smat->type = OSL_TYPE_SCATTERING;
    smat->nb_parameters  = npar;
    smat->nb_output_dims = mat->nrows;
    smat->nb_input_dims  = mat->ncols - npar - 1;
    smat->nb_local_dims  = 0;

    for (i=0; i<smat->nb_rows; i++)  {
      for (j=1; j<smat->nb_columns; j++)  {

        /* Only equalities in schedule expected */
        if(j==0)  // eq/neq (first) column
          osl_int_set_si(smat->precision, &smat->m[i][j], 0);

        //fill out the output dims
        else if(j==i+1)
          osl_int_set_si(smat->precision, &smat->m[i][j], -1);
        else if(j<=smat->nb_output_dims) // non diagonal zeros
          osl_int_set_si(smat->precision, &smat->m[i][j], 0);

        //fill out the intput_dims+params+const
        else
          osl_int_set_si(smat->precision, &smat->m[i][j], mat->val[i][j-smat->nb_output_dims-1]);

      }
    }

    return smat;
}


/*
 * get a list of to-be-vectorized loops from PlutoProg
 */
osl_loop_p pluto_get_vector_loop_list( const PlutoProg *prog)
{
    int i, j, nploops;
    osl_loop_p ret_loop = NULL;

    Ploop **ploops = pluto_get_parallel_loops(prog, &nploops);

    for (i=0; i<nploops; i++) {
        /* Only the innermost ones */
        if (!pluto_is_loop_innermost(ploops[i], prog)) continue;

        IF_DEBUG(printf("[pluto_get_vector_loop_list] marking loop\n"););
        IF_DEBUG(pluto_loop_print(ploops[i]););

        osl_loop_p newloop = osl_loop_malloc();

        char iter[5];
        sprintf(iter, "t%d", ploops[i]->depth+1);
        newloop->iter =  strdup(iter);


        newloop->nb_stmts = ploops[i]->nstmts;
        newloop->stmt_ids = malloc(ploops[i]->nstmts*sizeof(int));
        for (j=0; j<ploops[i]->nstmts; j++) {
            newloop->stmt_ids[j] = ploops[i]->stmts[j]->id+1;
        }

        newloop->directive   += CLAST_PARALLEL_VEC;

        //add new loop to looplist
        osl_loop_add(newloop, &ret_loop);
    }

    pluto_loops_free(ploops, nploops);

    return ret_loop;
}


/*
 * get a list of to-be-parallelized loops frop PlutoProg
 */
osl_loop_p pluto_get_parallel_loop_list(const PlutoProg *prog, int vloopsfound)
{
    int i, j, nploops;
    osl_loop_p ret_loop = NULL;

    Ploop **ploops = pluto_get_dom_parallel_loops(prog, &nploops);

    IF_DEBUG(printf("[pluto_parallel_loop_list] parallelizable loops\n"););
    IF_DEBUG(pluto_loops_print(ploops, nploops););


    for (i=0; i<nploops; i++) {

        osl_loop_p newloop = osl_loop_malloc();

        char iter[5];
        sprintf(iter, "t%d", ploops[i]->depth+1);
        newloop->iter = strdup(iter);

        newloop->nb_stmts = ploops[i]->nstmts;
        newloop->stmt_ids = malloc(ploops[i]->nstmts*sizeof(int));
        int max_depth = 0;
        for (j=0; j<ploops[i]->nstmts; j++) {
          Stmt *stmt = ploops[i]->stmts[j];
          newloop->stmt_ids[j] = stmt->id+1;

          if (stmt->trans->nrows > max_depth) max_depth = stmt->trans->nrows;
        }

        newloop->directive   += CLAST_PARALLEL_OMP;
        char *private_vars = malloc(128);
        private_vars[0] = '\0';
        if (vloopsfound) strcpy( private_vars, "lbv, ubv");
        int depth = ploops[i]->depth+1;
        for (depth++; depth<=max_depth; depth++) {
          sprintf(private_vars+strlen(private_vars), "t%d,", depth);
        }
        if (strlen(private_vars))
          private_vars[strlen(private_vars)-1] = '\0'; //remove last comma
        newloop->private_vars = strdup(private_vars);
        free(private_vars);

        //add new loop to looplist
        osl_loop_add(newloop, &ret_loop);
    }

    pluto_loops_free(ploops, nploops);

    return ret_loop;
}

/*
 * Replace the original scop's statements' domains and scatterings
 * by those generated by Pluto
 */
void pluto_populate_scop (osl_scop_p scop, PlutoProg *prog,
                           PlutoOptions *options){
  
    int i;
    Stmt **stmts = prog->stmts;
    int nstmts = prog->nstmts;

    int npar = prog->npar;

    osl_statement_p stm = scop->statement;
    /* Fill domains (may have been changed for tiling purposes). */
    for (i=0; i<nstmts; i++)    {

      //replace domain
      if(stm->domain)
        osl_relation_free(stm->domain);
      stm->domain = pluto_constraints_to_osl_domain(stmts[i]->domain, npar);

      //replace scattering 
      if(stm->scattering)
        osl_relation_free(stm->scattering);
      stm->scattering = pluto_trans_to_osl_scattering(stmts[i]->trans, npar);

      stm = stm->next;
    }

    //update iterators
    //if domains(iterators) chanaged due to optimizations (tiling, etc.)
    for (stm = scop->statement; stm; stm = stm->next)
    {
      int niter = stm->domain->nb_columns - scop->context->nb_columns;
      int nb_orig_it = -1;
      osl_body_p stmt_body = osl_generic_lookup(stm->extension, OSL_URI_BODY);
      if(stmt_body){
        nb_orig_it = osl_strings_size(stmt_body->iterators);
        if (nb_orig_it != niter)
          {//update iterators.

            char** iters =(char**)malloc(sizeof(char*)*(niter+1));//+1 for NULL
            for (i = 0; i < niter - nb_orig_it; ++i)
              {
                iters[i] = (char*) malloc( sizeof(char)*16 );
                sprintf (iters[i], "fk%d", i);

                //update accesses
                osl_relation_list_p rll = stm->access;
                while(rll){
                  osl_relation_insert_blank_column(rll->elt, rll->elt->nb_output_dims+1);
                  rll->elt->nb_input_dims++;
                  rll = rll->next;
                }

              }
            for (; i < niter; ++i)
              iters[i] = stmt_body->iterators->string[i - niter + nb_orig_it];

            iters[i]=(char*)NULL;
            
            free(stmt_body->iterators->string);
            stmt_body->iterators->string = iters;
          }
       }
    }

    //update scatnames
    //get max scat dims
    int nb_scatt = 0;
    for (stm = scop->statement; stm; stm = stm->next)
    {
        int cur_scatt = stm->scattering->nb_output_dims;
        nb_scatt = nb_scatt > cur_scatt ? nb_scatt : cur_scatt;
    }

    //generate scatt names
    osl_strings_p newnames = osl_strings_generate("t", nb_scatt);
    osl_scatnames_p scatt = osl_scatnames_malloc();
    scatt->names = newnames;
  
    //replace the old scatnames with new one
    osl_generic_remove(&scop->extension, OSL_URI_SCATNAMES);
    osl_generic_p gen = osl_generic_shell(scatt, osl_scatnames_interface());
    osl_generic_add(&scop->extension, gen);
    

    //update loop information
    //get loops to be marked for parallization and vectorization
    osl_loop_p vll = NULL;
    if (options->prevector ){
      vll = pluto_get_vector_loop_list(prog);
    }
    osl_loop_p pll = NULL;
    if(options->parallel){
      pll = pluto_get_parallel_loop_list(prog, vll!=NULL);
    }
    //concatenate the two lists
    osl_loop_add(vll, &pll);

    if(pll){
      osl_generic_p loopgen = osl_generic_shell(pll, osl_loop_interface());
      osl_generic_add(&scop->extension, loopgen);
    }

    // Add pluto_unroll extension
    {
        int i;
        HyperplaneProperties *hProps = prog->hProps;
        osl_pluto_unroll_p pluto_unroll = NULL;
        osl_pluto_unroll_p pluto_unroll_base = NULL;

        char buffer[sizeof(i) * CHAR_BIT + 1] = { 0 };

        for (i=0; i<prog->num_hyperplanes; i++) {
            if (hProps[i].unroll == UNROLL || hProps[i].unroll == UNROLLJAM) {
                sprintf(buffer, "t%i", i + 1);
                if (pluto_unroll == NULL) {
                    pluto_unroll = osl_pluto_unroll_malloc();
                    pluto_unroll_base = pluto_unroll;
                } else {
                    pluto_unroll->next = osl_pluto_unroll_malloc();
                    pluto_unroll = pluto_unroll->next;
                }
                osl_pluto_unroll_fill(pluto_unroll,
                                      buffer,
                                      hProps[i].unroll == UNROLLJAM,
                                      options->ufactor);
            }
        }

        if (pluto_unroll_base) {
            osl_generic_p pluto_unroll_generic =
                osl_generic_shell(pluto_unroll_base, osl_pluto_unroll_interface());
            osl_generic_add(&scop->extension, pluto_unroll_generic);
        }
    }
}

static int get_osl_write_access_position(osl_relation_list_p rl,
                                   osl_relation_p access)
{
    int num;

    num = -1;

    osl_relation_list_p tmp = rl;
    for (; tmp; tmp = tmp->next)  {

        if ( (tmp->elt->type == OSL_TYPE_WRITE) ||
             (tmp->elt->type == OSL_TYPE_MAY_WRITE) )
            num++;

        if(tmp->elt == access)
          break;
    }
    assert(num >= 0);
    return num;
}

static int get_osl_read_access_position(osl_relation_list_p rl,
                                   osl_relation_p access)
{
    int num;

    num = -1;

    osl_relation_list_p tmp = rl;
    for (; tmp; tmp = tmp->next)  {

        if ( (tmp->elt->type == OSL_TYPE_READ) )
            num++;

        if(tmp->elt == access)
          break;
    }
    assert(num >= 0);
    return num;
}

/*
 * Returns a list of write or may_write access relations in a list
 */
osl_relation_list_p osl_access_list_filter_write(osl_relation_list_p list) {

  osl_relation_list_p copy = osl_relation_list_clone(list);
  osl_relation_list_p filtered = NULL;
  osl_relation_list_p previous = NULL;
  osl_relation_list_p trash;
  int first = 1;

  while (copy != NULL) {
    if ((copy->elt != NULL) &&
        ( (copy->elt->type == OSL_TYPE_WRITE) ||
          (copy->elt->type == OSL_TYPE_MAY_WRITE))) {
      if (first) {
        filtered = copy;
        first = 0;
      }
      
      previous = copy;
      copy = copy->next;
    }
    else {
      trash = copy;
      if (!first)
        previous->next = copy->next;
      copy = copy->next;
      trash->next = NULL;
      osl_relation_list_free(trash);
    }
  }

  return filtered;
}

/*
 * Returns a list of read access relations in a list
 */
osl_relation_list_p osl_access_list_filter_read(osl_relation_list_p list) {

  osl_relation_list_p copy = osl_relation_list_clone(list);
  osl_relation_list_p filtered = NULL;
  osl_relation_list_p previous = NULL;
  osl_relation_list_p trash;
  int first = 1;

  while (copy != NULL) {
    if ((copy->elt != NULL) &&
        (copy->elt->type == OSL_TYPE_READ)) {
      if (first) {
        filtered = copy;
        first = 0;
      }
      
      previous = copy;
      copy = copy->next;
    }
    else {
      trash = copy;
      if (!first)
        previous->next = copy->next;
      copy = copy->next;
      trash->next = NULL;
      osl_relation_list_free(trash);
    }
  }

  return filtered;
}

/*
 * Converts an osl dependence domain to Pluto constraints
 * See osl/extensions/dependence.h for the osl dependence domain matrix format
 */
PlutoConstraints* osl_dep_domain_to_pluto_constraints(osl_dependence_p in_dep){

 int s_dom_output_dims = in_dep->source_nb_output_dims_domain;
 int t_dom_output_dims = in_dep->target_nb_output_dims_domain;


 int nb_output_dims = in_dep->source_nb_output_dims_domain +
                      in_dep->source_nb_output_dims_access;
 int nb_input_dims  = in_dep->target_nb_output_dims_domain +
                      in_dep->target_nb_output_dims_access;

 /* Compute osl domain indexes */
 int osl_ind_source_local_domain = 1 + nb_output_dims + nb_input_dims;
 int osl_ind_source_local_access = osl_ind_source_local_domain +
                                   in_dep->source_nb_local_dims_domain;
 int osl_ind_target_local_domain = osl_ind_source_local_access +
                                   in_dep->source_nb_local_dims_access;
 int osl_ind_target_local_access = osl_ind_target_local_domain +
                                   in_dep->target_nb_local_dims_domain;
 int osl_ind_params              = osl_ind_target_local_access +
                                   in_dep->target_nb_local_dims_access;

 /* Compute pluto constraints domain indexes */
 int pl_ind_target_domain      = 1 + in_dep->source_nb_output_dims_domain;
 int pl_ind_params             = pl_ind_target_domain +
                                   in_dep->target_nb_output_dims_domain;

 int rows, cols = 0;
 
 int nb_pars = in_dep->stmt_source_ptr->domain->nb_parameters;
 int s_dom_rows = in_dep->stmt_source_ptr->domain->nb_rows;
 int t_dom_rows = in_dep->stmt_target_ptr->domain->nb_rows;
 int s_acc_rows = in_dep->ref_source_access_ptr->nb_rows - 1;
 int depth = in_dep->depth;

 //
 rows = s_dom_rows+t_dom_rows+
      (s_acc_rows==0? 1: s_acc_rows)  //special case for 0-dimention array(scalar)
        +depth;
 cols = s_dom_output_dims+t_dom_output_dims+nb_pars+2; //cols: 2 => eq + const

 PlutoConstraints *cst;

 cst = pluto_constraints_alloc(rows, cols-1);
 cst->nrows = rows;
 cst->ncols = cols-1;

 int i=0;
 int j=0;
 int osl_constraint = 0;
 int pl_constraint = 0;
 int osl_index=0;
 int pl_index=0;


 // copy source domain
 osl_relation_p s_domain = in_dep->stmt_source_ptr->domain;
 for(i=0; i< s_domain->nb_rows; i++){

   //copy first column
   if (osl_int_zero(in_dep->domain->precision, in_dep->domain->m[osl_constraint][0])) {
     cst->is_eq[pl_constraint] = 1;
   }else{
     cst->is_eq[pl_constraint] = 0;
   }

   //start of matrix
   osl_index = 1; //start of src_stmt_domain_output_dims
   pl_index = 1-1; // -1 for pluto
   for (j=0;j<s_dom_output_dims; j++)
     cst->val[pl_constraint][pl_index+j] = osl_int_get_si(in_dep->domain->precision,
                                     in_dep->domain->m[osl_constraint][osl_index+j]);
     
   // copy localdims - not supprted by converter
   if(s_domain->nb_local_dims){
     fprintf(stderr, "local dimensions in domain not supported\n");
     exit(1);
   }

   // copy params + constant
   osl_index = osl_ind_params;
   pl_index = pl_ind_params-1;  // -1 for pluto
   for (j=0; j<nb_pars+1; j++)
     cst->val[pl_constraint][pl_index+j] = osl_int_get_si(in_dep->domain->precision,
                               in_dep->domain->m[osl_constraint][osl_index+j]);

   osl_constraint++;
   pl_constraint++;
 }


 // copy target domain
 osl_relation_p t_domain = in_dep->stmt_target_ptr->domain;
 for(i=0; i< t_domain->nb_rows; i++){

   //copy first column
   if (osl_int_zero(in_dep->domain->precision, in_dep->domain->m[osl_constraint][0])) {
     cst->is_eq[pl_constraint] = 1;
   }else{
     cst->is_eq[pl_constraint] = 0;
   }

   //start of matrix
   osl_index = 1 + nb_output_dims;
   pl_index = pl_ind_target_domain-1; // -1 for pluto
   for (j=0;j<t_dom_output_dims; j++)
     cst->val[pl_constraint][pl_index+j] = osl_int_get_si(in_dep->domain->precision,
                               in_dep->domain->m[osl_constraint][osl_index+j]);
     
   // copy local dims - not supported in converter
   if(t_domain->nb_local_dims){
     fprintf(stderr,"local dimensions in domain not supproted\n");
     exit(1);
   }

   // copy params + constant
   osl_index = osl_ind_params;
   pl_index = pl_ind_params-1; // -1 for pluto
   for (j=0; j<nb_pars+1; j++)
     cst->val[pl_constraint][pl_index+j] = osl_int_get_si(in_dep->domain->precision,
                               in_dep->domain->m[osl_constraint][osl_index+j]);

   pl_constraint++;
   osl_constraint++;
 }


 // copy source as well as target access
 int osl_s_index     = 0;
 int osl_t_index     = 0;
 int pl_s_index = 0;
 int pl_t_index = 0;

 osl_relation_p s_access = in_dep->ref_source_access_ptr;
 osl_relation_p t_access = in_dep->ref_target_access_ptr;

 osl_constraint++; //skip the array_id line

 for(i=0; i < s_acc_rows; i++){

   //copy first column
   if (osl_int_zero(in_dep->domain->precision, in_dep->domain->m[osl_constraint][0])) {
     cst->is_eq[pl_constraint] = 1;
   }else{
     cst->is_eq[pl_constraint] = 0;
   }

   osl_s_index     = 1;
   osl_t_index     = 1 + nb_output_dims;
   pl_s_index = 1-1; // -1 for pluto
   pl_t_index = pl_ind_target_domain-1; // -1 for pluto

   for (j=0; j<s_access->nb_input_dims; j++){
     cst->val[pl_constraint][pl_s_index+j] = osl_int_get_si(in_dep->domain->precision,
                              in_dep->domain->m[osl_constraint][osl_s_index+j]);
   }

   for (j=0; j<t_access->nb_input_dims; j++){ //t_acc_dims==s_acc_dims
     cst->val[pl_constraint][pl_t_index+j] = osl_int_get_si(in_dep->domain->precision,
          in_dep->domain->m[osl_constraint+s_access->nb_rows][osl_t_index+j]);
   }

   //copy local dimensions - not supported by converter
   if(s_access->nb_local_dims || t_access->nb_local_dims){
     fprintf(stderr, "local dimensions in Access not supproted\n");
     exit(1);
   }

   // copy params + constant
   osl_index = osl_ind_params;
   pl_index = pl_ind_params-1; // -1 for pluto
   for (j=0; j<nb_pars+1; j++){
     //get src params
     int src_param = osl_int_get_si(in_dep->domain->precision,
                              in_dep->domain->m[osl_constraint][osl_index+j]);
     //get tgt params
     int tgt_param = osl_int_get_si(in_dep->domain->precision,
             in_dep->domain->m[osl_constraint+s_access->nb_rows][osl_index+j]);

     tgt_param = -tgt_param; //oppose

     cst->val[pl_constraint][pl_index+j] = src_param - tgt_param;

   }

   pl_constraint++;
   osl_constraint++;
 }


 // copy access equalities
 // skip min_depth
 int min_depth = OSL_min(s_access->nb_output_dims, 
                         t_access->nb_output_dims);
 osl_constraint += s_access->nb_rows + min_depth; 
                   
 //s_acc_rows calculated by subtracting 1 from acc.nb_rows
 //in case of a scalar this results in 0, still add a constraint for pluto
 if(s_acc_rows==0) pl_constraint++;

 
 // copy depth
 osl_s_index = 1;
 osl_t_index = 1 + nb_output_dims;
 pl_s_index = 1-1; // -1 for pluto
 pl_t_index = pl_ind_target_domain-1; // -1 for pluto
 for(i=0; i< depth; i++){
   // copy first column
   if (osl_int_zero(in_dep->domain->precision, in_dep->domain->m[osl_constraint][0])) {
     cst->is_eq[pl_constraint] = 1;
   }else{
     cst->is_eq[pl_constraint] = 0;
   }

   // copy subscript equalities
   cst->val[pl_constraint][pl_s_index+i] = osl_int_get_si(in_dep->domain->precision,
                             in_dep->domain->m[osl_constraint][osl_s_index+i]);
   cst->val[pl_constraint][pl_t_index+i] = osl_int_get_si(in_dep->domain->precision,
                             in_dep->domain->m[osl_constraint][osl_t_index+i]);

   // copy params -> not applicable here

   // copy const == last column
   cst->val[pl_constraint][cst->ncols-1] = osl_int_get_si(in_dep->domain->precision,
         in_dep->domain->m[osl_constraint][in_dep->domain->nb_columns-1]);

   osl_constraint++;
   pl_constraint++;
 }

 // return new domain
 return cst;
}



/* Get the position of this access given a CandlStmt access matrix
 * (concatenated)
 * ref: starting row for a particular access in concatenated rows of
 * access functions
 * Return the position of this access in the list  */
/*static int get_access_position(CandlMatrix *accesses, int ref)
{
    int num, i;

    num = -1;
    for (i=0; i<=ref; i++)  {
        if (accesses->p[i][0] != 0)   {
            num++;
        }
    }
    assert(num >= 0);
    return num;
}*/


/* Read dependences from candl structures */
static Dep **deps_read(osl_dependence_p candlDeps, PlutoProg *prog)
{
    int i, j, ndeps;
    int spos, tpos;
    Dep **deps;
    int npar = prog->npar;
    Stmt **stmts = prog->stmts;

    ndeps = osl_nb_dependences(candlDeps);

    deps = (Dep **) malloc(ndeps*sizeof(Dep *));

    for (i=0; i<ndeps; i++) {
        deps[i] = pluto_dep_alloc();
    }

    osl_dependence_p candl_dep = candlDeps;

    candl_dep = candlDeps;

    IF_DEBUG(candl_dependence_pprint(stdout, candl_dep));

    /* Dependence polyhedra information */
    for (i=0; i<ndeps; i++)  {
        Dep *dep = deps[i];
        dep->id = i;
        dep->type = candl_dep->type;
        dep->src = candl_dep->label_source;
        dep->dest = candl_dep->label_target;

        //candl_matrix_print(stdout, candl_dep->domain);
        dep->dpolytope = osl_dep_domain_to_pluto_constraints(candl_dep);

        pluto_constraints_set_names_range(dep->dpolytope,
               stmts[dep->src]->iterators, 0, 0, stmts[dep->src]->dim);
        /* suffix the destination iterators with a '*/
        char **dnames = malloc(stmts[dep->dest]->dim*sizeof(char *));
        for (j=0; j<stmts[dep->dest]->dim; j++) {
            dnames[j] = malloc(strlen(stmts[dep->dest]->iterators[j])+2);
            strcpy(dnames[j], stmts[dep->dest]->iterators[j]);
            strcat(dnames[j], "'");
        }
        pluto_constraints_set_names_range(dep->dpolytope,
                dnames, stmts[dep->src]->dim, 0, stmts[dep->dest]->dim);
        for (j=0; j<stmts[dep->dest]->dim; j++) {
            free(dnames[j]);
        }
        free(dnames);

        pluto_constraints_set_names_range(dep->dpolytope, prog->params,
                stmts[dep->src]->dim + stmts[dep->dest]->dim, 0, npar);

        switch (dep->type) {
            case OSL_DEPENDENCE_RAW: 
                spos = get_osl_write_access_position(
                        candl_dep->stmt_source_ptr->access,
                        candl_dep->ref_source_access_ptr);
                dep->src_acc = stmts[dep->src]->writes[spos];
                tpos = get_osl_read_access_position(
                        candl_dep->stmt_target_ptr->access,
                        candl_dep->ref_target_access_ptr);
                dep->dest_acc = stmts[dep->dest]->reads[tpos];

                break;
            case OSL_DEPENDENCE_WAW: 
                spos = get_osl_write_access_position(
                        candl_dep->stmt_source_ptr->access,
                        candl_dep->ref_source_access_ptr);
                dep->src_acc = stmts[dep->src]->writes[spos];
                tpos = get_osl_write_access_position(
                        candl_dep->stmt_target_ptr->access,
                        candl_dep->ref_target_access_ptr);
                dep->dest_acc = stmts[dep->dest]->writes[tpos];
                break;
            case OSL_DEPENDENCE_WAR: 
                spos = get_osl_read_access_position(
                        candl_dep->stmt_source_ptr->access,
                        candl_dep->ref_source_access_ptr);
                dep->src_acc = stmts[dep->src]->reads[spos];
                tpos = get_osl_write_access_position(
                        candl_dep->stmt_target_ptr->access,
                        candl_dep->ref_target_access_ptr);
                dep->dest_acc = stmts[dep->dest]->writes[tpos];
                break;
            case OSL_DEPENDENCE_RAR: 
                spos = get_osl_read_access_position(
                        candl_dep->stmt_source_ptr->access,
                        candl_dep->ref_source_access_ptr);
                dep->src_acc = stmts[dep->src]->reads[spos];
                tpos = get_osl_read_access_position(
                        candl_dep->stmt_target_ptr->access,
                        candl_dep->ref_target_access_ptr);
                dep->dest_acc = stmts[dep->dest]->reads[tpos];
                break;
            default:
                assert(0);
        }

        /* Get rid of rows that are all zero */
        int r, c;
        bool *remove = (bool *) malloc(sizeof(bool)*dep->dpolytope->nrows);
        for (r=0; r<dep->dpolytope->nrows; r++) {
            for (c=0; c<dep->dpolytope->ncols; c++) {
                if (dep->dpolytope->val[r][c] != 0) {
                    break;
                }
            }
            if (c == dep->dpolytope->ncols) {
                remove[r] = true;
            }else{
                remove[r] = false;
            }
        }
        int orig_nrows = dep->dpolytope->nrows;
        int del_count = 0;
        for (r=0; r<orig_nrows; r++) {
            if (remove[r])  {
                pluto_constraints_remove_row(dep->dpolytope, r-del_count);
                del_count++;
            }
        }
        free(remove);

        int src_dim = stmts[dep->src]->dim;
        int target_dim = stmts[dep->dest]->dim;

        assert(candl_dep->source_nb_output_dims_domain + 
                candl_dep->target_nb_output_dims_domain +
                candl_dep->stmt_source_ptr->domain->nb_parameters + 1
                == src_dim+target_dim+npar+1);

        candl_dep = candl_dep->next;
    }

    return deps;
}

void pluto_dep_print(FILE *fp, const Dep *dep)
{
    fprintf(fp, "--- Dep %d from S%d to S%d; satisfied: %d, sat level: %d; Type: ",
            dep->id+1, dep->src+1, dep->dest+1, dep->satisfied, dep->satisfaction_level);

    switch (dep->type) {
        case OSL_UNDEFINED : fprintf(fp, "UNSET"); break;
        case OSL_DEPENDENCE_RAW   : fprintf(fp, "RAW")  ; break;
        case OSL_DEPENDENCE_WAR   : fprintf(fp, "WAR")  ; break;
        case OSL_DEPENDENCE_WAW   : fprintf(fp, "WAW")  ; break;
        case OSL_DEPENDENCE_RAR   : fprintf(fp, "RAR")  ; break;
        default : fprintf(fp, "unknown"); break;
    }

    fprintf(fp, "\n");
    if (dep->src_acc) {
        fprintf(fp, "on variable: %s\n", dep->src_acc->name);
    }

    fprintf(fp, "Dependence polyhedron\n");
    pluto_constraints_compact_print(fp, dep->dpolytope);
    fprintf(fp, "\n");
}


void pluto_deps_print(FILE *fp, PlutoProg *prog)
{
    int i;
    if (prog->ndeps == 0)  printf("** No dependences **\n\n");
    for (i=0; i<prog->ndeps; i++) {
        pluto_dep_print(fp, prog->deps[i]);
    }
}

/* Read statement info from openscop structures (nvar: max domain dim) */
static Stmt **osl_to_pluto_stmts(const osl_scop_p scop)
{
    int i, j, k;
    Stmt **stmts;
    int npar, nvar, nstmts, max_sched_rows;
    osl_statement_p scop_stmt;

    npar = scop->context->nb_parameters;
    nstmts = osl_statement_number(scop->statement);

    if (nstmts == 0)    return NULL;

    /* Max dom dimensionality */
    nvar = -1;
    max_sched_rows = 0;
    scop_stmt = scop->statement;
    for (i=0; i<nstmts; i++) {
        nvar = PLMAX(nvar, osl_statement_get_nb_iterators(scop_stmt));
        max_sched_rows = PLMAX(max_sched_rows, scop_stmt->scattering->nb_rows);
        scop_stmt = scop_stmt->next;
    }

    /* Allocate more to account for unroll/jamming later on */
    stmts = (Stmt **) malloc(nstmts*sizeof(Stmt *));

    scop_stmt = scop->statement;

    for(i=0; i<nstmts; i++)  {
        PlutoConstraints *domain = 
            osl_relation_to_pluto_constraints(scop_stmt->domain);
        PlutoMatrix *trans = osl_scattering_to_pluto_trans(scop_stmt->scattering);

        int nb_iter = osl_statement_get_nb_iterators(scop_stmt);

        stmts[i] = pluto_stmt_alloc(nb_iter, domain, trans);

        /* Pad with all zero rows */
        int curr_sched_rows = stmts[i]->trans->nrows;
        for (j=curr_sched_rows; j<max_sched_rows; j++) {
            pluto_stmt_add_hyperplane(stmts[i], H_SCALAR, j);
        }

        pluto_constraints_free(domain);
        pluto_matrix_free(trans);

        Stmt *stmt = stmts[i];

        stmt->id = i;
        stmt->type = ORIG;

        assert(scop_stmt->domain->nb_columns-1 == stmt->dim + npar + 1);

        for (j=0; j<stmt->dim; j++)  {
            stmt->is_orig_loop[j] = true;
        }

        /* Tile it if it's tilable unless turned off by .fst/.precut file */
        stmt->tile = 1;

        osl_body_p stmt_body = osl_generic_lookup(scop_stmt->extension, OSL_URI_BODY);

        for (j=0; j<stmt->dim; j++)    {
            stmt->iterators[j] = strdup(stmt_body->iterators->string[j]);
        }
        /* Set names for domain dimensions */
        char **names = malloc((stmt->domain->ncols-1)*sizeof(char *));
        for (k=0; k<stmt->dim; k++) {
            names[k] = stmt->iterators[k];
        }
        osl_strings_p osl_scop_params = NULL;
        if(scop->context->nb_parameters){
            osl_scop_params = (osl_strings_p)scop->parameters->data;
            for (k=0; k<npar; k++) {
                names[stmt->dim+k] = osl_scop_params->string[k];
            }
        }
        pluto_constraints_set_names(stmt->domain, names);
        free(names);

        /* Statement text */
        stmt->text = osl_strings_sprint(stmt_body->expression); //appends \n
        stmt->text[strlen(stmt->text)-1] = '\0';  //remove the \n from end


        /* Read/write accesses */
        osl_relation_list_p wlist  = osl_access_list_filter_write(scop_stmt->access);
        osl_relation_list_p rlist  = osl_access_list_filter_read(scop_stmt->access);

        osl_relation_list_p rlist_t, wlist_t;
        rlist_t = rlist;
        wlist_t = wlist;

        stmt->nwrites = osl_relation_list_count(wlist);
        stmt->writes = (PlutoAccess **) malloc(stmt->nwrites*sizeof(PlutoAccess *));

        stmt->nreads =  osl_relation_list_count(rlist);
        stmt->reads = (PlutoAccess **) malloc(stmt->nreads*sizeof(PlutoAccess *));

        osl_arrays_p arrays = osl_generic_lookup(scop->extension, OSL_URI_ARRAYS);

        int count = 0;
        while (wlist != NULL)   {
            PlutoMatrix *wmat = osl_access_relation_to_pluto_matrix(wlist->elt);
            stmt->writes[count] = (PlutoAccess *) malloc(sizeof(PlutoAccess));
            stmt->writes[count]->mat = wmat;

            //stmt->writes[count]->symbol = NULL;
            if(arrays){
                int id = osl_relation_get_array_id(wlist->elt);
                stmt->writes[count]->name = strdup(arrays->names[id-1]);
            }
            else{
                stmt->writes[count]->name = NULL;
            }

            count++;
            wlist = wlist->next;
        }

        count = 0;
        while (rlist != NULL)   {

            PlutoMatrix *rmat = osl_access_relation_to_pluto_matrix(rlist->elt);
            stmt->reads[count] = (PlutoAccess *) malloc(sizeof(PlutoAccess));
            stmt->reads[count]->mat = rmat;

            //stmt->reads[count]->symbol = NULL;
            if(arrays){
                int id = osl_relation_get_array_id(rlist->elt);
                stmt->reads[count]->name = strdup(arrays->names[id-1]);
            }
            else{
                stmt->reads[count]->name = NULL;
            }

            count++;
            rlist = rlist->next;
        }

        osl_relation_list_free(wlist_t);
        osl_relation_list_free(rlist_t);

        scop_stmt = scop_stmt->next;
    }

    return stmts;
}

void pluto_access_print(FILE *fp, const PlutoAccess *acc, const Stmt *stmt)
{
    int i, j, npar;

    if (!acc) {
        fprintf(fp, "access is NULL\n");
        return;
    }

    npar = acc->mat->ncols - stmt->dim - 1;

    fprintf(fp, "%s", acc->name);
    for (i=0; i<acc->mat->nrows; i++) {
        fprintf(fp, "[");
        char **vars = malloc((stmt->dim+npar)*sizeof(char *));
        for (j=0; j<stmt->dim; j++) {
            vars[j] = stmt->iterators[j];
        }
        for (j=0; j<npar; j++) {
            if (stmt->domain->names && stmt->domain->names[stmt->dim+j]) {
                vars[stmt->dim+j] = stmt->domain->names[stmt->dim+j];
            }else{
                vars[stmt->dim+j] = "p?";
            }
        }
        pluto_affine_function_print(stdout, acc->mat->val[i], 
                stmt->dim+npar, vars);
        fprintf(fp, "]");
        free(vars);
    }
    fprintf(fp, "\n");
}

void pluto_stmt_print(FILE *fp, const Stmt *stmt)
{
    int i;

    fprintf(fp, "S%d \"%s\"\n",
            stmt->id+1, stmt->text);
    fprintf(fp, "ndims: %d; orig_depth: %d\n",
            stmt->dim, stmt->dim_orig);
    fprintf(fp, "Index set\n");
    pluto_constraints_compact_print(fp, stmt->domain);
    pluto_stmt_transformation_print(stmt);

    if (stmt->nreads==0) {
        fprintf(fp, "No Read accesses\n");
    }else{
        fprintf(fp, "Read accesses\n");
        for (i=0; i<stmt->nreads; i++)  {
            pluto_access_print(fp, stmt->reads[i], stmt);
        }
    }

    if (stmt->nwrites==0) {
        fprintf(fp, "No write access\n");
    }else{
        fprintf(fp, "Write accesses\n");
        for (i=0; i<stmt->nwrites; i++)  {
            pluto_access_print(fp, stmt->writes[i], stmt);
        }
    }

    for (i=0; i<stmt->dim; i++) {
        printf("Original loop: %d -> %s\n", i, stmt->is_orig_loop[i]?"yes":"no");
    }

    fprintf(fp, "\n");
}


void pluto_stmt_print_hyperplane(FILE *fp, const Stmt *stmt, int level)
{
    int npar, j;

    npar = stmt->domain->ncols - stmt->dim - 1;

    char **vars = malloc((stmt->dim + npar)*sizeof(char *));

    for (j=0; j<stmt->dim; j++) {
        vars[j] = stmt->iterators[j];
    }
    for (j=0; j<npar; j++) {
        if (stmt->domain->names && stmt->domain->names[stmt->dim+j]) {
            vars[stmt->dim+j] = stmt->domain->names[stmt->dim+j];
        }else{
            vars[stmt->dim+j] = "p?";
        }
    }

    pluto_affine_function_print(stdout, stmt->trans->val[level], 
            stmt->dim+npar, vars);
    free(vars);
}


void pluto_stmts_print(FILE *fp, Stmt **stmts, int nstmts)
{
    int i;

    for(i=0; i<nstmts; i++)  {
        pluto_stmt_print(fp, stmts[i]);
    }
}


void pluto_prog_print(FILE *fp, PlutoProg *prog)
{
    int i;

    fprintf(fp, "nvar = %d, npar = %d\n", prog->nvar, prog->npar);
    fprintf(fp, "Parameters: ");

    for (i=0; i<prog->npar; i++) {
        fprintf(fp, "%s ", prog->params[i]);
    }
    fprintf(fp, "\n");

    pluto_stmts_print(fp, prog->stmts, prog->nstmts);
    pluto_deps_print(fp, prog);
    pluto_transformations_pretty_print(prog);
}


void pluto_dep_free(Dep *dep)
{
    pluto_constraints_free(dep->dpolytope);
    pluto_constraints_free(dep->depsat_poly);
    if (dep->dirvec) {
        free(dep->dirvec);
    }
    if (dep->dirvec) {
        free(dep->satvec);
    }
    pluto_constraints_free(dep->cst);
    pluto_constraints_free(dep->bounding_cst);
    free(dep);
}


/* Set the dimension names of type "type" according to the elements
 * in the array "names".
 */
static __isl_give isl_dim *set_names(__isl_take isl_dim *dim,
        enum isl_dim_type type, char **names)
{
    int i;

    for (i = 0; i < isl_dim_size(dim, type); ++i)
        dim = isl_dim_set_name(dim, type, i, names[i]);

    return dim;
}


/* Convert a osl_relation_p containing the constraints of a domain
 * to an isl_set.
 * One shot only; does not take into account the next ptr.
 */
static __isl_give isl_set *osl_relation_to_isl_set(osl_relation_p relation,
        __isl_take isl_dim *dim)
{
    int i, j;
    int n_eq = 0, n_ineq = 0;
    isl_ctx *ctx;
    isl_mat *eq, *ineq;
    isl_basic_set *bset;

    ctx = isl_dim_get_ctx(dim);

    for (i = 0; i < relation->nb_rows; ++i)
        if (osl_int_zero(relation->precision, relation->m[i][0]))
            n_eq++;
        else
            n_ineq++;

    eq = isl_mat_alloc(ctx, n_eq, relation->nb_columns - 1);
    ineq = isl_mat_alloc(ctx, n_ineq, relation->nb_columns - 1);

    n_eq = n_ineq = 0;
    for (i = 0; i < relation->nb_rows; ++i) {
        isl_mat **m;
        int row;

        if (osl_int_zero(relation->precision, relation->m[i][0])) {
            m = &eq;
            row = n_eq++;
        } else {
            m = &ineq;
            row = n_ineq++;
        }

        for (j = 0; j < relation->nb_columns - 1; ++j) {
            int t = osl_int_get_si(relation->precision, relation->m[i][1 + j]);
            *m = isl_mat_set_element_si(*m, row, j, t);
        }
    }

    bset = isl_basic_set_from_constraint_matrices(dim, eq, ineq,
            isl_dim_set, isl_dim_div, isl_dim_param, isl_dim_cst);
    return isl_set_from_basic_set(bset);
}

/* Convert a osl_relation_p describing a union of domains
 * to an isl_set.
 */
static __isl_give isl_set *osl_relation_list_to_isl_set(
        osl_relation_p list, __isl_take isl_dim *dim)
{
    isl_set *set;

    set = isl_set_empty(isl_dim_copy(dim));
    for (; list; list = list->next) {
        isl_set *set_i;
        set_i = osl_relation_to_isl_set(list, isl_dim_copy(dim));
        set = isl_set_union(set, set_i);
    }

    isl_dim_free(dim);
    return set;
}

/* Convert an m x ( n + 1) pluto access_matrix_p [d A c]
 * to an m x (m + n + 1) isl_mat [-I A c].
 */
static __isl_give isl_mat *pluto_extract_equalities(isl_ctx *ctx,
        PlutoMatrix *matrix)
{
    int i, j;
    int n_col, n;
    isl_mat *eq;

    n_col = matrix->ncols;
    n = matrix->nrows;

    eq = isl_mat_alloc(ctx, n, n + n_col);

    for (i = 0; i < n; ++i) {
        for (j = 0; j < n; ++j)
            eq = isl_mat_set_element_si(eq, i, j, 0);
        eq = isl_mat_set_element_si(eq, i, i, -1);
        for (j = 0; j < n_col ; ++j) {
            eq = isl_mat_set_element_si(eq, i, n + j, matrix->val[i][j]);
        }
    }

    return eq;
}

/* Convert an m x (1 + m + n + 1) osl_relation_p [d -I A c]
 * to an m x (m + n + 1) isl_mat [-I A c].
 */
static __isl_give isl_mat *extract_equalities_osl(isl_ctx *ctx,
        osl_relation_p relation)
{
    int i, j;
    int n_col, n_row;
    isl_int v;
    isl_mat *eq;

    n_col = relation->nb_columns;
    n_row = relation->nb_rows;

    isl_int_init(v);
    eq = isl_mat_alloc(ctx, n_row, n_col - 1);

    for (i = 0; i < n_row; ++i) {
        for (j = 0; j < n_col - 1; ++j) {
            int row = osl_relation_get_row_id_for_nth_dimension(relation, i+1);
            int t = osl_int_get_si(relation->precision, relation->m[row][1 + j]);
            isl_int_set_si(v, t);
            eq = isl_mat_set_element(eq, i, j, v);
        }
    }

    isl_int_clear(v);

    return eq;
}



/* Convert an m x (1 + m + n + 1) osl_relation_p [d -I A c]
 * to an m x (m + n + 1) isl_mat [-I A c].
 */
static __isl_give isl_mat *extract_equalities_osl_access(isl_ctx *ctx,
        osl_relation_p relation)
{
    int i, j;
    int n_col, n_row;
    isl_int v;
    isl_mat *eq;

    n_row = relation->nb_rows==1?1:relation->nb_rows-1;
    n_col = relation->nb_columns - (relation->nb_rows==1?1:2);

    isl_int_init(v);
    eq = isl_mat_alloc(ctx, n_row, n_col);

    if(relation->nb_rows==1){
        isl_int_set_si(v, -1);
        eq = isl_mat_set_element(eq, 0, 0, v);
        for (j = 1; j < n_col; ++j) {
            isl_int_set_si(v, 0);
            eq = isl_mat_set_element(eq, 0, j, v);
        }
    }
    else{
        for (i = 1; i < relation->nb_rows; ++i) {
            for (j = 2; j < relation->nb_columns; ++j) {
                int row = osl_relation_get_row_id_for_nth_dimension(relation, i+1);
                int t = osl_int_get_si(relation->precision, relation->m[row][j]);
                isl_int_set_si(v, t);
                eq = isl_mat_set_element(eq, i-1, j-2, v);
            }
        }
    }

    isl_int_clear(v);

    return eq;
}

/* Convert an m x (1 + n + 1) scoplib_matrix_p [d A c]
 * to an m x (m + n + 1) isl_mat [-I A c].
 */
static __isl_give isl_mat *extract_equalities(isl_ctx *ctx,
        PlutoMatrix *matrix, int first, int n)
{
    int i, j;
    int n_col;
    isl_int v;
    isl_mat *eq;

    n_col = matrix->ncols;

    isl_int_init(v);
    eq = isl_mat_alloc(ctx, n, n + n_col);

    for (i = 0; i < n; ++i) {
        isl_int_set_si(v, 0);
        for (j = 0; j < n; ++j)
            eq = isl_mat_set_element(eq, i, j, v);
        isl_int_set_si(v, -1);
        eq = isl_mat_set_element(eq, i, i, v);
        for (j = 0; j < n_col - 1; ++j) {
            int t = matrix->val[first + i][j];
            isl_int_set_si(v, t);
            eq = isl_mat_set_element(eq, i, n + j, v);
        }
    }

    isl_int_clear(v);

    return eq;
}


/* Convert a pluto matrix schedule [ A c] to
 * the isl_map { i -> A i + c } in the space prescribed by "dim".
 */
static __isl_give isl_map *pluto_matrix_schedule_to_isl_map(
        PlutoMatrix *schedule, __isl_take isl_dim *dim)
{
    int n_row, n_col;
    isl_ctx *ctx;
    isl_mat *eq, *ineq;
    isl_basic_map *bmap;

    ctx = isl_dim_get_ctx(dim);
    n_row = schedule->nrows;
    n_col = schedule->ncols;

    ineq = isl_mat_alloc(ctx, 0, n_row + n_col);
    eq = extract_equalities(ctx, schedule, 0, n_row);

    bmap = isl_basic_map_from_constraint_matrices(dim, eq, ineq,
            isl_dim_out, isl_dim_in, isl_dim_div, isl_dim_param, isl_dim_cst);
    return isl_map_from_basic_map(bmap);
}


/* Convert a osl_relation_p scattering [0 M A c] to
 * the isl_map { i -> A i + c } in the space prescribed by "dim".
 */
static __isl_give isl_map *osl_scattering_to_isl_map(
        osl_relation_p scattering, __isl_take isl_dim *dim)
{
    int n_col;
    isl_ctx *ctx;
    isl_mat *eq, *ineq;
    isl_basic_map *bmap;

    ctx = isl_dim_get_ctx(dim);
    n_col = scattering->nb_columns;

    ineq = isl_mat_alloc(ctx, 0, n_col - 1);
    eq = extract_equalities_osl(ctx, scattering);

    bmap = isl_basic_map_from_constraint_matrices(dim, eq, ineq,
            isl_dim_out, isl_dim_in, isl_dim_div, isl_dim_param, isl_dim_cst);

    return isl_map_from_basic_map(bmap);
}



/* Convert a osl_relation_list_p describing a series of accesses [eq -I B c]
 * to an isl_union_map with domain "dom" (in space "D").
 * The -I columns identify the output dimensions of the access, the first
 * of them being the identity of the array being accessed.  The remaining
 * output dimensions identiy the array subscripts.
 *
 * Let "A" be array identified by the first entry.
 * The input dimension columns have the form [B c].
 * Each such access is converted to a map { D[i] -> A[B i + c] } * dom.
 *
 */
static __isl_give isl_union_map *osl_access_list_to_isl_union_map(
        osl_relation_list_p list, __isl_take isl_set *dom, char **arrays)
{
    int len, n_col;
    isl_ctx *ctx;
    isl_dim *dim;
    isl_mat *eq, *ineq;
    isl_union_map *res;

    ctx = isl_set_get_ctx(dom);

    dim = isl_set_get_dim(dom);
    dim = isl_dim_drop(dim, isl_dim_set, 0, isl_dim_size(dim, isl_dim_set));
    res = isl_union_map_empty(dim);

    for ( ; list; list = list->next) {

        n_col = list->elt->nb_columns - (list->elt->nb_rows==1?1:2);
        len   = list->elt->nb_rows==1?1:list->elt->nb_rows-1;

        isl_basic_map *bmap;
        isl_map *map;
        int arr = osl_relation_get_array_id(list->elt) - 1;

        dim = isl_set_get_dim(dom);
        dim = isl_dim_from_domain(dim);
        dim = isl_dim_add(dim, isl_dim_out, len);
        dim = isl_dim_set_tuple_name(dim, isl_dim_out, arrays[arr]);

        ineq = isl_mat_alloc(ctx, 0, n_col);
        eq = extract_equalities_osl_access(ctx, list->elt);

        bmap = isl_basic_map_from_constraint_matrices(dim, eq, ineq,
                isl_dim_out, isl_dim_in, isl_dim_div, isl_dim_param, isl_dim_cst);
        map = isl_map_from_basic_map(bmap);
        map = isl_map_intersect_domain(map, isl_set_copy(dom));
        res = isl_union_map_union(res, isl_union_map_from_map(map));
    }

    isl_set_free(dom);

    return res;
}

/*
 * Like osl_access_list_to_isl_union_map, but just for a single osl access
 * (read or write)
 */
static __isl_give isl_map *osl_basic_access_to_isl_union_map(
        osl_relation_p access, __isl_take isl_set *dom, 
        char **arrays)
{
    int len, n_col;
    isl_ctx *ctx;
    isl_dim *dim;
    isl_mat *eq, *ineq;

    ctx = isl_set_get_ctx(dom);

    n_col = access->nb_columns - (access->nb_rows==1?1:2);
    len   = access->nb_rows==1?1:access->nb_rows-1;


    isl_basic_map *bmap;
    isl_map *map;
    int arr = osl_relation_get_array_id(access) - 1;

    dim = isl_set_get_dim(dom);
    dim = isl_dim_from_domain(dim);
    dim = isl_dim_add(dim, isl_dim_out, len);
    dim = isl_dim_set_tuple_name(dim, isl_dim_out, arrays[arr]);

    ineq = isl_mat_alloc(ctx, 0, n_col);
    eq = extract_equalities_osl_access(ctx, access);

    bmap = isl_basic_map_from_constraint_matrices(dim, eq, ineq,
            isl_dim_out, isl_dim_in, isl_dim_div, isl_dim_param, isl_dim_cst);
    map = isl_map_from_basic_map(bmap);
    map = isl_map_intersect_domain(map, dom);

    return map;
}

/*
 * Like osl_access_list_to_isl_union_map, but just for a single pluto access
 * (read or write)
 * pos: position (starting row) of the access in 'access'
 */
static __isl_give isl_map *pluto_basic_access_to_isl_union_map(
        PlutoMatrix  *mat, char* access_name,  __isl_take isl_set *dom)
{
    int len, n_col;
    isl_ctx *ctx;
    isl_dim *dim;
    isl_mat *eq, *ineq;

    ctx = isl_set_get_ctx(dom);

    dim = isl_set_get_dim(dom);
    dim = isl_dim_drop(dim, isl_dim_set, 0, isl_dim_size(dim, isl_dim_set));

    n_col = mat->ncols;

    isl_basic_map *bmap;
    isl_map *map;
    //int arr = SCOPVAL_get_si(access->p[pos][0]) - 1;

    len = mat->nrows;

    dim = isl_set_get_dim(dom);
    dim = isl_dim_from_domain(dim);
    dim = isl_dim_add(dim, isl_dim_out, len);
    dim = isl_dim_set_tuple_name(dim, isl_dim_out, access_name);

    ineq = isl_mat_alloc(ctx, 0, len + n_col);
    eq = pluto_extract_equalities(ctx, mat);

    bmap = isl_basic_map_from_constraint_matrices(dim, eq, ineq,
            isl_dim_out, isl_dim_in, isl_dim_div, isl_dim_param, isl_dim_cst);
    map = isl_map_from_basic_map(bmap);
    map = isl_map_intersect_domain(map, dom);

    return map;
}





/* Temporary data structure used inside extract_deps.
 *
 * deps points to the array of Deps being constructed
 * type is the type of the next Dep
 * index is the index of the next Dep in the array.
 */
struct pluto_extra_dep_info {
    Dep **deps;
    Stmt **stmts;
    int type;
    int index;
};


/* Convert an isl_basic_map describing part of a dependence to a Dep.
 * The names of the input and output spaces are of the form S_d or S_d_e
 * with d an integer identifying the statement, e identifying the access
 * (relative to the statement). If it's of the form S_d_e and read/write
 * accesses for the statement are available, source and target accesses 
 * are set for the dependence, otherwise not.
 *
 * isl divs are removed; so this is an over-approximation in some cases
 */
static int basic_map_extract_dep(__isl_take isl_basic_map *bmap, void *user)
{
    int j;
    Stmt **stmts;
    Dep *dep;
    struct pluto_extra_dep_info *info;

    info = (struct pluto_extra_dep_info *)user;

    stmts = info->stmts;

    bmap = isl_basic_map_remove_divs(bmap);

    dep = info->deps[info->index];

    dep->id = info->index;
    dep->dpolytope = isl_basic_map_to_pluto_constraints(bmap);
    dep->dirvec = NULL;
    dep->type = info->type;
    dep->src = atoi(isl_basic_map_get_tuple_name(bmap, isl_dim_in) + 2);
    dep->dest = atoi(isl_basic_map_get_tuple_name(bmap, isl_dim_out) + 2);

    pluto_constraints_set_names_range(dep->dpolytope,
            stmts[dep->src]->iterators, 0, 0, stmts[dep->src]->dim);

    /* suffix the destination iterators with a '*/
    char **dnames = malloc(stmts[dep->dest]->dim*sizeof(char *));
    for (j=0; j<stmts[dep->dest]->dim; j++) {
        assert(stmts[dep->dest]->iterators[j] != NULL);
        dnames[j] = malloc(strlen(stmts[dep->dest]->iterators[j])+2);
        strcpy(dnames[j], stmts[dep->dest]->iterators[j]);
        strcat(dnames[j], "'");
    }
    pluto_constraints_set_names_range(dep->dpolytope,
            dnames, stmts[dep->src]->dim, 0, stmts[dep->dest]->dim);
    for (j=0; j<stmts[dep->dest]->dim; j++) {
        free(dnames[j]);
    }
    free(dnames);

    /* parameters */
    pluto_constraints_set_names_range(dep->dpolytope,
            stmts[dep->dest]->domain->names,
            stmts[dep->src]->dim + stmts[dep->dest]->dim,
            stmts[dep->dest]->dim,
            stmts[dep->dest]->domain->ncols-stmts[dep->dest]->dim-1);

    // pluto_stmt_print(stdout, stmts[dep->src]);
    // pluto_stmt_print(stdout, stmts[dep->dest]);
    // printf("Src acc: %d dest acc: %d\n", src_acc_num, dest_acc_num);

    if (!options->isldepcompact && (stmts[dep->src]->reads != NULL && stmts[dep->dest]->reads != NULL)) {
        /* Extract access function information */
        int src_acc_num, dest_acc_num;
        const char *name;
        name = isl_basic_map_get_tuple_name(bmap, isl_dim_in) + 2;
        while (*name != '\0' && *(name++) != '_');
        if (*name != '\0') src_acc_num = atoi(name+1);
        else assert(0); // access function num not encoded in dependence

        name = isl_basic_map_get_tuple_name(bmap, isl_dim_out) + 2;
        while (*name != '\0' && *(name++) != '_');
        if (*name != '\0') dest_acc_num = atoi(name+1);
        else assert(0); // access function num not encoded in dependence

        switch (info->type) {
            case OSL_DEPENDENCE_RAW: 
                dep->src_acc = stmts[dep->src]->writes[src_acc_num];
                dep->dest_acc = stmts[dep->dest]->reads[dest_acc_num];
                break;
            case OSL_DEPENDENCE_WAW: 
                dep->src_acc = stmts[dep->src]->writes[src_acc_num];
                dep->dest_acc = stmts[dep->dest]->writes[dest_acc_num];
                break;
            case OSL_DEPENDENCE_WAR: 
                dep->src_acc = stmts[dep->src]->reads[src_acc_num];
                dep->dest_acc = stmts[dep->dest]->writes[dest_acc_num];
                break;
            case OSL_DEPENDENCE_RAR: 
                dep->src_acc = stmts[dep->src]->reads[src_acc_num];
                dep->dest_acc = stmts[dep->dest]->reads[dest_acc_num];
                break;
            default:
                assert(0);
        }
    }else{
        dep->src_acc = NULL;
        dep->dest_acc = NULL;
    }

    info->index++;
    isl_basic_map_free(bmap);
    return 0;
}

/* Extract Pluto dependences from an isl_map */
static int map_extract_dep(__isl_take isl_map *map, void *user)
{
    int r;

    r = isl_map_foreach_basic_map(map, &basic_map_extract_dep, user);
    isl_map_free(map);
    return r;
}


struct pluto_access_meta_info {
    /* Pointer to an array of accesses */
    PlutoAccess ***accs;
    int index;
    int stmt_dim;
    int npar;
};

/* Extract Pluto access functions from isl_map */
static int isl_basic_map_extract_access_func(__isl_take isl_basic_map *bmap, void *user)
{
    int i;

    isl_map *map;

    // isl_basic_map_dump(bmap);

    map = isl_map_from_basic_map(bmap);

    int dim = isl_map_dim(map, isl_dim_out);
    int ncols = isl_map_dim(map, isl_dim_in)
        + isl_map_dim(map, isl_dim_param) + 1;

    PlutoMatrix *func = pluto_matrix_alloc(0, ncols);

    for (i=0; i<dim; i++) {
        PlutoMatrix *func_onedim = NULL;
        if (isl_map_dim_is_single_valued(map, i)) {
            isl_pw_aff *pw_aff = isl_pw_aff_from_map_dim(map, i);
            // isl_pw_aff_dump(pw_aff);
            /* Best effort: Gets it from the last piece */
            isl_pw_aff_foreach_piece(pw_aff, isl_aff_to_pluto_func, &func_onedim);
            pluto_matrix_add(func, func_onedim);
            pluto_matrix_free(func_onedim);
            isl_pw_aff_free(pw_aff);
        }else{
            pluto_matrix_add_row(func, 0);
            pluto_matrix_zero_row(func, 0);
        }
    }
    struct pluto_access_meta_info *info = (struct pluto_access_meta_info *) user;

    (*info->accs)[info->index] = (PlutoAccess *) malloc(sizeof(PlutoAccess));
    PlutoAccess *acc = (*info->accs)[info->index];
    acc->name = strdup(isl_basic_map_get_tuple_name(bmap, isl_dim_out));
    acc->mat = func;

    info->index++;

    isl_map_free(map);

    return 0;
}

/* Extract Pluto access functions from isl_map */
static int isl_map_extract_access_func(__isl_take isl_map *map, void *user)
{
    int r;

    /* Extract a PlutoAccess from every isl_basic_map */
    r = isl_map_foreach_basic_map(map, &isl_basic_map_extract_access_func, user);

    isl_map_free(map);

    return r;
}


int extract_deps(Dep **deps, int first, Stmt **stmts,
        __isl_keep isl_union_map *umap, int type)
{
    struct pluto_extra_dep_info info = {deps, stmts, type, first};

    isl_union_map_foreach_map(umap, &map_extract_dep, &info);

    return info.index - first;
}


osl_names_p get_scop_names(osl_scop_p scop){

    //generate temp names
    osl_names_p names = osl_scop_names(scop);

    //if scop has names substitute them for temp names
    if(scop->context->nb_parameters){
        osl_strings_free(names->parameters);
        names->parameters = osl_strings_clone((osl_strings_p)scop->parameters->data);
    }

    osl_arrays_p arrays = osl_generic_lookup(scop->extension, OSL_URI_ARRAYS);
    if(arrays){
        osl_strings_free(names->arrays);
        names->arrays = osl_arrays_to_strings(arrays);
    }

    return names;
}


/* Compute dependences based on the iteration domain and access
 * information in "scop" and put the result in "prog".
 *
 * If options->lastwriter is false, then
 *      RAW deps are those from any earlier write to a read
 *      WAW deps are those from any earlier write to a write
 *      WAR deps are those from any earlier read to a write
 *      RAR deps are those from any earlier read to a read
 * If options->lastwriter is true, then
 *      RAW deps are those from the last write to a read
 *      WAW deps are those from the last write to a write
 *      WAR deps are those from any earlier read not masked by an intermediate
 *      write to a write
 *      RAR deps are those from the last read to a read
 *
 * The RAR deps are only computed if options->rar is set.
 */
static void compute_deps(osl_scop_p scop, PlutoProg *prog,
        PlutoOptions *options)
{
    int i, racc_num, wacc_num;
    int nstmts = osl_statement_number(scop->statement);
    isl_ctx *ctx;
    isl_dim *dim;
    isl_space *param_space;
    isl_set *context;
    isl_union_map *empty;
    isl_union_map *write;
    isl_union_map *read;
    isl_union_map *schedule;
    isl_union_map *dep_raw, *dep_war, *dep_waw, *dep_rar, *trans_dep_war;
    isl_union_map *trans_dep_waw;
    osl_statement_p stmt;
    osl_strings_p scop_params = NULL;

    IF_DEBUG(printf("[pluto] compute_deps (isl%s)\n", options->lastwriter? " with lastwriter":""););

    ctx = isl_ctx_alloc();
    assert(ctx);

    osl_names_p names = get_scop_names(scop);

    dim = isl_dim_set_alloc(ctx, scop->context->nb_parameters, 0);
<<<<<<< HEAD
    if(scop->context->nb_parameters){
=======
    if (scop->context->nb_parameters){
>>>>>>> ebfda895
        scop_params = (osl_strings_p)scop->parameters->data;
        dim = set_names(dim, isl_dim_param, scop_params->string);
    }
    param_space = isl_space_params(isl_space_copy(dim));
    context = osl_relation_to_isl_set(scop->context, param_space);

    if (!options->rar) dep_rar = isl_union_map_empty(isl_dim_copy(dim));
    empty = isl_union_map_empty(isl_dim_copy(dim));
    write = isl_union_map_empty(isl_dim_copy(dim));
    read = isl_union_map_empty(isl_dim_copy(dim));
    schedule = isl_union_map_empty(dim);

    if (options->isldepcompact) {
        /* Leads to fewer dependences. Each dependence may not have a unique
         * source/target access relating to it, since a union is taken
         * across all reads for a statement (and writes) for a particualr
         * array. Relationship between a dependence and associated dependent
         * data / array elements is lost, and some analyses may not work with
         * such a representation
         */
        for (i = 0, stmt = scop->statement; i < nstmts; ++i, stmt = stmt->next) {
            isl_set *dom;
            isl_map *schedule_i;
            isl_union_map *read_i;
            isl_union_map *write_i;
            char name[20];

            snprintf(name, sizeof(name), "S_%d", i);

            int niter = osl_statement_get_nb_iterators(stmt);
            dim = isl_dim_set_alloc(ctx, scop->context->nb_parameters, niter);
            if(scop->context->nb_parameters){
                scop_params = (osl_strings_p)scop->parameters->data;
                dim = set_names(dim, isl_dim_param, scop_params->string);
            }
            if(niter){
                osl_body_p stmt_body = osl_generic_lookup(stmt->extension, OSL_URI_BODY);
                dim = set_names(dim, isl_dim_set, stmt_body->iterators->string);
            }
            dim = isl_dim_set_tuple_name(dim, isl_dim_set, name);
            dom = osl_relation_list_to_isl_set(stmt->domain, dim);
            dom = isl_set_intersect_params(dom, isl_set_copy(context));

            dim = isl_dim_alloc(ctx, scop->context->nb_parameters, niter,
                    2 * niter + 1);
            if(scop->context->nb_parameters){
                scop_params = (osl_strings_p)scop->parameters->data;
                dim = set_names(dim, isl_dim_param, scop_params->string);
            }
            if(niter){
                osl_body_p stmt_body = osl_generic_lookup(stmt->extension, OSL_URI_BODY);
                dim = set_names(dim, isl_dim_in, stmt_body->iterators->string);
            }
            dim = isl_dim_set_tuple_name(dim, isl_dim_in, name);
            schedule_i = osl_scattering_to_isl_map(stmt->scattering, dim);

            osl_relation_list_p rlist  = osl_access_list_filter_read(stmt->access);
            osl_relation_list_p wlist  = osl_access_list_filter_write(stmt->access);

            osl_arrays_p arrays = osl_generic_lookup(scop->extension, OSL_URI_ARRAYS);
            if(arrays){
                osl_strings_free(names->arrays);
                names->arrays = osl_arrays_to_strings(arrays);
            }

            read_i = osl_access_list_to_isl_union_map(rlist, isl_set_copy(dom),
                    names->arrays->string);
            write_i = osl_access_list_to_isl_union_map(wlist, isl_set_copy(dom),
                    names->arrays->string);

            read = isl_union_map_union(read, read_i);
            write = isl_union_map_union(write, write_i);
            schedule = isl_union_map_union(schedule,
                    isl_union_map_from_map(schedule_i));

            osl_relation_list_free(rlist);
            osl_relation_list_free(wlist);
        }
    }else{
        /* Each dependence is for a particular source and target access. Use
         * <stmt, access> pair while relating to accessed data so each
         * dependence can be associated to a unique source and target access
         */

        for (i = 0, stmt = scop->statement; i < nstmts; ++i, stmt = stmt->next) {
            isl_set *dom;

            racc_num = 0;
            wacc_num = 0;

            osl_relation_list_p access = stmt->access;
            for( ; access; access = access->next) {
                isl_map *read_pos;
                isl_map *write_pos;
                isl_map *schedule_i;

                char name[20];

                if (access->elt->type == OSL_TYPE_READ) {
                    snprintf(name, sizeof(name), "S_%d_r%d", i, racc_num);
                }else{
                    snprintf(name, sizeof(name), "S_%d_w%d", i, wacc_num);
                }

                int niter = osl_statement_get_nb_iterators(stmt);
                dim = isl_dim_set_alloc(ctx, scop->context->nb_parameters, niter);
                if(scop->context->nb_parameters){
                    scop_params = (osl_strings_p)scop->parameters->data;
                    dim = set_names(dim, isl_dim_param, scop_params->string);

                    osl_strings_free(names->parameters);
                    names->parameters = osl_strings_clone(scop_params);
                }
                if(niter){
                    osl_body_p stmt_body = osl_generic_lookup(stmt->extension, OSL_URI_BODY);
                    dim = set_names(dim, isl_dim_set, stmt_body->iterators->string);

                    osl_strings_free(names->iterators);
                    names->iterators = osl_strings_clone(stmt_body->iterators);
                }
                dim = isl_dim_set_tuple_name(dim, isl_dim_set, name);
                dom = osl_relation_list_to_isl_set(stmt->domain, dim);
                dom = isl_set_intersect_params(dom, isl_set_copy(context));

                dim = isl_dim_alloc(ctx, scop->context->nb_parameters, niter,
                        2 * niter + 1);
                if(scop->context->nb_parameters){
                    scop_params = (osl_strings_p)scop->parameters->data;
                    dim = set_names(dim, isl_dim_param, scop_params->string);
                }
                if(niter){
                    osl_body_p stmt_body = osl_generic_lookup(stmt->extension, OSL_URI_BODY);
                    dim = set_names(dim, isl_dim_in, stmt_body->iterators->string);
                }
                dim = isl_dim_set_tuple_name(dim, isl_dim_in, name);

                schedule_i = osl_scattering_to_isl_map(stmt->scattering, dim);

                osl_arrays_p arrays = osl_generic_lookup(scop->extension, OSL_URI_ARRAYS);
                if(arrays){
                    osl_strings_free(names->arrays);
                    names->arrays = osl_arrays_to_strings(arrays);
                }

                if (access->elt->type == OSL_TYPE_READ) {
                    read_pos = osl_basic_access_to_isl_union_map(access->elt, 
                            dom, names->arrays->string);
                    read = isl_union_map_union(read, isl_union_map_from_map(read_pos));
                }else{
                    write_pos = osl_basic_access_to_isl_union_map(access->elt, 
                            dom, names->arrays->string);
                    write = isl_union_map_union(write, isl_union_map_from_map(write_pos));
                }

                schedule = isl_union_map_union(schedule,
                        isl_union_map_from_map(schedule_i));

                if (access->elt->type == OSL_TYPE_READ) {
                    racc_num++;
                }else{
                    wacc_num++;
                }
            }
        }
    }
    // isl_union_map_dump(read);
    // isl_union_map_dump(write);
    // isl_union_map_dump(schedule);

    if (options->lastwriter) {
        // compute RAW dependences which do not contain transitive dependences
        isl_union_map_compute_flow(isl_union_map_copy(read),
                isl_union_map_copy(write),
                isl_union_map_copy(empty),
                isl_union_map_copy(schedule),
                &dep_raw, NULL, NULL, NULL);
        // isl_union_map_dump(dep_raw);
        // compute WAW and WAR dependences which do not contain transitive dependences
        isl_union_map_compute_flow(isl_union_map_copy(write),
                isl_union_map_copy(write),
                isl_union_map_copy(read),
                isl_union_map_copy(schedule),
                &dep_waw, &dep_war, NULL, NULL);
        // compute WAR dependences which may contain transitive dependences
        isl_union_map_compute_flow(isl_union_map_copy(write),
                isl_union_map_copy(empty),
                isl_union_map_copy(read),
                isl_union_map_copy(schedule),
                NULL, &trans_dep_war, NULL, NULL);
        isl_union_map_compute_flow(isl_union_map_copy(write),
                isl_union_map_copy(empty),
                isl_union_map_copy(write),
                isl_union_map_copy(schedule),
                NULL, &trans_dep_waw, NULL, NULL);
        if (options->rar) {
            // compute RAR dependences which do not contain transitive dependences
            isl_union_map_compute_flow(isl_union_map_copy(read),
                    isl_union_map_copy(read),
                    isl_union_map_copy(empty),
                    isl_union_map_copy(schedule),
                    &dep_rar, NULL, NULL, NULL);
        }
    }else{
        // compute RAW dependences which may contain transitive dependences
        isl_union_map_compute_flow(isl_union_map_copy(read),
                isl_union_map_copy(empty),
                isl_union_map_copy(write),
                isl_union_map_copy(schedule),
                NULL, &dep_raw, NULL, NULL);
        // compute WAR dependences which may contain transitive dependences
        isl_union_map_compute_flow(isl_union_map_copy(write),
                isl_union_map_copy(empty),
                isl_union_map_copy(read),
                isl_union_map_copy(schedule),
                NULL, &dep_war, NULL, NULL);
        // compute WAW dependences which may contain transitive dependences
        isl_union_map_compute_flow(isl_union_map_copy(write),
                isl_union_map_copy(empty),
                isl_union_map_copy(write),
                isl_union_map_copy(schedule),
                NULL, &dep_waw, NULL, NULL);
        if (options->rar) {
            // compute RAR dependences which may contain transitive dependences
            isl_union_map_compute_flow(isl_union_map_copy(read),
                    isl_union_map_copy(empty),
                    isl_union_map_copy(read),
                    isl_union_map_copy(schedule),
                    NULL, &dep_rar, NULL, NULL);
        }
    }

    dep_raw = isl_union_map_coalesce(dep_raw);
    dep_war = isl_union_map_coalesce(dep_war);
    dep_waw = isl_union_map_coalesce(dep_waw);
    dep_rar = isl_union_map_coalesce(dep_rar);

    prog->ndeps = 0;
    isl_union_map_foreach_map(dep_raw, &isl_map_count, &prog->ndeps);
    isl_union_map_foreach_map(dep_war, &isl_map_count, &prog->ndeps);
    isl_union_map_foreach_map(dep_waw, &isl_map_count, &prog->ndeps);
    isl_union_map_foreach_map(dep_rar, &isl_map_count, &prog->ndeps);

    prog->deps = (Dep **)malloc(prog->ndeps * sizeof(Dep *));
    for (i=0; i<prog->ndeps; i++) {
        prog->deps[i] = pluto_dep_alloc();
    }
    prog->ndeps = 0;
    prog->ndeps += extract_deps(prog->deps, prog->ndeps, prog->stmts, dep_raw, OSL_DEPENDENCE_RAW);
    prog->ndeps += extract_deps(prog->deps, prog->ndeps, prog->stmts, dep_war, OSL_DEPENDENCE_WAR);
    prog->ndeps += extract_deps(prog->deps, prog->ndeps, prog->stmts, dep_waw, OSL_DEPENDENCE_WAW);
    prog->ndeps += extract_deps(prog->deps, prog->ndeps, prog->stmts, dep_rar, OSL_DEPENDENCE_RAR);

    if (options->lastwriter) {
        trans_dep_war = isl_union_map_coalesce(trans_dep_war);
        trans_dep_waw = isl_union_map_coalesce(trans_dep_waw);

        prog->ntransdeps = 0;
        isl_union_map_foreach_map(dep_raw, &isl_map_count, &prog->ntransdeps);
        isl_union_map_foreach_map(trans_dep_war, &isl_map_count, &prog->ntransdeps);
        isl_union_map_foreach_map(trans_dep_waw, &isl_map_count, &prog->ntransdeps);
        isl_union_map_foreach_map(dep_rar, &isl_map_count, &prog->ntransdeps);

        if (prog->ntransdeps >= 1) {
            prog->transdeps = (Dep **)malloc(prog->ntransdeps * sizeof(Dep *));
            for (i=0; i<prog->ntransdeps; i++) {
                prog->transdeps[i] = pluto_dep_alloc();
            }
            prog->ntransdeps = 0;
            prog->ntransdeps += extract_deps(prog->transdeps, prog->ntransdeps, prog->stmts, dep_raw, OSL_DEPENDENCE_RAW);
            prog->ntransdeps += extract_deps(prog->transdeps, prog->ntransdeps, prog->stmts, trans_dep_war, OSL_DEPENDENCE_WAR);
            prog->ntransdeps += extract_deps(prog->transdeps, prog->ntransdeps, prog->stmts, trans_dep_waw, OSL_DEPENDENCE_WAW);
            prog->ntransdeps += extract_deps(prog->transdeps, prog->ntransdeps, prog->stmts, dep_rar, OSL_DEPENDENCE_RAR);
        }

        isl_union_map_free(trans_dep_war);
        isl_union_map_free(trans_dep_waw);
    }

    isl_union_map_free(dep_raw);
    isl_union_map_free(dep_war);
    isl_union_map_free(dep_waw);
    isl_union_map_free(dep_rar);

    isl_union_map_free(empty);
    isl_union_map_free(write);
    isl_union_map_free(read);
    isl_union_map_free(schedule);
    isl_set_free(context);

    if(names) osl_names_free(names);

    isl_ctx_free(ctx);
}

/*scoplib_matrix_p get_identity_schedule(int dim, int npar){
  scoplib_matrix_p smat = scoplib_matrix_malloc(2*dim+1, dim+npar+1+1);

  int i, j;
  for(i =0; i<2*dim+1; i++)
  for(j=0; j<dim+1+npar+1; j++)
  smat->p[i][j] = 0;

  for(i=1; i<dim; i++)
  smat->p[2*i-1][i] = 1;

  return smat;

  }*/
//
//void print_isl_map( __isl_keep isl_basic_map *bmap, int ncols){
//
//	int i, j;
//	for(i=0;i<bmap->n_eq;i++){
//		for(j=0;j<ncols;j++){
//			printf("%d\t", bmap->eq[i][j]);
//		}
//		printf("\n");
//	}
//
//}

PlutoMatrix *get_identity_schedule_new(int dim, int npar)
{
    PlutoMatrix *smat = pluto_matrix_alloc(2*dim+1, dim+npar+1);

    int i, j;
    for(i =0; i<2*dim+1; i++)
        for(j=0; j<dim+1+npar; j++)
            smat->val[i][j] = 0;

    for(i=0; i<dim; i++)
        smat->val[i][i] = 1;

    return smat;

}

/* 
 * Extract necessary information from clan_scop to create PlutoProg - a
 * representation of the program sufficient to be used throughout Pluto. 
 * PlutoProg also includes dependences; so candl is run here.
 */
PlutoProg *scop_to_pluto_prog(osl_scop_p scop, PlutoOptions *options)
{
    int i, max_sched_rows, npar;

    PlutoProg *prog = pluto_prog_alloc();

    /* Program parameters */
    npar = scop->context->nb_parameters;

    osl_strings_p osl_scop_params = NULL;
    if (npar >= 1)  osl_scop_params = (osl_strings_p)scop->parameters->data;

    for (i=0; i<npar; i++)  {
        pluto_prog_add_param(prog, osl_scop_params->string[i], prog->npar);
    }

    pluto_constraints_free(prog->context);
    prog->context = osl_relation_to_pluto_constraints(scop->context);

    if (options->codegen_context != -1)	{
      for (i=0; i<prog->npar; i++)  {
        pluto_constraints_add_inequality(prog->codegen_context);
        prog->codegen_context->val[i][i] = 1;
        prog->codegen_context->val[i][prog->codegen_context->ncols-1] = -options->codegen_context;
      }
    }

    prog->nstmts = osl_statement_number(scop->statement);
    prog->options = options;

    /* Data variables in the program */
    osl_arrays_p arrays = osl_generic_lookup(scop->extension, OSL_URI_ARRAYS);
    if(arrays==NULL){
        prog->num_data = 0;
        fprintf(stderr, "warning: arrays extension not found\n");
    }else{
        prog->num_data = arrays->nb_names;
        prog->data_names = (char **) malloc (prog->num_data * sizeof(char *));
        for(i=0; i< prog->num_data; i++) {
            prog->data_names[i] = strdup(arrays->names[i]);
        }
    }

    osl_statement_p scop_stmt = scop->statement;

    prog->nvar = osl_statement_get_nb_iterators(scop_stmt);
    max_sched_rows = 0;
    for (i=0; i<prog->nstmts; i++) {
        int stmt_num_iter = osl_statement_get_nb_iterators(scop_stmt); 
        prog->nvar = PLMAX(prog->nvar, stmt_num_iter);
        max_sched_rows = PLMAX(max_sched_rows, scop_stmt->scattering->nb_rows);
        scop_stmt = scop_stmt->next;
    }

    prog->stmts = osl_to_pluto_stmts(scop);
    prog->scop = scop;

    /* Compute dependences */
    if (options->isldep) {
        compute_deps(scop, prog, options);
    }else{
        /*  Using Candl */
        candl_options_p candlOptions = candl_options_malloc();
        if (options->rar)   {
            candlOptions->rar = 1;
        }
        /* No longer supported */
        candlOptions->lastwriter = options->lastwriter;
        candlOptions->scalar_privatization = options->scalpriv;
        // candlOptions->verbose = 1;

        /* Add more infos (depth, label, ...) */
        /* Needed by Candl */
        candl_scop_usr_init(scop);

        osl_dependence_p candl_deps = candl_dependence(scop, candlOptions);
        prog->deps = deps_read(candl_deps, prog);
        prog->ndeps = osl_nb_dependences(candl_deps);
        candl_options_free(candlOptions);
        osl_dependence_free(candl_deps);

        candl_scop_usr_cleanup(scop); //undo candl_scop_user_init

        prog->transdeps = NULL;
        prog->ntransdeps = 0;
    }

    /* Add hyperplanes */
    if (prog->nstmts >= 1) {
        for (i=0; i<max_sched_rows; i++) {
            pluto_prog_add_hyperplane(prog,prog->num_hyperplanes,H_UNKNOWN);
            prog->hProps[prog->num_hyperplanes-1].type = 
                (i%2)? H_LOOP: H_SCALAR;
        }
    }

    /* Hack for linearized accesses */
    FILE *lfp = fopen(".linearized", "r");
    FILE *nlfp = fopen(".nonlinearized", "r");
    char tmpstr[256];
    char linearized[256];
    if (lfp && nlfp) {
        for (i=0; i<prog->nstmts; i++)    {
            rewind(lfp);
            rewind(nlfp);
            while (!feof(lfp) && !feof(nlfp))      {
                fgets(tmpstr, 256, nlfp);
                fgets(linearized, 256, lfp);
                if (strstr(tmpstr, prog->stmts[i]->text))        {
                    prog->stmts[i]->text = (char *) realloc(prog->stmts[i]->text, sizeof(char)*(strlen(linearized)+1));
                    strcpy(prog->stmts[i]->text, linearized);
                }
            }
        }
        fclose(lfp);
        fclose(nlfp);
    }

    return prog;
}

/* Get an upper bound for transformation coefficients to prevent spurious
 * transformations that represent shifts or skews proportional to trip counts:
 * this happens when loop bounds are constants
 */
int pluto_prog_get_largest_const_in_domains(const PlutoProg *prog)
{
    int max, i, r;

    max = 0;
    for (i=0; i<prog->nstmts; i++)  {
        Stmt *stmt = prog->stmts[i];
        for (r=0; r<stmt->domain->nrows; r++) {
            max  = PLMAX(max,stmt->domain->val[r][stmt->domain->ncols-1]);
        }
    }

    return max-1;
}


PlutoProg *pluto_prog_alloc()
{
    PlutoProg *prog = (PlutoProg *) malloc(sizeof(PlutoProg));

    prog->nstmts = 0;
    prog->stmts = NULL;
    prog->npar = 0;
    prog->nvar = 0;
    prog->params = NULL;
    prog->context = pluto_constraints_alloc(1, prog->npar+1);
    prog->codegen_context = pluto_constraints_alloc(1, prog->npar+1);
    prog->deps = NULL;
    prog->ndeps = 0;
    prog->transdeps = NULL;
    prog->ntransdeps = 0;
    prog->ddg = NULL;
    prog->hProps = NULL;
    prog->num_hyperplanes = 0;
    prog->decls = malloc(16384*9);

    strcpy(prog->decls, "");

    prog->globcst = NULL;

    prog->num_parameterized_loops = -1;

    return prog;
}



void pluto_prog_free(PlutoProg *prog)
{
    int i;

    /* Free dependences */
    for (i=0; i<prog->ndeps; i++) {
        pluto_dep_free(prog->deps[i]);
    }
    free(prog->deps);

    for (i=0; i<prog->ntransdeps; i++) {
        pluto_dep_free(prog->transdeps[i]);
    }
    free(prog->transdeps);

    /* Free DDG */
    if (prog->ddg != NULL)  {
        graph_free(prog->ddg);
    }

    if (prog->hProps != NULL)   {
        free(prog->hProps);
    }

    for (i=0; i<prog->npar; i++)  {
        free(prog->params[i]);
    }
    if (prog->npar >= 1)    {
        free(prog->params);
    }

    /* Statements */
    for (i=0; i<prog->nstmts; i++) {
        pluto_stmt_free(prog->stmts[i]);
    }
    if (prog->nstmts >= 1)  {
        free(prog->stmts);
    }

    pluto_constraints_free(prog->context);
    pluto_constraints_free(prog->codegen_context);

    pluto_constraints_free(prog->globcst);

    free(prog->decls);

    free(prog);
}


PlutoOptions *pluto_options_alloc()
{
    PlutoOptions *options;

    options  = (PlutoOptions *) malloc(sizeof(PlutoOptions));

    /* Initialize to default */
    options->tile = 0;
    options->intratileopt = 1;
    options->dynschedule = 0;
    options->dynschedule_graph = 0;
    options->dynschedule_graph_old = 0;
    options->dyn_trans_deps_tasks = 0;
    options->debug = 0;
    options->moredebug = 0;
    options->scancount = 0;
    options->parallel = 0;
    options->innerpar = 0;
    options->identity = 0;

    options->lbtile = 0;
    options->pet = 0;
    options->partlbtile = 0;

    options->iss = 0;
    options->unroll = 0;

    /* Unroll/jam factor */
    options->ufactor = 8;

    /* Ignore input deps */
    options->rar = 0;

    /* Override for first and last levels to tile */
    options->ft = -1;
    options->lt = -1;

    /* Override for first and last cloog options */
    options->cloogf = -1;
    options->cloogl = -1;

    options->cloogsh = 0;

    options->cloogbacktrack = 1;

    options->multipipe = 0;
    options->l2tile = 0;
    options->prevector = 1;
    options->fuse = SMART_FUSE;

    /* Experimental */
    options->polyunroll = 0;

    /* Default context is no context */
    options->codegen_context = -1;

    options->coeff_bound = -1;

    options->forceparallel = 0;

    options->bee = 0;

    options->isldep = 0;
    options->isldepcompact = 0;

    options->candldep = 0;

    options->islsolve = 0;

    options->readscop = 0;

    options->lastwriter = 0;

    options->nodepbound = 0;

    options->scalpriv = 0;

    options->silent = 0;

    options->out_file = NULL;

    options->time = 1;

    return options;
}


/* Add global/program parameter at position 'pos' */
void pluto_prog_add_param(PlutoProg *prog, const char *param, int pos)
{
    int i, j;

    for (i=0; i<prog->nstmts; i++) {
        Stmt *stmt = prog->stmts[i];
        pluto_constraints_add_dim(stmt->domain, stmt->domain->ncols-1-prog->npar+pos, param);
        pluto_matrix_add_col(stmt->trans, stmt->trans->ncols-1-prog->npar+pos);

        for (j=0; j<stmt->nwrites; j++)  {
            pluto_matrix_add_col(stmt->writes[j]->mat, stmt->dim+pos);
        }
        for (j=0; j<stmt->nreads; j++)  {
            pluto_matrix_add_col(stmt->reads[j]->mat, stmt->dim+pos);
        }
    }
    for (i=0; i<prog->ndeps; i++)   {
        pluto_constraints_add_dim(prog->deps[i]->dpolytope, 
                prog->deps[i]->dpolytope->ncols-1-prog->npar+pos, NULL);
    }
    pluto_constraints_add_dim(prog->context, prog->context->ncols-1-prog->npar+pos, param);
    pluto_constraints_add_dim(prog->codegen_context, 
            prog->codegen_context->ncols-1-prog->npar+pos, param);

    prog->params = (char **) realloc(prog->params, sizeof(char *)*(prog->npar+1));

    for (i=prog->npar-1; i>=pos; i--)    {
        prog->params[i+1] = prog->params[i];
    }

    prog->params[pos] = strdup(param);
    prog->npar++;
}


void pluto_options_free(PlutoOptions *options)
{
    if (options->out_file != NULL)  {
        free(options->out_file);
    }
    free(options);
}


/* pos: position of domain iterator 
 * time_pos: position of time iterator; iter: domain iterator; supply -1
 * if you don't want a scattering function row added for it */
void pluto_stmt_add_dim(Stmt *stmt, int pos, int time_pos, const char *iter,
        PlutoHypType hyp_type, PlutoProg *prog)
{
    int i, npar;

    npar = stmt->domain->ncols - stmt->dim - 1;

    assert(pos <= stmt->dim);
    assert(time_pos <= stmt->trans->nrows);
    assert(stmt->dim + npar + 1 == stmt->domain->ncols);

    pluto_constraints_add_dim(stmt->domain, pos, NULL);
    stmt->dim++;
    stmt->iterators = (char **) realloc(stmt->iterators, stmt->dim*sizeof(char *));
    for (i=stmt->dim-2; i>=pos; i--) {
        stmt->iterators[i+1] = stmt->iterators[i];
    }
    stmt->iterators[pos] = strdup(iter);

    /* Stmt should always have a transformation */
    assert(stmt->trans != NULL);
    pluto_matrix_add_col(stmt->trans, pos);

    if (time_pos != -1) {
        pluto_matrix_add_row(stmt->trans, time_pos);
        stmt->trans->val[time_pos][pos] = 1;


        stmt->hyp_types = realloc(stmt->hyp_types, 
                sizeof(int)*stmt->trans->nrows);
        for (i=stmt->trans->nrows-2; i>=time_pos; i--) {
            stmt->hyp_types[i+1] = stmt->hyp_types[i];
        }
        stmt->hyp_types[time_pos] = hyp_type;
    }

    /* Update is_orig_loop */
    stmt->is_orig_loop = realloc(stmt->is_orig_loop, sizeof(bool)*stmt->dim);
    for (i=stmt->dim-2; i>=pos; i--) {
        stmt->is_orig_loop[i+1] = stmt->is_orig_loop[i];
    }
    stmt->is_orig_loop[pos] = true;

    for (i=0; i<stmt->nwrites; i++)   {
        pluto_matrix_add_col(stmt->writes[i]->mat, pos);
    }
    for (i=0; i<stmt->nreads; i++)   {
        pluto_matrix_add_col(stmt->reads[i]->mat, pos);
    }

    for (i=0; i<prog->ndeps; i++) {
        if (prog->deps[i]->src == stmt->id) {
            pluto_constraints_add_dim(prog->deps[i]->dpolytope, pos, NULL);
        }
        if (prog->deps[i]->dest == stmt->id) {
            pluto_constraints_add_dim(prog->deps[i]->dpolytope, 
                    prog->stmts[prog->deps[i]->src]->dim+pos, NULL);
        }
    }

    for (i=0; i<prog->ntransdeps; i++) {
        assert(prog->transdeps[i] != NULL);
        if (prog->transdeps[i]->src == stmt->id) {
            pluto_constraints_add_dim(prog->transdeps[i]->dpolytope, pos, NULL);
        }
        if (prog->transdeps[i]->dest == stmt->id) {
            pluto_constraints_add_dim(prog->transdeps[i]->dpolytope, 
                    prog->stmts[prog->transdeps[i]->src]->dim+pos, NULL);
        }
    }
}

/* Warning: use it only to knock off a dummy dimension (unrelated to 
 * anything else */
void pluto_stmt_remove_dim(Stmt *stmt, int pos, PlutoProg *prog)
{
    int i, npar;

    npar = stmt->domain->ncols - stmt->dim - 1;

    assert(pos <= stmt->dim);
    assert(stmt->dim + npar + 1 == stmt->domain->ncols);

    pluto_constraints_remove_dim(stmt->domain, pos);
    stmt->dim--;

    if (stmt->iterators != NULL) {
        free(stmt->iterators[pos]);
        for (i=pos; i<=stmt->dim-1; i++) {
            stmt->iterators[i] = stmt->iterators[i+1];
        }
        stmt->iterators = (char **) realloc(stmt->iterators,
                stmt->dim*sizeof(char *));
    }

    pluto_matrix_remove_col(stmt->trans, pos);

    /* Update is_orig_loop */
    for (i=pos; i<=stmt->dim-1; i++) {
        stmt->is_orig_loop[i] = stmt->is_orig_loop[i+1];
    }
    stmt->is_orig_loop = realloc(stmt->is_orig_loop, sizeof(bool)*stmt->dim);

    for (i=0; i<stmt->nwrites; i++)   {
        pluto_matrix_remove_col(stmt->writes[i]->mat, pos);
    }

    for (i=0; i<stmt->nreads; i++)   {
        pluto_matrix_remove_col(stmt->reads[i]->mat, pos);
    }

    /* Update deps */
    for (i=0; i<prog->ndeps; i++) {
        if (prog->deps[i]->src == stmt->id) {
            pluto_constraints_remove_dim(prog->deps[i]->dpolytope, pos);
        }
        if (prog->deps[i]->dest == stmt->id) {
            pluto_constraints_remove_dim(prog->deps[i]->dpolytope, 
                    prog->stmts[prog->deps[i]->src]->dim+pos);
        }
    }

    for (i=0; i<prog->ntransdeps; i++) {
        assert(prog->transdeps[i] != NULL);
        if (prog->transdeps[i]->src == stmt->id) {
            pluto_constraints_remove_dim(prog->transdeps[i]->dpolytope, pos);
        }
        if (prog->transdeps[i]->dest == stmt->id) {
            pluto_constraints_remove_dim(prog->transdeps[i]->dpolytope,
                    prog->stmts[prog->transdeps[i]->src]->dim+pos);
        }
    }
}

void pluto_stmt_add_hyperplane(Stmt *stmt, PlutoHypType type, int pos)
{
    int i;

    assert(pos <= stmt->trans->nrows);

    pluto_matrix_add_row(stmt->trans, pos);

    stmt->hyp_types = realloc(stmt->hyp_types, 
            sizeof(int)*stmt->trans->nrows);
    for (i=stmt->trans->nrows-2; i>=pos; i--) {
        stmt->hyp_types[i+1] = stmt->hyp_types[i];
    }
    stmt->hyp_types[pos] = type;

    if (stmt->first_tile_dim >= pos) stmt->first_tile_dim++;
    if (stmt->last_tile_dim >= pos) stmt->last_tile_dim++;
}


void pluto_prog_add_hyperplane(PlutoProg *prog, int pos, PlutoHypType hyp_type)
{
    int i;

    prog->num_hyperplanes++;
    prog->hProps = (HyperplaneProperties *) realloc(prog->hProps, 
            prog->num_hyperplanes*sizeof(HyperplaneProperties));

    for (i=prog->num_hyperplanes-2; i>=pos; i--) {
        prog->hProps[i+1] = prog->hProps[i];
    }
    /* Initialize some */
    prog->hProps[pos].unroll = NO_UNROLL;
    prog->hProps[pos].prevec = 0;
    prog->hProps[pos].band_num = -1;
    prog->hProps[pos].dep_prop = UNKNOWN;
    prog->hProps[pos].type = hyp_type;
}

/*
 * Create a new statement (see also pluto_stmt_dup)
 */
Stmt *pluto_create_stmt(int dim, const PlutoConstraints *domain, const PlutoMatrix *trans,
        char **iterators, const char *text, PlutoStmtType type)
{
    int i;

    Stmt *stmt = pluto_stmt_alloc(dim, domain, trans);

    stmt->type = type;

    stmt->text = strdup(text);

    for (i=0; i<stmt->dim; i++) {
        stmt->iterators[i] = strdup(iterators[i]);
    }

    pluto_constraints_set_names_range(stmt->domain, stmt->iterators, 0, 0, stmt->dim);

    /* TODO: Set names for parameters */

    return stmt;
}

        
/* Pad statement transformations so that they all equal number
 * of rows */
void pluto_pad_stmt_transformations(PlutoProg *prog)
{
    int max_nrows, i, j, nstmts;

    nstmts = prog->nstmts;
    Stmt **stmts = prog->stmts;

    /* Pad all trans if necessary with zeros */
    max_nrows = 0;
    for (i=0; i<nstmts; i++)    {
        if (stmts[i]->trans != NULL)    {
            max_nrows = PLMAX(max_nrows, stmts[i]->trans->nrows);
        }
    }

    if (max_nrows >= 1) {
        for (i=0; i<nstmts; i++)    {
            if (stmts[i]->trans == NULL)    {
                stmts[i]->trans = pluto_matrix_alloc(max_nrows, 
                        stmts[i]->dim+prog->npar+1);
                stmts[i]->trans->nrows = 0;
            }

            int curr_rows = stmts[i]->trans->nrows;

            /* Add all zero rows */
            for (j=curr_rows; j<max_nrows; j++)    {
                pluto_stmt_add_hyperplane(stmts[i], H_SCALAR, stmts[i]->trans->nrows);
            }
        }

        int old_hyp_num = prog->num_hyperplanes;
        for (i=old_hyp_num; i<max_nrows; i++) {
            /* This is not really H_SCALAR, but this is the best we can do */
            pluto_prog_add_hyperplane(prog, prog->num_hyperplanes, H_SCALAR);
        }
    }
}


/* Add statement to program; can't reuse arg stmt pointer any more */
void pluto_add_given_stmt(PlutoProg *prog, Stmt *stmt)
{
    prog->stmts = (Stmt **) realloc(prog->stmts, ((prog->nstmts+1)*sizeof(Stmt *)));

    stmt->id = prog->nstmts;

    prog->nvar = PLMAX(prog->nvar, stmt->dim);
    prog->stmts[prog->nstmts] = stmt;
    prog->nstmts++;

    pluto_pad_stmt_transformations(prog);
}


/* Create a statement and add it to the program
 * iterators: domain iterators
 * trans: schedule/transformation
 * domain: domain
 * text: statement text
 */
void pluto_add_stmt(PlutoProg *prog, 
        const PlutoConstraints *domain,
        const PlutoMatrix *trans,
        char ** iterators,
        const char *text,
        PlutoStmtType type)
{
    int nstmts;

    assert(trans != NULL);
    assert(trans->ncols == domain->ncols);

    nstmts = prog->nstmts;

    prog->stmts = (Stmt **) realloc(prog->stmts, ((nstmts+1)*sizeof(Stmt *)));

    Stmt *stmt = pluto_create_stmt(domain->ncols-prog->npar-1, domain, trans, iterators, text, type);
    stmt->id = nstmts;

    prog->nvar = PLMAX(prog->nvar, stmt->dim);

    prog->stmts[nstmts] = stmt;
    prog->nstmts++;

    pluto_pad_stmt_transformations(prog);
}


Dep *pluto_dep_alloc()
{
    Dep *dep = malloc(sizeof(Dep));

    dep->id = -1;
    dep->satvec = NULL;
    dep->dpolytope = NULL;
    dep->depsat_poly = NULL;
    dep->satisfied = false;
    dep->satisfaction_level = -1;
    dep->dirvec = NULL;
    dep->src_acc = NULL;
    dep->dest_acc = NULL;
    dep->cst = NULL;
    dep->bounding_cst = NULL;
    dep->src_unique_dpolytope = NULL;

    return dep;
}


Dep *pluto_dep_dup(Dep *d)
{
    Dep *dep = malloc(sizeof(Dep));

    dep->id = d->id;
    dep->src = d->src;
    dep->dest = d->dest;
    dep->src_acc = d->src_acc;
    dep->dest_acc = d->dest_acc;
    dep->dpolytope = pluto_constraints_dup(d->dpolytope);

    dep->src_unique_dpolytope = 
        d->src_unique_dpolytope? pluto_constraints_dup(
                d->src_unique_dpolytope):NULL;

    dep->depsat_poly =  d->depsat_poly? 
        pluto_constraints_dup(d->depsat_poly):NULL;
    dep->satvec = NULL; // TODO
    dep->type = d->type;
    dep->satisfied = d->satisfied;
    dep->satisfaction_level = d->satisfaction_level;
    dep->dirvec = NULL; // TODO
    dep->cst = d->cst? pluto_constraints_dup(d->cst): NULL;
    dep->bounding_cst = d->bounding_cst? pluto_constraints_dup(d->bounding_cst): NULL;

    return dep;
}




/*
 * Only very essential information is needed to allocate; rest can be
 * populated as needed
 */
Stmt *pluto_stmt_alloc(int dim,
        const PlutoConstraints *domain,
        const PlutoMatrix *trans)
{
    int i;

    /* Have to provide a transformation */
    assert(trans != NULL);

    Stmt *stmt = (Stmt *) malloc(sizeof(Stmt));

    /* id will be assigned when added to PlutoProg */
    stmt->id = -1;
    stmt->dim = dim;
    stmt->dim_orig = dim;
    if (domain != NULL) {
        stmt->domain = pluto_constraints_dup(domain);
    }else{
        stmt->domain = NULL;
    }

    stmt->trans = pluto_matrix_dup(trans);

    stmt->hyp_types = malloc(stmt->trans->nrows*sizeof(int));
    for (i=0; i<stmt->trans->nrows; i++) {
        stmt->hyp_types[i] = H_LOOP;
    }

    stmt->text = NULL;
    stmt->tile =  1;
    stmt->num_tiled_loops = 0;
    stmt->reads = NULL;
    stmt->writes = NULL;
    stmt->nreads = 0;
    stmt->nwrites = 0;

    /* For diamond tiling */
    stmt->evicted_hyp = NULL;

    stmt->first_tile_dim = 0;
    stmt->last_tile_dim = -1;

    stmt->type = STMT_UNKNOWN;
    stmt->ploop_id = -1;

    if (dim >= 1)   {
        stmt->is_orig_loop = (bool *) malloc(dim*sizeof(bool));
        stmt->iterators = (char **) malloc(sizeof(char *)*dim);
        for (i=0; i<stmt->dim; i++) {
            stmt->iterators[i] = NULL;
        }
    }else{
        stmt->is_orig_loop = NULL;
        stmt->iterators = NULL;
    }

    return stmt;
}

PlutoAccess *pluto_access_dup(const PlutoAccess *acc)
{
    assert(acc);

    PlutoAccess *nacc = malloc(sizeof(PlutoAccess));
    nacc->mat = pluto_matrix_dup(acc->mat);
    nacc->name = strdup(acc->name);
    nacc->sym_id = acc->sym_id;

    return nacc;
}

void pluto_access_free(PlutoAccess *acc)
{
    if (acc) {
        pluto_matrix_free(acc->mat);
        free(acc->name);
        free(acc);
    }
}

void pluto_stmt_free(Stmt *stmt)
{
    int i, j;

    pluto_constraints_free(stmt->domain);

    pluto_matrix_free(stmt->trans);

    free(stmt->hyp_types);

    if (stmt->text != NULL) {
        free(stmt->text);
    }

    for (j=0; j<stmt->dim; j++)    {
        if (stmt->iterators[j] != NULL) {
            free(stmt->iterators[j]);
        }
    }

    /* If dim is zero, iterators, is_orig_loop are NULL */
    if (stmt->iterators != NULL)    {
        free(stmt->iterators);
        free(stmt->is_orig_loop);
    }

    PlutoAccess **writes = stmt->writes;
    PlutoAccess **reads = stmt->reads;

    if (writes != NULL) {
        for (i=0; i<stmt->nwrites; i++)   {
            pluto_access_free(writes[i]);
        }
        free(writes);
    }
    if (reads != NULL) {
        for (i=0; i<stmt->nreads; i++)   {
            pluto_access_free(reads[i]);
        }
        free(reads);
    }

    free(stmt);
}


/* Get transformed domain */
PlutoConstraints *pluto_get_new_domain(const Stmt *stmt)
{
    int i;
    PlutoConstraints *sched;

    PlutoConstraints *newdom = pluto_constraints_dup(stmt->domain);
    for (i=0; i<stmt->trans->nrows; i++)  {
        pluto_constraints_add_dim(newdom, 0, NULL);
    }

    sched = pluto_stmt_get_schedule(stmt);

    pluto_constraints_intersect(newdom, sched);

    // IF_DEBUG(printf("New pre-domain is \n"););
    // IF_DEBUG(pluto_constraints_print(stdout, newdom););

    pluto_constraints_project_out(newdom, 
            stmt->trans->nrows, stmt->dim);

    // IF_DEBUG(printf("New domain is \n"););
    // IF_DEBUG(pluto_constraints_print(stdout, newdom););

    pluto_constraints_free(sched);

    return newdom;
}


/* 
 * Checks if the range of the variable at depth 'depth' can be bound by a
 * constant; returns the constant of -1 if it can't be
 *
 * WARNING: If cnst is a list, looks at just the first element
 *
 * TODO: Not general now: difference being constant can be implied through
 * other inequalities 
 *
 * */
int get_const_bound_difference(const PlutoConstraints *cnst, int depth)
{
    int constdiff, r, r1, c, _lcm;

    assert(cnst != NULL);
    PlutoConstraints *cst = pluto_constraints_dup(cnst);

    pluto_constraints_project_out(cst, depth+1, cst->ncols-1-depth-1);
    assert(depth >= 0 && depth <= cst->ncols-2);

    // printf("Const bound diff at depth: %d\n", depth);
    // pluto_constraints_print(stdout, cst);

    constdiff = INT_MAX;

    for (r=0; r<cst->nrows; r++) {
        if (cst->val[r][depth] != 0)  break;
    }
    /* Variable doesn't appear */
    if (r==cst->nrows) return -1;

    /* Scale rows so that the coefficient of depth var is the same */
    _lcm = 1;
    for (r=0; r<cst->nrows; r++) {
        if (cst->val[r][depth] != 0) _lcm = lcm(_lcm, abs(cst->val[r][depth]));
    }
    for (r=0; r<cst->nrows; r++) {
        if (cst->val[r][depth] != 0) {
            for (c=0; c<cst->ncols; c++) {
                cst->val[r][c] = cst->val[r][c]*(_lcm/abs(cst->val[r][depth]));
            }
        }
    }

    /* Equality to a function of parameters/constant implies single point */
    for (r=0; r<cst->nrows; r++) {
        if (cst->is_eq[r] && cst->val[r][depth] != 0)  {
            for (c=depth+1; c<cst->ncols-1; c++)  { 
                if (cst->val[r][c] != 0)    {
                    break;
                }
            }
            if (c==cst->ncols-1) {
                constdiff = 1;
                //printf("constdiff is 1\n");
            }
        }
    }

    for (r=0; r<cst->nrows; r++) {
        if (cst->is_eq[r])  continue;
        if (cst->val[r][depth] <= -1)  {
            /* Find a lower bound with constant difference */
            for (r1=0; r1<cst->nrows; r1++) {
                if (cst->is_eq[r1])  continue;
                if (cst->val[r1][depth] >= 1) {
                    for (c=0; c<cst->ncols-1; c++)  { 
                        if (cst->val[r1][c] + cst->val[r][c] != 0)    {
                            break;
                        }
                    }
                    if (c==cst->ncols-1) {
                        constdiff = PLMIN(constdiff, 
                                floorf(cst->val[r][c]/(float)-cst->val[r][depth]) 
                                + ceilf(cst->val[r1][c]/(float)cst->val[r1][depth])
                                +1);
                    }
                }
            }
        }
    }
    pluto_constraints_free(cst);

    if (constdiff == INT_MAX)   {
        return -1;
    }

    /* Sometimes empty sets imply negative difference */
    /* It basically means zero points */
    if (constdiff <= -1) constdiff = 0;
    //printf("constdiff is %d\n", constdiff);

    return constdiff;
}

#define MINF 0
#define MAXF 1

/* Get expression for pos^{th} constraint in cst;
 * Returned string should be freed with 'free' */
char *get_expr(PlutoConstraints *cst, int pos, const char **params,
        int bound_type)
{
    int c, sum;

    char *expr = malloc(512);
    strcpy(expr, "");

    // printf("Get expr\n");
    // pluto_constraints_print(stdout, cst);

    if (bound_type == MINF) assert(cst->val[pos][0] <= -1);
    else assert(cst->val[pos][0] >= 1);

    sum = 0;
    for (c=1; c<cst->ncols-1; c++)    {
        sum += abs(cst->val[pos][c]);
    }

    if (sum == 0)   {
        /* constant */
        if (bound_type == MINF) {
            sprintf(expr+strlen(expr), "%d", 
                    (int)floorf(cst->val[pos][cst->ncols-1]/-(float)cst->val[pos][0]));
        }else{
            sprintf(expr+strlen(expr), "%d", 
                    (int)ceilf(-cst->val[pos][cst->ncols-1]/(float)cst->val[pos][0]));
        }
    }else{
        /* if it's being divided by 1, make it better by not putting
         * floor/ceil */
        if (abs(cst->val[pos][0]) != 1) {
            if (bound_type == MINF) {
                sprintf(expr+strlen(expr), "floorf((");
            }else{
                sprintf(expr+strlen(expr), "ceilf((");
            }
        }


        for (c=1; c<cst->ncols-1; c++)    {
            if (cst->val[pos][c] != 0) {
                if (bound_type == MINF) {
                    sprintf(expr+strlen(expr), (cst->val[pos][c] >= 1)? "+%lld*%s": "%lld*%s", 
                            cst->val[pos][c], params[c-1]);
                }else{
                    sprintf(expr+strlen(expr), (cst->val[pos][c] <= -1)? "+%lld*%s": "%lld*%s", 
                            -cst->val[pos][c], params[c-1]);
                }
            }
        }

        if (cst->val[pos][c] != 0) {
            if (bound_type == MINF) {
                sprintf(expr+strlen(expr), (cst->val[pos][c] >= 1)? "+%lld": "%lld", 
                        cst->val[pos][c]);
            }else{
                sprintf(expr+strlen(expr), (cst->val[pos][c] <= -1)? "+%lld": "%lld", 
                        -cst->val[pos][c]);
            }
        }

        /* if it's being divided by 1, make it better by not putting
         * floor/ceil */
        if (abs(cst->val[pos][0]) != 1) {
            sprintf(expr+strlen(expr), ")/(float)%lld)",
                    (bound_type==MINF)? -cst->val[pos][0]: cst->val[pos][0]);
        }
    }

    return expr;
}

/*
 * Get min or max of all upper or lower bounds (resp).
 * Returned string should be freed with free
 */
char *get_func_of_expr(PlutoConstraints *cst, int offset, int bound_type,
        const char **params)
{
    char *fexpr;
    char *expr, *expr1;

    fexpr = malloc(512);

    strcpy(fexpr, "");

    char func[5];
    if (bound_type == MINF)  strcpy(func, "min(");
    else strcpy(func, "max(");

    if (cst->nrows - offset == 1) {
        expr = get_expr(cst, offset, params, bound_type);
        strcat(fexpr, expr);
    }else{
        /* cst->nrows >= 2 */
        expr = get_expr(cst, offset, params, bound_type);
        strcat(fexpr, func);
        strcat(fexpr, expr);
        expr1 = get_func_of_expr(cst, offset+1,bound_type,params);
        strcat(fexpr, ",");
        strcat(fexpr, expr1);
        strcat(fexpr, ")");
        free(expr1);
    }
    free(expr);

    return fexpr;
}

/* Return the size of the parametric bounding box for a (contiguous) 
 * block of dimensions
 * start: position of start of block
 * num: number of dimensions in block
 * npar: number of parameters in terms of which expression will be computed;
 * these are assumed to be the last 'npar' variables of cst
 * parmas: strings for 'npar' parameters
 * Return: expression describing the maximum number of points 'block' 
 * vars traverse for any value of '0..start-1' variables
 *
 * This function is constant-aware, i.e., if possible, it will exploit the
 * fact that the range of a variable is bounded by a constant. The underlying
 * call to get_parametric_extent_const for each of the 'num' dimensions
 * achieves this.
 */
char *get_parametric_bounding_box(const PlutoConstraints *cst, int start, 
        int num, int npar, const char **params)
{
    int k;
    char *buf_size;

    buf_size = malloc(2048 * 8);
    strcpy(buf_size, "(");

    const PlutoConstraints *cst_tmp = cst;
    while (cst_tmp != NULL) {
        sprintf(buf_size+strlen(buf_size), "+1");
        for (k=0; k<num; k++) {
            char *extent;
            get_parametric_extent_const(cst_tmp, start+k, npar,
                    params, &extent, NULL);
            sprintf(buf_size+strlen(buf_size), "*(%s)", extent);
            free(extent);
        }
        cst_tmp = cst_tmp->next;
    }
    sprintf(buf_size+strlen(buf_size), ")");

    return buf_size;
}


/*  Parametric extent of the pos^th variable in cst
 *  Extent computation is constant-aware, i.e., look when it can be 
 *  bounded by a constant; if not, just a difference of max and min 
 *  expressions of parameters is returned;  last 'npar'  ones are 
 *  treated as parameters; *extent should be freed by 'free' 
 */
void get_parametric_extent_const(const PlutoConstraints *cst, int pos,
        int npar, const char **params, char **extent, char **p_lbexpr)
{
    int constdiff;

    // printf("Parametric/const bounds at pos: %d\n", pos);
    //pluto_constraints_print(stdout, cst);

    constdiff = get_const_bound_difference(cst, pos);

    if ((p_lbexpr == NULL) && (constdiff != -1))    {
        *extent = malloc(sizeof(int)*8);
        sprintf(*extent, "%d", constdiff);
    }else{
        get_parametric_extent(cst, pos, npar, params, extent, p_lbexpr);
    }
}


/* Get lower and upper bound expression as a function of parameters for pos^th
 * variable; last npar in cst are treated as parameters 
 * lbexpr and ubexpr should be freed with free
 * */
void get_lb_ub_expr(const PlutoConstraints *cst, int pos,
        int npar, const char **params, char **lbexpr, char **ubexpr)
{
    int i;
    PlutoConstraints *lb, *ub, *lbs, *ubs;
    char *lbe, *ube;

    PlutoConstraints *dup = pluto_constraints_dup(cst);

    pluto_constraints_project_out(dup, 0, pos);
    pluto_constraints_project_out(dup, 1, dup->ncols-npar-1-1);

    // printf("Parametric bounds at 0th pos\n");
    // pluto_constraints_print(stdout, dup);

    //pluto_constraints_simplify(dup);
    //pluto_constraints_print(stdout, dup);

    lbs = pluto_constraints_alloc(dup->nrows, dup->ncols);
    ubs = pluto_constraints_alloc(dup->nrows, dup->ncols);

    for (i=0; i<dup->nrows; i++)    {
        if (dup->is_eq[i] && dup->val[i][0] != 0) {
            lb = pluto_constraints_select_row(dup, i);
            pluto_constraints_add(lbs, lb);
            pluto_constraints_free(lb);

            ub = pluto_constraints_select_row(dup, i);
            pluto_constraints_negate_row(ub, 0);
            pluto_constraints_add(ubs, ub);
            pluto_constraints_free(ub);
        }
        if (dup->val[i][0] >= 1)    {
            /* Lower bound */
            lb = pluto_constraints_select_row(dup, i);
            pluto_constraints_add(lbs, lb);
            pluto_constraints_free(lb);
        }else if (dup->val[i][0] <= -1) {
            /* Upper bound */
            ub = pluto_constraints_select_row(dup, i);
            pluto_constraints_add(ubs, ub);
            pluto_constraints_free(ub);
        }
    }

    assert(lbs->nrows >= 1);
    assert(ubs->nrows >= 1);
    pluto_constraints_free(dup);

    lbe = get_func_of_expr(lbs, 0, MAXF, params);
    ube = get_func_of_expr(ubs, 0, MINF, params);

    *lbexpr = lbe;
    *ubexpr = ube;

    // printf("lbexpr: %s\n", lbe);
    // printf("ubexpr: %s\n", ube);

    pluto_constraints_free(lbs);
    pluto_constraints_free(ubs);
}


/* 
 * Get expression for difference of upper and lower bound of pos^th variable
 * in cst in terms of parameters;  last 'npar' dimensions of cst are treated 
 * as parameters; *extent should be freed by 'free'
 */
void get_parametric_extent(const PlutoConstraints *cst, int pos,
        int npar, const char **params, char **extent, char **p_lbexpr)
{
    char *lbexpr, *ubexpr;

    get_lb_ub_expr(cst, pos, npar, params, &lbexpr, &ubexpr);

    if (!strcmp(lbexpr, ubexpr)) {
        *extent = strdup("1");
    }else{
        *extent = malloc(strlen(lbexpr) + strlen(ubexpr) + strlen(" -  + 1")+1);
        sprintf(*extent, "%s - %s + 1", ubexpr, lbexpr);
    }
    if (p_lbexpr != NULL) {
        *p_lbexpr = malloc(strlen(lbexpr) + 1);
        strcpy(*p_lbexpr, lbexpr);
    }

#if 0
    if (cst->next != NULL)  {
        char *extent_next;
        get_parametric_extent(cst->next, pos, npar, params, &extent_next);
        *extent = realloc(*extent, strlen(*extent)+strlen(extent_next) + strlen(" + "));
        sprintf(*extent+strlen(*extent), " + %s", extent_next);
        free(extent_next);
    }
#endif

    // printf("Extent: %s\n", *extent);

    free(lbexpr);
    free(ubexpr);
}


/*char *get_data_extent(PlutoAccess *acc, char **params, int npars, int dim)
{
return scoplib_symbol_table_get_bound(acc->symbol, dim, params, npars);
}*/

/* Get Alpha matrix (A matrix - INRIA transformation representation */
PlutoMatrix *get_alpha(const Stmt *stmt, const PlutoProg *prog)
{
    int r, c, i;

    PlutoMatrix *a;
    a = pluto_matrix_alloc(stmt->dim, stmt->dim);

    r=0;
    for (i=0; i<stmt->trans->nrows; i++)    {
        if (stmt->hyp_types[i] == H_LOOP || 
                stmt->hyp_types[i] == H_TILE_SPACE_LOOP) {
            for (c=0; c<stmt->dim; c++) {
                a->val[r][c] = stmt->trans->val[i][c];
            }
            r++;
            if (r==stmt->dim)   break;
        }
    }

    assert(r==stmt->dim);

    return a;
}


int pluto_is_hyperplane_scalar(const Stmt *stmt, int level)
{
    int j;

    assert(level <= stmt->trans->nrows-1);

    for (j=0; j<stmt->dim; j++) {
        if (stmt->trans->val[level][j] != 0) return 0;
    }

    return 1;
}


int pluto_is_hyperplane_loop(const Stmt *stmt, int level)
{
    return !pluto_is_hyperplane_scalar(stmt, level);
}

/* Get the remapping matrix: maps time iterators back to the domain 
 * iterators; divs: divisors for the rows */
PlutoMatrix *pluto_stmt_get_remapping(const Stmt *stmt, int **divs)
{
    int i, j, k, _lcm, factor1, npar;

    PlutoMatrix *remap, *trans;

    trans = stmt->trans;
    remap = pluto_matrix_dup(trans);

    npar = stmt->domain->ncols - stmt->dim - 1;

    *divs = malloc(sizeof(int)*(stmt->dim+npar+1));

    for (i=0; i<remap->nrows; i++)  {
        pluto_matrix_negate_row(remap, remap->nrows-1-i);
        pluto_matrix_add_col(remap, 0);
        remap->val[trans->nrows-1-i][0] = 1;
    }

    /* Bring the stmt iterators to the left */
    for (i=0; i<stmt->dim; i++)  {
        pluto_matrix_move_col(remap, remap->nrows+i, i);
    }

    assert(stmt->dim <= remap->nrows);

    for (i=0; i<stmt->dim; i++)  {
        // pluto_matrix_print(stdout, remap);
        if (remap->val[i][i] == 0) {
            for (k=i+1; k<remap->nrows; k++) {
                if (remap->val[k][i] != 0) break;
            }
            if (k<remap->nrows)    {
                pluto_matrix_interchange_rows(remap, i, k);
            }else{
                /* Can't associate domain iterator with time iterator */
                /* Shouldn't happen with a full-ranked transformation */
                printf("Can't associate domain iterator #%d with time iterators\n", i+1);
                pluto_matrix_print(stdout, remap);
                assert(0);
            }
        }
        //printf("after interchange %d\n", i); 
        //pluto_matrix_print(stdout, remap);
        assert(remap->val[i][i] != 0);
        for (k=i+1; k<remap->nrows; k++) {
            if (remap->val[k][i] == 0) continue;
            _lcm = lcm(remap->val[k][i], remap->val[i][i]);
            factor1 = _lcm/remap->val[k][i];
            for (j=i; j<remap->ncols; j++) {
                remap->val[k][j] = remap->val[k][j]*factor1
                    - remap->val[i][j]*(_lcm/remap->val[i][i]);
            }

        }
        //printf("after iteration %d\n", i); 
        //pluto_matrix_print(stdout, remap);
    }

    //pluto_matrix_print(stdout, remap);

    /* Solve upper triangular system now */
    for (i=stmt->dim-1; i>=0; i--)  {
        assert(remap->val[i][i] != 0);
        for (k=i-1; k>=0; k--) {
            if (remap->val[k][i] == 0) continue;
            _lcm = lcm(remap->val[k][i], remap->val[i][i]);
            factor1 = _lcm/remap->val[k][i];
            for (j=0; j<remap->ncols; j++) {
                remap->val[k][j] = remap->val[k][j]*(factor1) 
                    - remap->val[i][j]*(_lcm/remap->val[i][i]);
            }
        }
    }

    assert(remap->nrows >= stmt->dim);
    for (i=remap->nrows-1; i>=stmt->dim; i--) {
        pluto_matrix_remove_row(remap, remap->nrows-1);
    }
    // pluto_matrix_print(stdout, remap);

    for (i=0; i<stmt->dim; i++) {
        assert(remap->val[i][i] != 0);
        if (remap->val[i][i] <= -1) {
            pluto_matrix_negate_row(remap, i);
        }
        (*divs)[i] = abs(remap->val[i][i]);
    }
    // pluto_matrix_print(stdout, remap);

    for (i=0; i<stmt->dim; i++) {
        pluto_matrix_remove_col(remap, 0);
    }

    for (i=0; i<stmt->dim; i++) {
        pluto_matrix_negate_row(remap, i);
    }

    /* Identity for the parameter and constant part */
    for (i=0; i<npar+1; i++) {
        pluto_matrix_add_row(remap, remap->nrows);
        remap->val[remap->nrows-1][remap->ncols-npar-1+i] = 1;
        (*divs)[stmt->dim+i] = 1;
    }

    // printf("Remapping using new technique is\n");
    // pluto_matrix_print(stdout, remap);

    return remap;
}


void pluto_prog_params_print(const PlutoProg *prog)
{
    int i;
    for (i=0; i<prog->npar; i++) {
        printf("%s\n", prog->params[i]);
    }
}


/* Get new access function */
PlutoMatrix *pluto_get_new_access_func(const Stmt *stmt, 
        const PlutoMatrix *acc, int **divs) 
{
    PlutoMatrix *remap, *newacc;
    int r, c, npar, *remap_divs;

    npar = stmt->domain->ncols - stmt->dim - 1;
    *divs = malloc(sizeof(int)*acc->nrows);

    // printf("Old access function is \n");;
    // pluto_matrix_print(stdout, acc);;

    // printf("Stmt trans\n");
    // pluto_matrix_print(stdout, stmt->trans);

    remap = pluto_stmt_get_remapping(stmt, &remap_divs);
    // printf("Remapping matrix\n");
    // pluto_matrix_print(stdout, remap);
    

    int _lcm = 1;
    for (r=0; r<remap->nrows; r++) {
        assert(remap_divs[r] != 0);
        _lcm = lcm(_lcm,remap_divs[r]);
    }
    for (r=0; r<remap->nrows; r++) {
        for (c=0; c<remap->ncols; c++) {
            remap->val[r][c] = (remap->val[r][c]*_lcm)/remap_divs[r];
        }
    }

    newacc = pluto_matrix_product(acc, remap);
    // printf("New access function is \n");
    // pluto_matrix_print(stdout, newacc);

    // printf("New access function is \n");
    // pluto_matrix_print(stdout, newacc);

    for (r=0; r<newacc->nrows; r++) {
        (*divs)[r] = _lcm;
    }

    // IF_DEBUG2(printf("New access function is \n"));
    // IF_DEBUG2(pluto_matrix_print(stdout, newacc));

    assert(newacc->ncols = stmt->trans->nrows+npar+1);

    pluto_matrix_free(remap);
    free(remap_divs);

    return newacc;
}


/* Separates a list of statements at level 'level' */
void pluto_separate_stmts(PlutoProg *prog, Stmt **stmts, int num, int level, int offset)
{
    int i, nstmts, k;

    nstmts = prog->nstmts;

    // pluto_matrix_print(stdout, stmt->trans);
    for (i=0; i<nstmts; i++)    {
        pluto_stmt_add_hyperplane(prog->stmts[i], H_SCALAR, level);
    }
    // pluto_matrix_print(stdout, stmt->trans);
    for (k=0; k<num; k++)   {
        stmts[k]->trans->val[level][stmts[k]->trans->ncols-1] = offset+1+k;
    }

    pluto_prog_add_hyperplane(prog, level, H_SCALAR);
    prog->hProps[level].dep_prop = SEQ;
}


/* Separates a statement from the rest (places it later) at level 'level';
 * this is done by inserting a scalar dimension separating them */
void pluto_separate_stmt(PlutoProg *prog, const Stmt *stmt, int level)
{
    int i, nstmts;

    nstmts = prog->nstmts;

    // pluto_matrix_print(stdout, stmt->trans);
    for (i=0; i<nstmts; i++)    {
        pluto_stmt_add_hyperplane(prog->stmts[i], H_SCALAR, level);
    }
    // pluto_matrix_print(stdout, stmt->trans);
    stmt->trans->val[level][stmt->trans->ncols-1] = 1;

    pluto_prog_add_hyperplane(prog, level, H_SCALAR);
    prog->hProps[level].dep_prop = SEQ;
}

int pluto_stmt_is_member_of(int stmt_id, Stmt **slist, int len)
{
    int i;
    for (i=0; i<len; i++) {
        if (stmt_id == slist[i]->id) return 1;
    }
    return 0;
}


int pluto_stmt_is_subset_of(Stmt **s1, int n1, Stmt **s2, int n2)
{
    int i;

    for (i=0; i<n1; i++) {
        if (!pluto_stmt_is_member_of(s1[i]->id, s2, n2)) return 0;
    }

    return 1;
}

/* Add new to accs if it's an access to a variable not already contained in
 * accs */
void add_if_new_var(PlutoAccess ***accs, int *num, PlutoAccess *new)
{
    int i;

    for (i=0; i<*num; i++) {
        if (!strcmp((*accs)[i]->name, new->name)) {
            break;
        }
    }

    if (i==*num) {
        *accs = realloc(*accs, (*num+1)*sizeof(PlutoAccess *));
        (*accs)[*num] = new;
        (*num)++;
    }
}


/* Get all write accesses in the program */
PlutoAccess **pluto_get_all_waccs(const PlutoProg *prog, int *num)
{
    int i;

    PlutoAccess **accs = NULL;
    *num = 0;

    for (i=0; i<prog->nstmts; i++) {
        assert(prog->stmts[i]->nwrites == 1);
        add_if_new_var(&accs, num, prog->stmts[i]->writes[0]);
    }
    return accs;
}


int pluto_get_max_ind_hyps_non_scalar(const PlutoProg *prog)
{
    int max, i;

    max = 0;

    for (i=0; i<prog->nstmts; i++) {
        max = PLMAX(max, pluto_stmt_get_num_ind_hyps_non_scalar(prog->stmts[i]));
    }

    return max;
}

int pluto_get_max_ind_hyps(const PlutoProg *prog)
{
    int max, i;

    max = 0;

    for (i=0; i<prog->nstmts; i++) {
        max = PLMAX(max, pluto_stmt_get_num_ind_hyps(prog->stmts[i]));
    }

    return max;
}

int pluto_stmt_get_num_ind_hyps_non_scalar(const Stmt *stmt)
{
    int isols, i,j=0;

    PlutoMatrix *tprime = pluto_matrix_dup(stmt->trans);

    /* Ignore padding dimensions, params, and constant part */
    for (i=stmt->dim_orig; i<stmt->trans->ncols; i++) {
        pluto_matrix_remove_col(tprime, stmt->dim_orig);
    }
    for (i=0; i<stmt->trans->nrows; i++) {
        if (stmt->hyp_types[i]==H_SCALAR) {   
            pluto_matrix_remove_row(tprime, i-j); 
            j++; 
        }
    }

    isols = pluto_matrix_get_rank(tprime);
    pluto_matrix_free(tprime);

    return isols;
}

int pluto_stmt_get_num_ind_hyps(const Stmt *stmt)
{
    int isols, i;

    PlutoMatrix *tprime = pluto_matrix_dup(stmt->trans);

    /* Ignore padding dimensions, params, and constant part */
    for (i=stmt->dim_orig; i<stmt->trans->ncols; i++) {
        pluto_matrix_remove_col(tprime, stmt->dim_orig);
    }

    isols = pluto_matrix_get_rank(tprime);
    pluto_matrix_free(tprime);

    return isols;
}

/*
 * Are all transformations full column-ranked?
 */
int pluto_transformations_full_ranked(PlutoProg *prog)
{
    int i;

    for (i=0; i<prog->nstmts; i++) {
        if (pluto_stmt_get_num_ind_hyps(prog->stmts[i]) < prog->stmts[i]->dim_orig) {
            return 0;
        }
    }

    return 1;
}

struct acc_info{
    char *prefix;
    int acc_num;
    isl_union_map **new_maps;
    isl_union_map **schedule;
    isl_map *base_schedule;
};

static int set_tuple_name(__isl_take isl_map *map, void *usr)
{
    char *name;

    struct acc_info *info = (struct acc_info *) usr;
    name = malloc(strlen(info->prefix)+4);
    sprintf(name, "%s%d", info->prefix, info->acc_num);
    // printf("%s\n", name);
    map = isl_map_set_tuple_name(map, isl_dim_in, name);
    info->acc_num++;

    *info->new_maps = isl_union_map_union(*info->new_maps, 
            isl_union_map_from_map(map));
    isl_map *schedule_i = isl_map_copy(info->base_schedule);
    schedule_i = isl_map_set_tuple_name(schedule_i, isl_dim_in, name);
    *info->schedule = isl_union_map_union(*info->schedule,
            isl_union_map_from_map(schedule_i));
    free(name);

    return 0;
}

/* Compute dependences based on the domain, scheduling, and access
 * information in "pscop", and put the result in "prog".
 */
static void compute_deps_pet(struct pet_scop *pscop, PlutoProg *prog,
        PlutoOptions *options)
{
    int i;
    isl_union_map *empty;
    isl_union_map *writes;
    isl_union_map *reads;
    isl_union_map *schedule;
    isl_union_map *dep_raw, *dep_war, *dep_waw, *dep_rar;

    IF_DEBUG(printf("[pluto] compute deps (isl)\n"););

    isl_space *space = isl_set_get_space(pscop->context);
    empty = isl_union_map_empty(isl_space_copy(space));
    // writes = pet_scop_collect_may_writes(pscop);
    // schedule = pet_scop_collect_schedule(pscop);
    // reads = pet_scop_collect_may_reads(pscop);

    reads = isl_union_map_copy(empty);
    writes = isl_union_map_copy(empty);
    schedule = isl_union_map_copy(empty);

    for (i=0; i<prog->nstmts; i++) {
    	struct pet_stmt *pstmt = pscop->stmts[i];
        Stmt *stmt = prog->stmts[i];

        /* The schedule's parameters are not aligned by pet to its context and
         * domain (the latter two are consistent */
        //pstmt->schedule = isl_map_align_params(pstmt->schedule, isl_set_get_space(pscop->context));

        isl_union_map *lreads =	pet_stmt_collect_accesses(pstmt, 1, 0, 
                0, 0, 0, isl_space_copy(space));
        isl_union_map *lwrites = pet_stmt_collect_accesses(pstmt, 0, 1, 
                0, 0, 0, isl_space_copy(space));

        char name[20];
        sprintf(name, "S_%d_r", stmt->id);
        struct acc_info rinfo = {name, 0, &reads, &schedule, pstmt->schedule};
        isl_union_map_foreach_map(lreads, &set_tuple_name, &rinfo);
        sprintf(name, "S_%d_w", stmt->id);
        struct acc_info winfo = {name, 0, &writes, &schedule, pstmt->schedule};
        isl_union_map_foreach_map(lwrites, &set_tuple_name, &winfo);

        isl_union_map_free(lreads);
        isl_union_map_free(lwrites);
    }

    isl_space_free(space);

    // isl_union_map_dump(reads);
    // isl_union_map_dump(writes);
    // isl_union_map_dump(schedule);

    if (options->lastwriter) {
        // compute RAW dependences which do not contain transitive dependences
        isl_union_map_compute_flow(isl_union_map_copy(reads),
                isl_union_map_copy(writes),
                isl_union_map_copy(empty),
                isl_union_map_copy(schedule),
                &dep_raw, NULL, NULL, NULL);
        // isl_union_map_dump(dep_raw);
        // compute WAW and WAR dependences which do not contain transitive dependences
        isl_union_map_compute_flow(isl_union_map_copy(writes),
                isl_union_map_copy(writes),
                isl_union_map_copy(reads),
                isl_union_map_copy(schedule),
                &dep_waw, &dep_war, NULL, NULL);
        if (options->rar) {
            // compute RAR dependences which do not contain transitive dependences
            isl_union_map_compute_flow(isl_union_map_copy(reads),
                    isl_union_map_copy(reads),
                    isl_union_map_copy(empty),
                    isl_union_map_copy(schedule),
                    &dep_rar, NULL, NULL, NULL);
        }
    }else{
        // compute RAW dependences which may contain transitive dependences
        isl_union_map_compute_flow(isl_union_map_copy(reads),
                isl_union_map_copy(empty),
                isl_union_map_copy(writes),
                isl_union_map_copy(schedule),
                NULL, &dep_raw, NULL, NULL);
        // compute WAR dependences which may contain transitive dependences
        isl_union_map_compute_flow(isl_union_map_copy(writes),
                isl_union_map_copy(empty),
                isl_union_map_copy(reads),
                isl_union_map_copy(schedule),
                NULL, &dep_war, NULL, NULL);
        // compute WAW dependences which may contain transitive dependences
        isl_union_map_compute_flow(isl_union_map_copy(writes),
                isl_union_map_copy(empty),
                isl_union_map_copy(writes),
                isl_union_map_copy(schedule),
                NULL, &dep_waw, NULL, NULL);
        if (options->rar) {
            // compute RAR dependences which may contain transitive dependences
            isl_union_map_compute_flow(isl_union_map_copy(reads),
                    isl_union_map_copy(empty),
                    isl_union_map_copy(reads),
                    isl_union_map_copy(schedule),
                    NULL, &dep_rar, NULL, NULL);
        }
    }

    dep_raw = isl_union_map_coalesce(dep_raw);
    dep_war = isl_union_map_coalesce(dep_war);
    dep_waw = isl_union_map_coalesce(dep_waw);

    prog->ndeps = 0;
    isl_union_map_foreach_map(dep_raw, &isl_map_count, &prog->ndeps);
    isl_union_map_foreach_map(dep_war, &isl_map_count, &prog->ndeps);
    isl_union_map_foreach_map(dep_waw, &isl_map_count, &prog->ndeps);

    prog->deps = (Dep **)malloc(prog->ndeps * sizeof(Dep *));
    for (i=0; i<prog->ndeps; i++) {
        prog->deps[i] = pluto_dep_alloc();
    }
    prog->ndeps = 0;
    prog->ndeps += extract_deps(prog->deps, prog->ndeps, prog->stmts, dep_raw, OSL_DEPENDENCE_RAW);
    prog->ndeps += extract_deps(prog->deps, prog->ndeps, prog->stmts, dep_war, OSL_DEPENDENCE_WAR);
    prog->ndeps += extract_deps(prog->deps, prog->ndeps, prog->stmts, dep_waw, OSL_DEPENDENCE_WAW);
    prog->transdeps = NULL;
    prog->ntransdeps = 0;

    isl_union_map_free(dep_raw);
    isl_union_map_free(dep_war);
    isl_union_map_free(dep_waw);

    isl_union_map_free(empty);
    isl_union_map_free(writes);
    isl_union_map_free(reads);
    isl_union_map_free(schedule);
}

/* Read statement info from pet structures (nvar: max domain dim) */
static Stmt **pet_to_pluto_stmts(struct pet_scop * pscop)
{
    int i, j, s;
    Stmt **stmts;
    int nvar, npar, nstmts, max_sched_rows;
    char **params;

    IF_DEBUG(printf("[pluto] Pet to Pluto stmts\n"););

    npar = isl_set_dim(pscop->context, isl_dim_all);
    nstmts = pscop->n_stmt;

    if (nstmts == 0)    return NULL;

    IF_DEBUG(printf("[pluto] Pet SCoP context\n"););
    IF_DEBUG(isl_set_dump(pscop->context););

    params = NULL;
    if (npar >= 1)    {
        params = (char **) malloc(sizeof(char *)*npar);
    }
    isl_space *cspace = isl_set_get_space(pscop->context);
    for (i=0; i<npar; i++)  {
        params[i] = strdup(isl_space_get_dim_name(cspace, isl_dim_param, i));
    }
    isl_space_free(cspace);

    /* Max dom dimensionality */
    nvar = -1;
    max_sched_rows = 0;

    for (s=0; s<nstmts; s++) {
    	struct pet_stmt * pstmt = pscop->stmts[s];
    	int stmt_dim = isl_set_dim(pstmt->domain, isl_dim_set);
        nvar = PLMAX(nvar, stmt_dim);

        int nrows = isl_map_dim(pstmt->schedule, isl_dim_out);
        max_sched_rows = PLMAX(max_sched_rows, nrows);
    }

    /* Allocate more to account for unroll/jamming later on */
    stmts = (Stmt **) malloc(nstmts*sizeof(Stmt *));

    for(s=0; s<nstmts; s++)  {
    	struct pet_stmt *pstmt = pscop->stmts[s];
        PlutoConstraints *domain = isl_set_to_pluto_constraints(pstmt->domain);

        PlutoMatrix *trans = isl_map_to_pluto_func(pstmt->schedule,
                isl_set_dim(pstmt->domain, isl_dim_set), npar);

        stmts[s] = pluto_stmt_alloc(isl_set_dim(pstmt->domain, isl_dim_set), 
                domain, trans);

        /* Pad with all zero rows */
        int curr_sched_rows = stmts[s]->trans->nrows;
        for (j=curr_sched_rows; j<max_sched_rows; j++) {
            pluto_stmt_add_hyperplane(stmts[s], H_SCALAR, j);
        }

        pluto_constraints_free(domain);
        pluto_matrix_free(trans);

        Stmt *stmt = stmts[s];

        stmt->id = s;
        stmt->type = ORIG;

        // assert(scop_stmt->domain->elt->NbColumns-1 == stmt->dim + npar + 1);

        for (j=0; j<stmt->dim; j++)  {
            stmt->is_orig_loop[j] = true;
        }

        /* Tile it if it's tilable unless turned off by .fst/.precut file */
        stmt->tile = 1;

        /* Store the iterator names*/
        isl_space *dspace = isl_set_get_space(pstmt->domain);
        for (j=0; j<stmt->dim; j++)    {
            stmt->iterators[j] = strdup(
                    isl_space_get_dim_name(dspace, isl_dim_set, j));
        }
        isl_space_free(dspace);

        pluto_constraints_set_names_range(stmt->domain, stmt->iterators, 0, 0, stmt->dim);
        pluto_constraints_set_names_range(stmt->domain, params, stmt->dim, 0, npar);


        /*
         * Copy the body of the statement found by print_user. Remove 
         * the newline character at the end to make it compatible to ClooG 
         * format.
         */
        if (pstmt->stmt_text) {
            int len=(strlen(pstmt->stmt_text));
            stmt->text = (char *) malloc(len+1);
            strcpy(stmt->text, pstmt->stmt_text);
            stmt->text[len-1]='\0'; 
            free(pstmt->stmt_text);
            pstmt->stmt_text = NULL;
        }else stmt->text = strdup("/* unknown - failure constructing stmt body */");

        isl_space *space = isl_set_get_space(pscop->context);
        isl_union_map *reads =	pet_stmt_collect_accesses(pstmt, 
                1, 0, 0, 0, 0, isl_space_copy(space));
        isl_union_map *writes = pet_stmt_collect_accesses(pstmt, 0, 1, 
                0, 0, 0, space);
        isl_union_map_foreach_map(reads, &isl_map_count, &stmt->nreads);
        isl_union_map_foreach_map(writes, &isl_map_count, &stmt->nwrites);

        struct pluto_access_meta_info e_reads = {&stmt->reads, 0, stmt->dim, npar};
        struct pluto_access_meta_info e_writes = {&stmt->writes, 0, stmt->dim, npar};

        //printf("Num reads: %d\n", stmt->nreads);
        //isl_union_map_dump(reads);
        //printf("Num writes: %d\n", stmt->nwrites);
        //isl_union_map_dump(writes);

        if (stmt->nreads >= 1) {
            stmt->reads = (PlutoAccess **) malloc(stmt->nreads*sizeof(PlutoAccess *));
        }
        if (stmt->nwrites >= 1) {
            stmt->writes = (PlutoAccess **) malloc(stmt->nwrites*sizeof(PlutoAccess *));
        }
        for (j=0; j<stmt->nreads; j++) {
            stmt->reads[j] = NULL;
        }
        for (j=0; j<stmt->nwrites; j++) {
            stmt->writes[j] = NULL;
        }

        isl_union_map_foreach_map(reads, &isl_map_extract_access_func, &e_reads);
        isl_union_map_foreach_map(writes, &isl_map_extract_access_func, &e_writes);

        isl_union_map_free(reads);
        isl_union_map_free(writes);
    }

    for (j=0; j<npar; j++) {
        free(params[j]);
    }
    free(params);

    // pluto_stmts_print(stdout, stmts, nstmts);

    return stmts;
}


/* Find the element in scop->stmts that has the given "name".
 *  */
static struct pet_stmt *find_stmt(struct pet_scop *scop, const char *name)
{
    int i;

    for (i = 0; i < scop->n_stmt; ++i) {
        struct pet_stmt *stmt = scop->stmts[i];
        const char *name_i;

        name_i = isl_set_get_tuple_name(stmt->domain);
        if (!strcmp(name, name_i))
            return stmt;
    }
    return NULL;
}

static __isl_give void free_isl_id_to_ast_expr(void *user)
{
        isl_id_to_ast_expr_free((isl_id_to_ast_expr *) user);
}

/* Find the element in scop->stmts that the same name
 *  * as the function call by the given user node.
 *   * These names are determined by the names of the domains
 *    * of the schedule constructed in transform().
 *     */
static struct pet_stmt *extract_pet_stmt(__isl_keep isl_ast_node *node,
        struct pet_scop *scop)
{
    isl_ast_expr *expr, *arg;
    isl_id *id;
    struct pet_stmt *stmt;

    expr = isl_ast_node_user_get_expr(node);
    arg = isl_ast_expr_get_op_arg(expr, 0);
    isl_ast_expr_free(expr);
    id = isl_ast_expr_get_id(arg);
    isl_ast_expr_free(arg);
    stmt = find_stmt(scop, isl_id_get_name(id));
    isl_id_free(id);

    return stmt;
}

/* Index transformation callback for pet_stmt_build_ast_exprs.
 * "index" expresses the array indices in terms of statement iterators
 * "iterator_map" expresses the statement iterators in terms of
 * AST loop iterators.
 * 
 * The result expresses the array indices in terms of
 * AST loop iterators.
 */
static __isl_give isl_multi_pw_aff *pullback_index(
        __isl_take isl_multi_pw_aff *index, __isl_keep isl_id *id, void *user)
{
    isl_pw_multi_aff *iterator_map = (isl_pw_multi_aff *) user;

    iterator_map = isl_pw_multi_aff_copy(iterator_map);
    return isl_multi_pw_aff_pullback_pw_multi_aff(index, iterator_map);
}


#if 0
/* Return a list of isl_ids of the form "prefix%d".
*/
static __isl_give isl_id_list *generate_names_(isl_ctx * ctx)
{
    isl_id_list *names;

    names = isl_id_list_alloc(ctx, 7);
        isl_id *id;

        id = isl_id_alloc(ctx, "0", NULL);
        names = isl_id_list_add(names, id);
        id = isl_id_alloc(ctx, "t", NULL);
        names = isl_id_list_add(names, id);
        id = isl_id_alloc(ctx, "0", NULL);
        names = isl_id_list_add(names, id);
        id = isl_id_alloc(ctx, "i", NULL);
        names = isl_id_list_add(names, id);
        id = isl_id_alloc(ctx, "0", NULL);
        names = isl_id_list_add(names, id);
        id = isl_id_alloc(ctx, "j", NULL);
        names = isl_id_list_add(names, id);
        id = isl_id_alloc(ctx, "0", NULL);
        names = isl_id_list_add(names, id);

    return names;
}
#endif

/* Set the iterator names using schedule map of the statement*/
static __isl_give isl_id_list *generate_names(isl_ctx * ctx, struct pet_stmt * stmt)
{
    isl_id_list *names;
    isl_id *id;
    isl_printer *k;

    char buffer[10];
    int local = 0;

    names = isl_id_list_alloc(ctx, 20);

    k = isl_printer_to_str(ctx);
    k = isl_printer_print_map(k, stmt->schedule);
    char *map_text= isl_printer_get_str(k);
    isl_printer_free(k);
    char *cur;

    /* Read from the map text and populate the id list*/

    cur=map_text;
    while ( *cur != '{') cur ++;
    while ( *cur != '>') cur ++;
    while ( *cur != '[') cur ++;
    while ( *cur != ']' )
    { 
        if ( *cur == ',')  
        {
            buffer[local]='\0'; 
            id = isl_id_alloc(ctx, buffer, NULL);
            names = isl_id_list_add(names, id);
            local=0;
        }
        else{
            buffer[local]=*cur;
            local++;
        }
        cur ++;
    }
    buffer[local]='\0'; 
    id = isl_id_alloc(ctx, buffer, NULL);
    names = isl_id_list_add(names, id);
    //printf("map_text: %s", map_text);
    free(map_text);

    return names;
}

/* Transform the accesses in the statement associated to the domain
 * called by "node" to refer to the AST loop iterators, construct
 * corresponding AST expressions using "build" and attach them
 * to the node.
 */
static __isl_give isl_ast_node *at_each_domain(__isl_take isl_ast_node *node,
        __isl_keep isl_ast_build *build, void *user)
{
        struct pet_stmt *stmt;
        isl_ctx *ctx;
        isl_id *id;
        isl_map *map;
        isl_pw_multi_aff *iterator_map;
        isl_id_to_ast_expr *ref2expr;
        struct pet_scop *scop = (struct pet_scop *) user;

        ctx = isl_ast_node_get_ctx(node);

        stmt = extract_pet_stmt(node, scop);
        if (!stmt)
                isl_die(ctx, isl_error_internal, "cannot find statement",
                        isl_ast_node_free(node); node = NULL);

        map = isl_map_from_union_map(isl_ast_build_get_schedule(build));
        map = isl_map_reverse(map);
        iterator_map = isl_pw_multi_aff_from_map(map);

        isl_id_list * iterators = generate_names(ctx, stmt);
        build = isl_ast_build_set_iterators(build, iterators);
        //isl_ast_build_dump(build);

        ref2expr = pet_stmt_build_ast_exprs(stmt, build,
                                    &pullback_index, iterator_map, NULL, NULL);
        isl_pw_multi_aff_free(iterator_map);

        id = isl_id_alloc(ctx, NULL, ref2expr);
        id = isl_id_set_free_user(id, &free_isl_id_to_ast_expr);

        return isl_ast_node_set_annotation(node, id);
}

/* Print the statement corresponding to "node" to "p".
 *  We look for the statement in the pet_scop passed through "user".
 *  The AST expressions for all references in the statement
 *  have been attached to the node by at_each_domain().
 */
static __isl_give isl_printer *print_user(__isl_take isl_printer *p,
        __isl_take isl_ast_print_options *print_options,
        __isl_keep isl_ast_node *node, void *user)
{
    isl_id_to_ast_expr *ref2expr;
    isl_id *id;
    struct pet_stmt *stmt;
    struct pet_scop *scop = (struct pet_scop *) user;

    isl_ctx *ctx = isl_printer_get_ctx(p);
    isl_printer *k;
    k = isl_printer_to_str(ctx);

    stmt = extract_pet_stmt(node, scop);

    id = isl_ast_node_get_annotation(node);
    ref2expr = (isl_id_to_ast_expr *) isl_id_get_user(id);
    isl_id_free(id);

    k = pet_stmt_print_body(stmt, k, ref2expr);
    stmt->stmt_text = isl_printer_get_str(k);
    isl_printer_free(k);

    isl_ast_print_options_free(print_options);

    return p;
}
/* Is "stmt" a kill statement?
 */
static int is_kill(struct pet_stmt *stmt)
{
	if (stmt->body->type != pet_expr_unary)
		return 0;
	return stmt->body->op == pet_op_kill;
}

/* Is "stmt" not a kill statement?
 */
static int is_not_kill(struct pet_stmt *stmt)
{
	return !is_kill(stmt);
}

static __isl_give isl_union_set *collect_domains(struct pet_scop *scop,
	int (*pred)(struct pet_stmt *stmt))
{
	int i;
	isl_set *domain_i;
	isl_union_set *domain;

	if (!scop)
		return NULL;

	domain = isl_union_set_empty(isl_set_get_space(scop->context));

	for (i = 0; i < scop->n_stmt; ++i) {
		struct pet_stmt *stmt = scop->stmts[i];

		if (!pred(stmt))
			continue;

		if (stmt->n_arg > 0)
			isl_die(isl_union_set_get_ctx(domain),
				isl_error_unsupported,
				"data dependent conditions not supported",
				return isl_union_set_free(domain));

		domain_i = isl_set_copy(scop->stmts[i]->domain);
		domain = isl_union_set_add_set(domain, domain_i);
	}

	return domain;
}

/* Collect the iteration domains of the statements in "scop",
 * skipping kill statements.
 */
static __isl_give isl_union_set *collect_non_kill_domains(struct pet_scop *scop)
{
	return collect_domains(scop, &is_not_kill);
}


/* Code generate the scop 'scop' and print the corresponding C code to 'p'.
 */
static __isl_give isl_printer *construct_stmt_body(struct pet_scop *scop,
	__isl_take isl_printer *p)
{
	isl_ctx *ctx = isl_printer_get_ctx(p);
	isl_union_set *domain_set;
	isl_union_map *schedule_map;
	isl_ast_build *build;
	isl_ast_print_options *print_options;
	isl_ast_node *tree;

    domain_set = collect_non_kill_domains(scop);
    schedule_map = pet_scop_collect_schedule(scop);
	schedule_map = isl_union_map_intersect_domain(schedule_map, domain_set);

	build = isl_ast_build_from_context(isl_set_copy(scop->context));
	build = isl_ast_build_set_at_each_domain(build, &at_each_domain, scop);

	tree = isl_ast_build_ast_from_schedule(build, schedule_map);

	isl_ast_build_free(build);

	print_options = isl_ast_print_options_alloc(ctx);
	print_options = isl_ast_print_options_set_print_user(print_options,
							&print_user, scop);
	p = isl_ast_node_print(tree, p, print_options);

	isl_ast_node_free(tree);

	return p;
}


static int read_codegen_context_from_file(PlutoConstraints *codegen_context)
{
    FILE *fp = fopen("codegen.context", "r");

    if (fp) {
        IF_DEBUG(printf("[Pluto] Reading from codegen.context\n"););
        PlutoConstraints *cc = pluto_constraints_read(fp);
        if (cc && cc->ncols == codegen_context->ncols) {
            pluto_constraints_add(codegen_context, cc);
            return 0;
        }
        IF_DEBUG(printf("[WARNING] Failed to read from codegen.context\n"););
    }

    return 1;
}

/* 
 * Extract necessary information from pet_scop to create PlutoProg - a
 * representation of the program sufficient to be used throughout Pluto. 
 * PlutoProg also includes dependences; uses isl.
 */
PlutoProg *pet_to_pluto_prog(struct pet_scop *pscop, isl_ctx *ctx, PlutoOptions *options)
{
    int i, max_sched_rows, npar;

    if (pscop == NULL) return NULL;

    pet_scop_align_params(pscop);

    PlutoProg *prog = pluto_prog_alloc();

    /* Program parameters */
    npar = isl_set_dim(pscop->context, isl_dim_all);

    isl_space *cspace = isl_set_get_space(pscop->context);
    for (i=0; i<npar; i++) {
        pluto_prog_add_param(prog, 
                isl_space_get_dim_name(cspace, isl_dim_param, i),
                prog->npar);
    }
    isl_space_free(cspace);

    pluto_constraints_free(prog->context);
    prog->context = isl_set_to_pluto_constraints(pscop->context);

    // isl_set_dump(pscop->context);

    if (options->codegen_context != -1)	{
        for (i=0; i<prog->npar; i++)  {
            pluto_constraints_add_inequality(prog->codegen_context);
            prog->codegen_context->val[i][i] = 1;
            prog->codegen_context->val[i][prog->codegen_context->ncols-1] = -options->codegen_context;
        }
    }

    read_codegen_context_from_file(prog->codegen_context);

    prog->options = options;
    prog->nstmts = pscop->n_stmt;

    prog->nvar = -1;
    max_sched_rows = 0;

    for (i=0; i<prog->nstmts; i++) {
    	struct pet_stmt * pstmt = pscop->stmts[i];

    	int stmt_dim = isl_set_dim(pstmt->domain, isl_dim_set);
        prog->nvar = PLMAX(prog->nvar, stmt_dim);

        int nrows = isl_map_dim(pstmt->schedule, isl_dim_out);
        max_sched_rows = PLMAX(max_sched_rows, nrows);
    }

    FILE *text_dump = fopen(".dumpstmttxt", "w");
    isl_printer *p = isl_printer_to_file(ctx , text_dump);
    p = construct_stmt_body(pscop,p);
    isl_printer_free(p);
    fclose(text_dump);

    prog->stmts = pet_to_pluto_stmts(pscop);

    /* Compute dependences */
    compute_deps_pet(pscop, prog, options);

    /* Add hyperplanes */
    if (prog->nstmts >= 1) {
        for (i=0; i<max_sched_rows; i++) {
            pluto_prog_add_hyperplane(prog,prog->num_hyperplanes,H_UNKNOWN);
            prog->hProps[prog->num_hyperplanes-1].type =
                (i%2)? H_LOOP: H_SCALAR;
        }
    }

    /* Hack for linearized accesses */
    FILE *lfp = fopen(".linearized", "r");
    FILE *nlfp = fopen(".nonlinearized", "r");
    char tmpstr[256];
    char linearized[256];
    if (lfp && nlfp) {
        for (i=0; i<prog->nstmts; i++)    {
            rewind(lfp);
            rewind(nlfp);
            while (!feof(lfp) && !feof(nlfp))      {
                fgets(tmpstr, 256, nlfp);
                fgets(linearized, 256, lfp);
                if (strstr(tmpstr, prog->stmts[i]->text))        {
                    prog->stmts[i]->text = (char *) realloc(prog->stmts[i]->text, sizeof(char)*(strlen(linearized)+1));
                    strcpy(prog->stmts[i]->text, linearized);
                }
            }
        }
        fclose(lfp);
        fclose(nlfp);
    }

    return prog;
}



osl_relation_p get_identity_schedule(int dim, int npar)
{

    int i, j;
    osl_relation_p rln = osl_relation_pmalloc(PLUTO_OSL_PRECISION, 2*dim + 1,
            dim+npar+1+1);

    //copy matrix values
    for(i=0; i < rln->nb_rows; i++){
        osl_int_set_si(rln->precision, &rln->m[i][0], 0);
        for(j=0; j < rln->nb_columns; j++){
            osl_int_set_si(rln->precision, &rln->m[i][j], 0);
        }
    }

    for(i=1; i < dim ; i++){
        osl_int_set_si(rln->precision, &rln->m[2*i-1][i], 1);
    }

    rln->type = OSL_TYPE_SCATTERING;
    rln->nb_parameters = npar;
    rln->nb_output_dims = dim;
    rln->nb_input_dims = 0;
    rln->nb_local_dims  = 0;

    return rln;
}


/*
 * Return clone of a statement
 */
Stmt *pluto_stmt_dup(const Stmt *stmt)
{
    int i;

    Stmt *nstmt = pluto_stmt_alloc(stmt->dim, stmt->domain, stmt->trans);

    nstmt->dim_orig = stmt->dim_orig;
    nstmt->type = stmt->type;

    for (i=0; i<stmt->dim; i++) {
        nstmt->iterators[i] = strdup(stmt->iterators[i]);
        nstmt->is_orig_loop[i] = stmt->is_orig_loop[i];
    }
    if (stmt->text) nstmt->text = strdup(stmt->text);

    nstmt->nreads = stmt->nreads;
    nstmt->nwrites = stmt->nwrites;

    nstmt->reads = malloc(nstmt->nreads*sizeof(PlutoAccess *));
    nstmt->writes = malloc(nstmt->nwrites*sizeof(PlutoAccess *));

    for (i=0; i<stmt->nreads; i++) {
        nstmt->reads[i] = pluto_access_dup(stmt->reads[i]);
    }

    for (i=0; i<stmt->nwrites; i++) {
        nstmt->writes[i] = pluto_access_dup(stmt->reads[i]);
    }

    return nstmt;
}

static void decrement_stmt_id(PlutoProg *prog, int id)
{
    int i;

    prog->stmts[id]->id--;

    for (i=0; i<prog->ndeps; i++) {
        Dep *dep = prog->deps[i];
        if (dep->src == id) {
            dep->src--;
        }
        if (dep->dest == id) {
            dep->dest--;
        }
    }
}


/* Add statement to program; can't reuse arg stmt pointer any more */
void pluto_remove_stmt(PlutoProg *prog, int stmt_id)
{
    int i;

    pluto_stmt_free(prog->stmts[stmt_id]);

    for (i=stmt_id; i<prog->nstmts-1; i++) {
        prog->stmts[i] = prog->stmts[i+1];
        decrement_stmt_id(prog, prog->stmts[i]->id);
    }

    prog->nstmts--;

    prog->stmts = (Stmt **) realloc(prog->stmts, ((prog->nstmts)*sizeof(Stmt *)));

    for (i=0; i<prog->nstmts; i++) {
        prog->nvar = PLMAX(prog->nvar, prog->stmts[i]->dim);
    }
}

void pluto_transformations_pretty_print(const PlutoProg *prog)
{
    int nstmts, i;

    nstmts = prog->nstmts;

    for (i=0; i<nstmts; i++) {
        pluto_stmt_transformation_print(prog->stmts[i]);
    }
}

void pluto_transformation_print_level(const PlutoProg *prog, int level)
{
    int nstmts, i;

    nstmts = prog->nstmts;

    for (i=0; i<nstmts; i++) {
        fprintf(stdout, "h(S%d) = ", i+1);
        pluto_stmt_print_hyperplane(stdout, prog->stmts[i], level);
        if (i < nstmts-1) fprintf(stdout, ", ");
    }
    printf("\n");
}

/* List properties of newly found hyperplanes */
void pluto_print_hyperplane_properties(const PlutoProg *prog)
{
    int j, numH;
    HyperplaneProperties *hProps;

    hProps = prog->hProps;
    numH = prog->num_hyperplanes;

    if (numH == 0)  {
        fprintf(stdout, "No hyperplanes\n");
    }

    /* Note that loop properties are calculated for each dimension in the
     * transformed space (common for all statements) */
    for (j=0; j<numH; j++)  {
        fprintf(stdout, "t%d --> ", j+1);
        switch (hProps[j].dep_prop)    {
            case PARALLEL:
                fprintf(stdout, "parallel ");
                break;
            case SEQ:
                fprintf(stdout, "serial   ");
                break;
            case PIPE_PARALLEL:
                fprintf(stdout, "fwd_dep  ");
                break;
            default:
                fprintf(stdout, "unknown  ");
                break;
        }
        switch (hProps[j].type) {
            case H_LOOP:
                fprintf(stdout, "loop  ");
                break;
            case H_SCALAR:
                fprintf(stdout, "scalar");
                break;
            case H_TILE_SPACE_LOOP:
                fprintf(stdout, "tLoop ");
                break;
            default:
                fprintf(stdout, "unknown  ");
                // assert(0);
                break;
        }
        fprintf(stdout, " (band %d)", hProps[j].band_num);
        fprintf(stdout, hProps[j].unroll? "ujam":"no-ujam"); 
        fprintf(stdout, "\n");
    }
    fprintf(stdout, "\n");
}



void pluto_transformations_print(const PlutoProg *prog)
{
    int i;

    for (i=0; i<prog->nstmts; i++)    {
        printf("T_(S%d) \n", prog->stmts[i]->id+1);
        pluto_matrix_print(stdout, prog->stmts[i]->trans);
    }
}


void pluto_stmt_transformation_print(const Stmt *stmt)
{
    fprintf(stdout, "T(S%d): ", stmt->id+1);
    int level;
    printf("(");
    for (level=0; level<stmt->trans->nrows; level++) {
        pluto_stmt_print_hyperplane(stdout, stmt, level);
        if (level <= stmt->trans->nrows-2) printf(", ");
    }
    printf(")\n");

    printf("loop types (");
    for (level=0; level<stmt->trans->nrows; level++) {
        if (level > 0) printf(", ");
        if (stmt->hyp_types[level] == H_SCALAR) printf("scalar");
        else if (stmt->hyp_types[level] == H_LOOP) printf("loop");
        else if (stmt->hyp_types[level] == H_TILE_SPACE_LOOP) printf("tloop");
        else printf("unknown");
    }
    printf(")\n\n");
}

/*
 * Computes the dependence polyhedron between the source iterators of dep1 and dep2
 * domain1:  source iterators of dep1
 * domain2:  source iterators of dep2
 * dep1: first dependence
 * dep2: second dependence
 * access_matrix: access function matrix for source iterators of dep2. pass NULL to use access function in dep2
 * returns dependence polyhedron
 */

PlutoConstraints* pluto_find_dependence(PlutoConstraints *domain1, PlutoConstraints *domain2, Dep *dep1, Dep *dep2,
        PlutoProg *prog, PlutoMatrix *access_matrix)
{
    int i, *divs;
    isl_ctx *ctx;
    isl_dim *dim;
    isl_space *param_space;
    isl_set *context;
    isl_union_map *empty;
    isl_union_map *write;
    isl_union_map *read;
    isl_union_map *schedule;
    isl_union_map *dep_raw;

    ctx = isl_ctx_alloc();
    assert(ctx);

    dim = isl_dim_set_alloc(ctx, prog->npar , 0);
    dim = set_names(dim, isl_dim_param,prog->params );
    param_space = isl_space_params(isl_space_copy(dim));
    context = osl_relation_list_to_isl_set(
            pluto_constraints_to_osl_domain(prog->context, prog->npar), 
            param_space);


    empty = isl_union_map_empty(isl_dim_copy(dim));
    write = isl_union_map_empty(isl_dim_copy(dim));
    read = isl_union_map_empty(isl_dim_copy(dim));
    schedule = isl_union_map_empty(dim);

    isl_set *dom;

    //Add the source iterators of dep1 and corresponding access function to isl
    PlutoConstraints *source_iterators = domain2;
    PlutoAccess *access = dep2->src_acc;
    Stmt *s = prog->stmts[dep2->src];
    int domain_dim = source_iterators->ncols - prog->npar -1;
    char **iter = (char**)malloc(domain_dim*sizeof(char*));

    for (i=0; i < domain_dim; i++) {
        iter[i] = malloc(10 * sizeof(char));
        sprintf(iter[i], "d%d", i+1);
    }

    //assert(domain_dim <= s->dim);
    isl_map *read_pos;
    isl_map *write_pos;
    isl_map *schedule_i;

    char name[20];

    snprintf(name, sizeof(name), "S_%d_r%d", 0, 0);

    dim = isl_dim_set_alloc(ctx,prog->npar ,domain_dim );
    dim = set_names(dim, isl_dim_param,prog->params);
    dim = set_names(dim, isl_dim_set,iter);
    dim = isl_dim_set_tuple_name(dim, isl_dim_set, name);

    dom = osl_relation_list_to_isl_set(
            pluto_constraints_list_to_osl_domain(source_iterators, prog->npar),
            dim);


    dom = isl_set_intersect_params(dom, isl_set_copy(context));


    dim = isl_dim_alloc(ctx,prog->npar ,domain_dim,
            2*domain_dim +1);
    dim = set_names(dim, isl_dim_param, prog->params);
    dim = set_names(dim, isl_dim_in,iter );
    dim = isl_dim_set_tuple_name(dim, isl_dim_in, name);


    PlutoMatrix *i_schedule = get_identity_schedule_new(domain_dim, prog->npar);
    schedule_i = pluto_matrix_schedule_to_isl_map(i_schedule, dim);

    if(access_matrix == NULL)
        read_pos = pluto_basic_access_to_isl_union_map(pluto_get_new_access_func(s, access->mat, &divs), access->name,  dom);
    else
        read_pos = pluto_basic_access_to_isl_union_map(access_matrix,access->name,  dom);
    read = isl_union_map_union(read, isl_union_map_from_map(read_pos));
    free(divs);

    schedule = isl_union_map_union(schedule,
            isl_union_map_from_map(schedule_i));


    for(i=0;i<domain_dim; i++){
        free(iter[i]);
    }

    free(iter);


    //Add the source iterators of dep2 and corresponding access function to isl
    source_iterators = domain1;
    access = dep1->src_acc;
    s = prog->stmts[dep1->src];
    domain_dim = source_iterators->ncols - prog->npar -1;

    iter = (char**)malloc(domain_dim*sizeof(char*));

    for (i=0; i < domain_dim; i++) {
        iter[i] = malloc(10 * sizeof(char));
        sprintf(iter[i], "d%d", i+1);
    }

    snprintf(name, sizeof(name), "S_%d_w%d", 0, 0);

    dim = isl_dim_set_alloc(ctx,prog->npar , domain_dim );
    dim = set_names(dim, isl_dim_param,prog->params);
    dim = set_names(dim, isl_dim_set,iter);
    dim = isl_dim_set_tuple_name(dim, isl_dim_set, name);

    dom = osl_relation_list_to_isl_set(
            pluto_constraints_list_to_osl_domain(source_iterators, prog->npar),
            dim);

    dom = isl_set_intersect_params(dom, isl_set_copy(context));

    dim = isl_dim_alloc(ctx,prog->npar ,domain_dim,
            2*domain_dim +1);
    dim = set_names(dim, isl_dim_param, prog->params);
    dim = set_names(dim, isl_dim_in,iter);
    dim = isl_dim_set_tuple_name(dim, isl_dim_in, name);

    //osl_relation_free(smat);
   i_schedule = get_identity_schedule_new(domain_dim, prog->npar);
    schedule_i = pluto_matrix_schedule_to_isl_map(i_schedule, dim);

    write_pos = pluto_basic_access_to_isl_union_map(pluto_get_new_access_func(s, access->mat, &divs), access->name,  dom);
    //write_pos = pluto_basic_access_to_isl_union_map(access_matrix,access->name,  dom);
    write = isl_union_map_union(write, isl_union_map_from_map(write_pos));

    schedule = isl_union_map_union(schedule,
            isl_union_map_from_map(schedule_i));


    isl_union_map_compute_flow(isl_union_map_copy(read),
            isl_union_map_copy(empty),
            isl_union_map_copy(write),
            isl_union_map_copy(schedule),
            NULL, &dep_raw, NULL, NULL);


    /*
    //Find dep with last writer option
    isl_union_map_compute_flow(isl_union_map_copy(read),
    isl_union_map_copy(write),
    isl_union_map_copy(empty),
    isl_union_map_copy(schedule),
    &dep_raw, NULL, NULL, NULL);
    */

    dep_raw = isl_union_map_coalesce(dep_raw);

    int ndeps = 0;
    isl_union_map_foreach_map(dep_raw, &isl_map_count, &ndeps);

    if(ndeps == 0) {
        return NULL;
    }

    Dep **deps = (Dep **)malloc(ndeps * sizeof(Dep *));
    for (i=0; i<ndeps; i++) {
        deps[i] = pluto_dep_alloc();
    }
    ndeps = 0;
    ndeps += extract_deps(deps, ndeps, prog->stmts, dep_raw, OSL_DEPENDENCE_RAW);

    PlutoConstraints *tdpoly = NULL;
    for(i=0; i<ndeps; i++){
        if(tdpoly == NULL)
            tdpoly = pluto_constraints_dup(deps[i]->dpolytope);
        else
            pluto_constraints_unionize(tdpoly, deps[i]->dpolytope);
    }



    //TODO: Free deps

    isl_union_map_free(dep_raw);

    isl_union_map_free(empty);
    isl_union_map_free(write);
    isl_union_map_free(read);
    isl_union_map_free(schedule);
    isl_set_free(context);

    isl_ctx_free(ctx);

    for(i=0;i<domain_dim; i++){
        free(iter[i]);
    }

    free(iter);

    return tdpoly;
}<|MERGE_RESOLUTION|>--- conflicted
+++ resolved
@@ -2132,11 +2132,7 @@
     osl_names_p names = get_scop_names(scop);
 
     dim = isl_dim_set_alloc(ctx, scop->context->nb_parameters, 0);
-<<<<<<< HEAD
-    if(scop->context->nb_parameters){
-=======
     if (scop->context->nb_parameters){
->>>>>>> ebfda895
         scop_params = (osl_strings_p)scop->parameters->data;
         dim = set_names(dim, isl_dim_param, scop_params->string);
     }

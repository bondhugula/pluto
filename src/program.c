/*
 * PLUTO: An automatic parallelizer and locality optimizer
 * 
 * Copyright (C) 2007-2012 Uday Bondhugula
 *
 * This file is part of Pluto.
 *
 * Pluto is free software; you can redistribute it and/or modify
 * it under the terms of the GNU General Public License as published by
 * the Free Software Foundation; either version 3 of the License, or
 * (at your option) any later version.

 * This program is distributed in the hope that it will be useful,
 * but WITHOUT ANY WARRANTY; without even the implied warranty of
 * MERCHANTABILITY or FITNESS FOR A PARTICULAR PURPOSE.  See the
 * GNU General Public License for more details.
 *
 * A copy of the GNU General Public Licence can be found in the file
 * `LICENSE' in the top-level directory of this distribution. 
 *
 * program.c
 *
 * This file contains functions that do the job interfacing the PLUTO 
 * core to the frontend and related matters
 *
 */
#include <stdio.h>
#include <stdlib.h>
#include <string.h>
#include <limits.h>
#include <assert.h>
#include <math.h>

#include "pluto.h"
#include "math_support.h"
#include "constraints.h"
#include "program.h"

#include "osl/macros.h"
#include "osl/scop.h"
#include "osl/body.h"
#include "osl/relation_list.h"
#include "osl/extensions/arrays.h"
#include "osl/extensions/dependence.h"
#include "osl/extensions/loop.h"
#include "osl/extensions/pluto_unroll.h"
#include "osl/extensions/scatnames.h"

#include "cloog/cloog.h"

#include "candl/candl.h"
#include "candl/scop.h"
#include "candl/options.h"
#include "candl/dependence.h"

#include <isl/map.h>
#include <isl/mat.h>
#include <isl/set.h>
#include <isl/flow.h>
#include <isl/union_map.h>
#include <isl/deprecated/int.h>
#include <isl/deprecated/mat_int.h>

#include "pet.h"

osl_relation_p get_identity_schedule(int dim, int npar);

void pluto_add_dep(PlutoProg *prog, Dep *dep)
{
    dep->id = prog->ndeps;
    prog->ndeps++;
    prog->deps = (Dep **) realloc(prog->deps, sizeof(Dep *)*prog->ndeps);
    prog->deps[prog->ndeps-1] = dep;
}


/*
 * In an [eq -I A c] relation, rows can be ordered any way.
 * Returns the index for the row for the nth output dimension.
 */
int osl_relation_get_row_id_for_nth_dimension(osl_relation_p relation,
        int ndim){
    int nb_ndims_found = 0;
    int row_id = -1;
    int i = 0;

    if (relation == NULL)
        return OSL_UNDEFINED;

    if ((relation->nb_rows < ndim) || (0 > ndim)) {
        fprintf(stderr, "error: dimension out of bounds");
        exit(1);
    }

    nb_ndims_found = 0;
    for (i = 0; i < relation->nb_rows; i++) {
        if (!osl_int_zero(relation->precision, relation->m[i][ndim])) {
            nb_ndims_found ++;
            row_id = i;
        }
    }
  if (nb_ndims_found == 0) {
    fprintf(stderr, "error: specified dimension not found");
    exit(1);
  }
  if (nb_ndims_found > 1) {
    fprintf(stderr, "error: specified dimension occurs multiple times");
    exit(1);
  }

  return row_id;
}


/*
 * Converts a [eq A c] relation to [A c] Pluto constraints
 */
PlutoConstraints *osl_relation_to_pluto_constraints (osl_relation_p rln){
  
  int i, j = 0;
  PlutoConstraints *cst;

  if(rln==NULL)
    return NULL;

  if(rln->nb_local_dims){
    fprintf(stderr, "Cannot handle Local Dimensions in a relation.\n");
    exit(1);
  }

  cst = pluto_constraints_alloc(rln->nb_rows, rln->nb_columns-1);
  cst->nrows = rln->nb_rows;

  //copy matrix values
  for(i=0; i < rln->nb_rows; i++){
    cst->is_eq[i] = osl_int_zero(rln->precision, rln->m[i][0]);
    for(j=0; j < cst->ncols; j++){
      cst->val[i][j] = osl_int_get_si(rln->precision, rln->m[i][j+1]);
    }
  }

  return cst;
}

/*
 * Converts [A c] PLuto constraints to a [eq A c] domain relation
 */
osl_relation_p pluto_constraints_to_osl_domain(PlutoConstraints *cst, int npar){
  
  int i, j = 0;
  osl_relation_p rln;

  if(cst==NULL)
    return NULL;

  rln = osl_relation_pmalloc(PLUTO_OSL_PRECISION, cst->nrows, cst->ncols+1);

  //copy matrix values
  for(i=0; i < rln->nb_rows; i++){
    osl_int_set_si(rln->precision, &rln->m[i][0], cst->is_eq[i]?0:1);
    for(j=0; j < cst->ncols; j++){
      osl_int_set_si(rln->precision, &rln->m[i][j+1], cst->val[i][j]);
    }
  }

  rln->type = OSL_TYPE_DOMAIN;
  rln->nb_parameters = npar;
  rln->nb_output_dims = rln->nb_columns - rln->nb_parameters - 2;
  rln->nb_input_dims = 0;
  rln->nb_local_dims  = 0;

  return rln;
}

osl_relation_p pluto_constraints_list_to_osl_domain(PlutoConstraints *cst, 
        int npar)
{
    if (cst==NULL) return NULL;

    osl_relation_p list = osl_relation_pmalloc(PLUTO_OSL_PRECISION,
            cst->nrows, cst->ncols+1);

    list = pluto_constraints_to_osl_domain(cst, npar);

    if(cst->next != NULL)
        list->next = pluto_constraints_list_to_osl_domain(cst->next, 
                npar);

    return list;
}



/*
 * Converts a [eq -I A c] osl access relation to [A c] pluto matrix
 * Note: a[c] and a, having two and one output dimensions respectively
 * in osl, are converted to a one-dimensional pluto matrix.
 */
PlutoMatrix *osl_access_relation_to_pluto_matrix(osl_relation_p smat)
{
    int i, j;

    PlutoMatrix *mat;

    if(smat==NULL)
      return NULL;

    if(smat->nb_local_dims){
      fprintf(stderr, "Cannot handle Local Dimensions in a relation.\n");
      exit(1);
    }

    int nrows = smat->nb_rows==1?smat->nb_rows: smat->nb_rows-1; //skp id line
    int ncols = smat->nb_columns - smat->nb_output_dims - 1; //-1: skip 1st col
    mat = pluto_matrix_alloc(nrows, ncols);

    if(smat->nb_rows==1){  //special case for scalars
          for (j=smat->nb_output_dims+1; j<smat->nb_columns; j++)  {
              mat->val[0][j-(smat->nb_output_dims+1)] = 0;
          }
    }
    else{
      //fill in the rest of the information
      for (i=1; i<smat->nb_rows; i++)  {
          int row = osl_relation_get_row_id_for_nth_dimension(smat, i+1);
          for (j=smat->nb_output_dims+1; j<smat->nb_columns; j++)  {
              mat->val[i-1][j-(smat->nb_output_dims+1)] = 
                                osl_int_get_si(smat->precision, smat->m[row][j]);
          }
      }
    }

    return mat;
}


/* Return the number of lines until the next non-zero element
 * in the first column of "access" or until the end of the matrix.
 */
int access_len(PlutoMatrix *access, int first)
{
    int i;

    for (i = first + 1; i < access->nrows; ++i)
        if (access->val[i][0]!=0)
            break;

    return i - first;
}

int is_array(int id, PlutoMatrix* pmat){
  int i=0;
  int j=0;
  int is_array=0;

  for(i=0; i< pmat->nrows; i++){
    if(pmat->val[i][0]==id){
      if(access_len(pmat,i) > 1)
        is_array = 1;
      else{
        for(j=1; j< pmat->ncols; j++)
          if(pmat->val[i][j] != 0)
            is_array = 1;
      }
    }
  }

  return is_array;
}


/*
 * Converts a [A c] pluto matrix to [eq -I A c] osl access relation
 * Note: a[c] and a, having two and one output dimensions respectively
 * in osl, are converted to a one-dimensional pluto matrix.
 */
osl_relation_p pluto_matrix_to_osl_access_relation(PlutoMatrix *pmat)
{
  int i=0;
  int j=0;

  if(pmat==NULL)
    return NULL;

  //check if it's a scalar
  int nrows = pmat->nrows + is_array(pmat->val[0][0], pmat);
  int ncols = 1 + nrows + pmat->ncols;

  osl_relation_p rl = osl_relation_malloc(nrows, ncols);
  //set the dims outside
  rl->nb_output_dims = nrows;
  //set the type outside

  //first row with array_id
  osl_int_set_si(rl->precision, &rl->m[0][1], -1);
  //osl_int_set_si(rl->precision, &rl->m[0][rl->nb_columns-1], pmat->val[0][0]);

  //rest of the rows
  for(i=1; i< rl->nb_rows; i++){
    for(j=0; j< rl->nb_columns; j++){
      if(j==i+1)
        osl_int_set_si(rl->precision, &rl->m[i][j], -1);
      else if(j<=rl->nb_output_dims)
        osl_int_set_si(rl->precision, &rl->m[i][j], 0);
      else if(j<rl->nb_columns)
        osl_int_set_si(rl->precision, &rl->m[i][j], pmat->val[i-1][j-rl->nb_output_dims-1]);
    }
  }

  return rl;
}



/*
 * Converts a [eq -I A c] osl scattering to [A c] pluto transformations
 */
PlutoMatrix *osl_scattering_to_pluto_trans(osl_relation_p smat)
{
    int i, j;
    PlutoMatrix *mat;

    if(!smat)
      return NULL;

    if(smat->nb_local_dims){
      fprintf(stderr, "Cannot handle Local Dimensions in a relation.\n");
      exit(1);
    }

    mat = pluto_matrix_alloc(smat->nb_rows, smat->nb_columns-smat->nb_output_dims-1);
    for (i=0; i<smat->nb_rows; i++)  {
        /* Only equalities in schedule expected */
        assert(osl_int_get_si(smat->precision, smat->m[i][0]) == 0);

        int row = osl_relation_get_row_id_for_nth_dimension(smat, i+1);
        for (j=smat->nb_output_dims+1; j<smat->nb_columns; j++)  {
            mat->val[i][j-smat->nb_output_dims-1] = osl_int_get_si(smat->precision, smat->m[row][j]);
        }
    }

    return mat;
}

/*
 * Converts a [A c] pluto transformations to a [eq -I A c] osl scattering
 */
osl_relation_p pluto_trans_to_osl_scattering(PlutoMatrix *mat, int npar)
{
    int i, j;
    osl_relation_p smat;

    if(!mat)
      return NULL;

    smat = osl_relation_pmalloc(PLUTO_OSL_PRECISION, mat->nrows, mat->nrows+mat->ncols+1);
    smat->type = OSL_TYPE_SCATTERING;
    smat->nb_parameters  = npar;
    smat->nb_output_dims = mat->nrows;
    smat->nb_input_dims  = mat->ncols - npar - 1;
    smat->nb_local_dims  = 0;

    for (i=0; i<smat->nb_rows; i++)  {
      for (j=1; j<smat->nb_columns; j++)  {

        /* Only equalities in schedule expected */
        if(j==0)  // eq/neq (first) column
          osl_int_set_si(smat->precision, &smat->m[i][j], 0);

        //fill out the output dims
        else if(j==i+1)
          osl_int_set_si(smat->precision, &smat->m[i][j], -1);
        else if(j<=smat->nb_output_dims) // non diagonal zeros
          osl_int_set_si(smat->precision, &smat->m[i][j], 0);

        //fill out the intput_dims+params+const
        else
          osl_int_set_si(smat->precision, &smat->m[i][j], mat->val[i][j-smat->nb_output_dims-1]);

      }
    }

    return smat;
}


/*
 * get a list of to-be-vectorized loops from PlutoProg
 */
osl_loop_p pluto_get_vector_loop_list( const PlutoProg *prog)
{
    int i, j, nploops;
    osl_loop_p ret_loop = NULL;

    Ploop **ploops = pluto_get_parallel_loops(prog, &nploops);

    for (i=0; i<nploops; i++) {
        /* Only the innermost ones */
        if (!pluto_is_loop_innermost(ploops[i], prog)) continue;

        IF_DEBUG(printf("[pluto_get_vector_loop_list] marking loop\n"););
        IF_DEBUG(pluto_loop_print(ploops[i]););

        osl_loop_p newloop = osl_loop_malloc();

        char iter[5];
        sprintf(iter, "t%d", ploops[i]->depth+1);
        newloop->iter =  strdup(iter);


        newloop->nb_stmts = ploops[i]->nstmts;
        newloop->stmt_ids = malloc(ploops[i]->nstmts*sizeof(int));
        for (j=0; j<ploops[i]->nstmts; j++) {
            newloop->stmt_ids[j] = ploops[i]->stmts[j]->id+1;
        }

        newloop->directive   += CLAST_PARALLEL_VEC;

        //add new loop to looplist
        osl_loop_add(newloop, &ret_loop);
    }

    pluto_loops_free(ploops, nploops);

    return ret_loop;
}


/*
 * get a list of to-be-parallelized loops frop PlutoProg
 */
osl_loop_p pluto_get_parallel_loop_list(const PlutoProg *prog, int vloopsfound)
{
    int i, j, nploops;
    osl_loop_p ret_loop = NULL;

    Ploop **ploops = pluto_get_dom_parallel_loops(prog, &nploops);

    IF_DEBUG(printf("[pluto_parallel_loop_list] parallelizable loops\n"););
    IF_DEBUG(pluto_loops_print(ploops, nploops););


    for (i=0; i<nploops; i++) {

        osl_loop_p newloop = osl_loop_malloc();

        char iter[5];
        sprintf(iter, "t%d", ploops[i]->depth+1);
        newloop->iter = strdup(iter);

        newloop->nb_stmts = ploops[i]->nstmts;
        newloop->stmt_ids = malloc(ploops[i]->nstmts*sizeof(int));
        int max_depth = 0;
        for (j=0; j<ploops[i]->nstmts; j++) {
          Stmt *stmt = ploops[i]->stmts[j];
          newloop->stmt_ids[j] = stmt->id+1;

          if (stmt->trans->nrows > max_depth) max_depth = stmt->trans->nrows;
        }

        newloop->directive   += CLAST_PARALLEL_OMP;
        char *private_vars = malloc(128);
        private_vars[0] = '\0';
        if (vloopsfound) strcpy( private_vars, "lbv, ubv");
        int depth = ploops[i]->depth+1;
        for (depth++; depth<=max_depth; depth++) {
          sprintf(private_vars+strlen(private_vars), "t%d,", depth);
        }
        if (strlen(private_vars))
          private_vars[strlen(private_vars)-1] = '\0'; //remove last comma
        newloop->private_vars = strdup(private_vars);
        free(private_vars);

        //add new loop to looplist
        osl_loop_add(newloop, &ret_loop);
    }

    pluto_loops_free(ploops, nploops);

    return ret_loop;
}

/*
 * Replace the original scop's statements' domains and scatterings
 * by those generated by Pluto
 */
void pluto_populate_scop (osl_scop_p scop, PlutoProg *prog,
                           PlutoOptions *options){
  
    int i;
    Stmt **stmts = prog->stmts;
    int nstmts = prog->nstmts;

    int npar = prog->npar;

    osl_statement_p stm = scop->statement;
    /* Fill domains (may have been changed for tiling purposes). */
    for (i=0; i<nstmts; i++)    {

      //replace domain
      if(stm->domain)
        osl_relation_free(stm->domain);
      stm->domain = pluto_constraints_to_osl_domain(stmts[i]->domain, npar);

      //replace scattering 
      if(stm->scattering)
        osl_relation_free(stm->scattering);
      stm->scattering = pluto_trans_to_osl_scattering(stmts[i]->trans, npar);

      stm = stm->next;
    }

    //update iterators
    //if domains(iterators) chanaged due to optimizations (tiling, etc.)
    for (stm = scop->statement; stm; stm = stm->next)
    {
      int niter = stm->domain->nb_columns - scop->context->nb_columns;
      int nb_orig_it = -1;
      osl_body_p stmt_body = osl_generic_lookup(stm->extension, OSL_URI_BODY);
      if(stmt_body){
        nb_orig_it = osl_strings_size(stmt_body->iterators);
        if (nb_orig_it != niter)
          {//update iterators.

            char** iters =(char**)malloc(sizeof(char*)*(niter+1));//+1 for NULL
            for (i = 0; i < niter - nb_orig_it; ++i)
              {
                iters[i] = (char*) malloc( sizeof(char)*16 );
                sprintf (iters[i], "fk%d", i);

                //update accesses
                osl_relation_list_p rll = stm->access;
                while(rll){
                  osl_relation_insert_blank_column(rll->elt, rll->elt->nb_output_dims+1);
                  rll->elt->nb_input_dims++;
                  rll = rll->next;
                }

              }
            for (; i < niter; ++i)
              iters[i] = stmt_body->iterators->string[i - niter + nb_orig_it];

            iters[i]=(char*)NULL;
            
            free(stmt_body->iterators->string);
            stmt_body->iterators->string = iters;
          }
       }
    }

    //update scatnames
    //get max scat dims
    int nb_scatt = 0;
    for (stm = scop->statement; stm; stm = stm->next)
    {
        int cur_scatt = stm->scattering->nb_output_dims;
        nb_scatt = nb_scatt > cur_scatt ? nb_scatt : cur_scatt;
    }

    //generate scatt names
    osl_strings_p newnames = osl_strings_generate("t", nb_scatt);
    osl_scatnames_p scatt = osl_scatnames_malloc();
    scatt->names = newnames;
  
    //replace the old scatnames with new one
    osl_generic_remove(&scop->extension, OSL_URI_SCATNAMES);
    osl_generic_p gen = osl_generic_shell(scatt, osl_scatnames_interface());
    osl_generic_add(&scop->extension, gen);
    

    //update loop information
    //get loops to be marked for parallization and vectorization
    osl_loop_p vll = NULL;
    if (options->prevector ){
      vll = pluto_get_vector_loop_list(prog);
    }
    osl_loop_p pll = NULL;
    if(options->parallel){
      pll = pluto_get_parallel_loop_list(prog, vll!=NULL);
    }
    //concatenate the two lists
    osl_loop_add(vll, &pll);

    if(pll){
      osl_generic_p loopgen = osl_generic_shell(pll, osl_loop_interface());
      osl_generic_add(&scop->extension, loopgen);
    }

    // Add pluto_unroll extension
    {
        int i;
        HyperplaneProperties *hProps = prog->hProps;
        osl_pluto_unroll_p pluto_unroll = NULL;
        osl_pluto_unroll_p pluto_unroll_base = NULL;

        char buffer[sizeof(i) * CHAR_BIT + 1] = { 0 };

        for (i=0; i<prog->num_hyperplanes; i++) {
            if (hProps[i].unroll == UNROLL || hProps[i].unroll == UNROLLJAM) {
                sprintf(buffer, "t%i", i + 1);
                if (pluto_unroll == NULL) {
                    pluto_unroll = osl_pluto_unroll_malloc();
                    pluto_unroll_base = pluto_unroll;
                } else {
                    pluto_unroll->next = osl_pluto_unroll_malloc();
                    pluto_unroll = pluto_unroll->next;
                }
                osl_pluto_unroll_fill(pluto_unroll,
                                      buffer,
                                      hProps[i].unroll == UNROLLJAM,
                                      options->ufactor);
            }
        }

        if (pluto_unroll_base) {
            osl_generic_p pluto_unroll_generic =
                osl_generic_shell(pluto_unroll_base, osl_pluto_unroll_interface());
            osl_generic_add(&scop->extension, pluto_unroll_generic);
        }
    }
}

static int get_osl_write_access_position(osl_relation_list_p rl,
                                   osl_relation_p access)
{
    int num;

    num = -1;

    osl_relation_list_p tmp = rl;
    for (; tmp; tmp = tmp->next)  {

        if ( (tmp->elt->type == OSL_TYPE_WRITE) ||
             (tmp->elt->type == OSL_TYPE_MAY_WRITE) )
            num++;

        if(tmp->elt == access)
          break;
    }
    assert(num >= 0);
    return num;
}

static int get_osl_read_access_position(osl_relation_list_p rl,
                                   osl_relation_p access)
{
    int num;

    num = -1;

    osl_relation_list_p tmp = rl;
    for (; tmp; tmp = tmp->next)  {

        if ( (tmp->elt->type == OSL_TYPE_READ) )
            num++;

        if(tmp->elt == access)
          break;
    }
    assert(num >= 0);
    return num;
}

/*
 * Returns a list of write or may_write access relations in a list
 */
osl_relation_list_p osl_access_list_filter_write(osl_relation_list_p list) {

  osl_relation_list_p copy = osl_relation_list_clone(list);
  osl_relation_list_p filtered = NULL;
  osl_relation_list_p previous = NULL;
  osl_relation_list_p trash;
  int first = 1;

  while (copy != NULL) {
    if ((copy->elt != NULL) &&
        ( (copy->elt->type == OSL_TYPE_WRITE) ||
          (copy->elt->type == OSL_TYPE_MAY_WRITE))) {
      if (first) {
        filtered = copy;
        first = 0;
      }
      
      previous = copy;
      copy = copy->next;
    }
    else {
      trash = copy;
      if (!first)
        previous->next = copy->next;
      copy = copy->next;
      trash->next = NULL;
      osl_relation_list_free(trash);
    }
  }

  return filtered;
}

/*
 * Returns a list of read access relations in a list
 */
osl_relation_list_p osl_access_list_filter_read(osl_relation_list_p list) {

  osl_relation_list_p copy = osl_relation_list_clone(list);
  osl_relation_list_p filtered = NULL;
  osl_relation_list_p previous = NULL;
  osl_relation_list_p trash;
  int first = 1;

  while (copy != NULL) {
    if ((copy->elt != NULL) &&
        (copy->elt->type == OSL_TYPE_READ)) {
      if (first) {
        filtered = copy;
        first = 0;
      }
      
      previous = copy;
      copy = copy->next;
    }
    else {
      trash = copy;
      if (!first)
        previous->next = copy->next;
      copy = copy->next;
      trash->next = NULL;
      osl_relation_list_free(trash);
    }
  }

  return filtered;
}

/*
 * Converts an osl dependence domain to Pluto constraints
 * See osl/extensions/dependence.h for the osl dependence domain matrix format
 */
PlutoConstraints* osl_dep_domain_to_pluto_constraints(osl_dependence_p in_dep){

 int s_dom_output_dims = in_dep->source_nb_output_dims_domain;
 int t_dom_output_dims = in_dep->target_nb_output_dims_domain;


 int nb_output_dims = in_dep->source_nb_output_dims_domain +
                      in_dep->source_nb_output_dims_access;
 int nb_input_dims  = in_dep->target_nb_output_dims_domain +
                      in_dep->target_nb_output_dims_access;

 /* Compute osl domain indexes */
 int osl_ind_source_local_domain = 1 + nb_output_dims + nb_input_dims;
 int osl_ind_source_local_access = osl_ind_source_local_domain +
                                   in_dep->source_nb_local_dims_domain;
 int osl_ind_target_local_domain = osl_ind_source_local_access +
                                   in_dep->source_nb_local_dims_access;
 int osl_ind_target_local_access = osl_ind_target_local_domain +
                                   in_dep->target_nb_local_dims_domain;
 int osl_ind_params              = osl_ind_target_local_access +
                                   in_dep->target_nb_local_dims_access;

 /* Compute pluto constraints domain indexes */
 int pl_ind_target_domain      = 1 + in_dep->source_nb_output_dims_domain;
 int pl_ind_params             = pl_ind_target_domain +
                                   in_dep->target_nb_output_dims_domain;

 int rows, cols = 0;
 
 int nb_pars = in_dep->stmt_source_ptr->domain->nb_parameters;
 int s_dom_rows = in_dep->stmt_source_ptr->domain->nb_rows;
 int t_dom_rows = in_dep->stmt_target_ptr->domain->nb_rows;
 int s_acc_rows = in_dep->ref_source_access_ptr->nb_rows - 1;
 int depth = in_dep->depth;

 //
 rows = s_dom_rows+t_dom_rows+
      (s_acc_rows==0? 1: s_acc_rows)  //special case for 0-dimention array(scalar)
        +depth;
 cols = s_dom_output_dims+t_dom_output_dims+nb_pars+2; //cols: 2 => eq + const

 PlutoConstraints *cst;

 cst = pluto_constraints_alloc(rows, cols-1);
 cst->nrows = rows;
 cst->ncols = cols-1;

 int i=0;
 int j=0;
 int osl_constraint = 0;
 int pl_constraint = 0;
 int osl_index=0;
 int pl_index=0;


 // copy source domain
 osl_relation_p s_domain = in_dep->stmt_source_ptr->domain;
 for(i=0; i< s_domain->nb_rows; i++){

   //copy first column
   if (osl_int_zero(in_dep->domain->precision, in_dep->domain->m[osl_constraint][0])) {
     cst->is_eq[pl_constraint] = 1;
   }else{
     cst->is_eq[pl_constraint] = 0;
   }

   //start of matrix
   osl_index = 1; //start of src_stmt_domain_output_dims
   pl_index = 1-1; // -1 for pluto
   for (j=0;j<s_dom_output_dims; j++)
     cst->val[pl_constraint][pl_index+j] = osl_int_get_si(in_dep->domain->precision,
                                     in_dep->domain->m[osl_constraint][osl_index+j]);
     
   // copy localdims - not supprted by converter
   if(s_domain->nb_local_dims){
     fprintf(stderr, "local dimensions in domain not supported\n");
     exit(1);
   }

   // copy params + constant
   osl_index = osl_ind_params;
   pl_index = pl_ind_params-1;  // -1 for pluto
   for (j=0; j<nb_pars+1; j++)
     cst->val[pl_constraint][pl_index+j] = osl_int_get_si(in_dep->domain->precision,
                               in_dep->domain->m[osl_constraint][osl_index+j]);

   osl_constraint++;
   pl_constraint++;
 }


 // copy target domain
 osl_relation_p t_domain = in_dep->stmt_target_ptr->domain;
 for(i=0; i< t_domain->nb_rows; i++){

   //copy first column
   if (osl_int_zero(in_dep->domain->precision, in_dep->domain->m[osl_constraint][0])) {
     cst->is_eq[pl_constraint] = 1;
   }else{
     cst->is_eq[pl_constraint] = 0;
   }

   //start of matrix
   osl_index = 1 + nb_output_dims;
   pl_index = pl_ind_target_domain-1; // -1 for pluto
   for (j=0;j<t_dom_output_dims; j++)
     cst->val[pl_constraint][pl_index+j] = osl_int_get_si(in_dep->domain->precision,
                               in_dep->domain->m[osl_constraint][osl_index+j]);
     
   // copy local dims - not supported in converter
   if(t_domain->nb_local_dims){
     fprintf(stderr,"local dimensions in domain not supproted\n");
     exit(1);
   }

   // copy params + constant
   osl_index = osl_ind_params;
   pl_index = pl_ind_params-1; // -1 for pluto
   for (j=0; j<nb_pars+1; j++)
     cst->val[pl_constraint][pl_index+j] = osl_int_get_si(in_dep->domain->precision,
                               in_dep->domain->m[osl_constraint][osl_index+j]);

   pl_constraint++;
   osl_constraint++;
 }


 // copy source as well as target access
 int osl_s_index     = 0;
 int osl_t_index     = 0;
 int pl_s_index = 0;
 int pl_t_index = 0;

 osl_relation_p s_access = in_dep->ref_source_access_ptr;
 osl_relation_p t_access = in_dep->ref_target_access_ptr;

 osl_constraint++; //skip the array_id line

 for(i=0; i < s_acc_rows; i++){

   //copy first column
   if (osl_int_zero(in_dep->domain->precision, in_dep->domain->m[osl_constraint][0])) {
     cst->is_eq[pl_constraint] = 1;
   }else{
     cst->is_eq[pl_constraint] = 0;
   }

   osl_s_index     = 1;
   osl_t_index     = 1 + nb_output_dims;
   pl_s_index = 1-1; // -1 for pluto
   pl_t_index = pl_ind_target_domain-1; // -1 for pluto

   for (j=0; j<s_access->nb_input_dims; j++){
     cst->val[pl_constraint][pl_s_index+j] = osl_int_get_si(in_dep->domain->precision,
                              in_dep->domain->m[osl_constraint][osl_s_index+j]);
   }

   for (j=0; j<t_access->nb_input_dims; j++){ //t_acc_dims==s_acc_dims
     cst->val[pl_constraint][pl_t_index+j] = osl_int_get_si(in_dep->domain->precision,
          in_dep->domain->m[osl_constraint+s_access->nb_rows][osl_t_index+j]);
   }

   //copy local dimensions - not supported by converter
   if(s_access->nb_local_dims || t_access->nb_local_dims){
     fprintf(stderr, "local dimensions in Access not supproted\n");
     exit(1);
   }

   // copy params + constant
   osl_index = osl_ind_params;
   pl_index = pl_ind_params-1; // -1 for pluto
   for (j=0; j<nb_pars+1; j++){
     //get src params
     int src_param = osl_int_get_si(in_dep->domain->precision,
                              in_dep->domain->m[osl_constraint][osl_index+j]);
     //get tgt params
     int tgt_param = osl_int_get_si(in_dep->domain->precision,
             in_dep->domain->m[osl_constraint+s_access->nb_rows][osl_index+j]);

     tgt_param = -tgt_param; //oppose

     cst->val[pl_constraint][pl_index+j] = src_param - tgt_param;

   }

   pl_constraint++;
   osl_constraint++;
 }


 // copy access equalities
 // skip min_depth
 int min_depth = OSL_min(s_access->nb_output_dims, 
                         t_access->nb_output_dims);
 osl_constraint += s_access->nb_rows + min_depth; 
                   
 //s_acc_rows calculated by subtracting 1 from acc.nb_rows
 //in case of a scalar this results in 0, still add a constraint for pluto
 if(s_acc_rows==0) pl_constraint++;

 
 // copy depth
 osl_s_index = 1;
 osl_t_index = 1 + nb_output_dims;
 pl_s_index = 1-1; // -1 for pluto
 pl_t_index = pl_ind_target_domain-1; // -1 for pluto
 for(i=0; i< depth; i++){
   // copy first column
   if (osl_int_zero(in_dep->domain->precision, in_dep->domain->m[osl_constraint][0])) {
     cst->is_eq[pl_constraint] = 1;
   }else{
     cst->is_eq[pl_constraint] = 0;
   }

   // copy subscript equalities
   cst->val[pl_constraint][pl_s_index+i] = osl_int_get_si(in_dep->domain->precision,
                             in_dep->domain->m[osl_constraint][osl_s_index+i]);
   cst->val[pl_constraint][pl_t_index+i] = osl_int_get_si(in_dep->domain->precision,
                             in_dep->domain->m[osl_constraint][osl_t_index+i]);

   // copy params -> not applicable here

   // copy const == last column
   cst->val[pl_constraint][cst->ncols-1] = osl_int_get_si(in_dep->domain->precision,
         in_dep->domain->m[osl_constraint][in_dep->domain->nb_columns-1]);

   osl_constraint++;
   pl_constraint++;
 }

 // return new domain
 return cst;
}



/* Get the position of this access given a CandlStmt access matrix
 * (concatenated)
 * ref: starting row for a particular access in concatenated rows of
 * access functions
 * Return the position of this access in the list  */
/*static int get_access_position(CandlMatrix *accesses, int ref)
{
    int num, i;

    num = -1;
    for (i=0; i<=ref; i++)  {
        if (accesses->p[i][0] != 0)   {
            num++;
        }
    }
    assert(num >= 0);
    return num;
}*/


/* Read dependences from candl structures */
static Dep **deps_read(osl_dependence_p candlDeps, PlutoProg *prog)
{
    int i, j, ndeps;
    int spos, tpos;
    Dep **deps;
    int npar = prog->npar;
    Stmt **stmts = prog->stmts;

    ndeps = osl_nb_dependences(candlDeps);

    deps = (Dep **) malloc(ndeps*sizeof(Dep *));

    for (i=0; i<ndeps; i++) {
        deps[i] = pluto_dep_alloc();
    }

    osl_dependence_p candl_dep = candlDeps;

    candl_dep = candlDeps;

    IF_DEBUG(candl_dependence_pprint(stdout, candl_dep));

    /* Dependence polyhedra information */
    for (i=0; i<ndeps; i++)  {
        Dep *dep = deps[i];
        dep->id = i;
        dep->type = candl_dep->type;
        dep->src = candl_dep->label_source;
        dep->dest = candl_dep->label_target;

        //candl_matrix_print(stdout, candl_dep->domain);
        dep->dpolytope = osl_dep_domain_to_pluto_constraints(candl_dep);

        pluto_constraints_set_names_range(dep->dpolytope,
               stmts[dep->src]->iterators, 0, 0, stmts[dep->src]->dim);
        /* suffix the destination iterators with a '*/
        char **dnames = malloc(stmts[dep->dest]->dim*sizeof(char *));
        for (j=0; j<stmts[dep->dest]->dim; j++) {
            dnames[j] = malloc(strlen(stmts[dep->dest]->iterators[j])+2);
            strcpy(dnames[j], stmts[dep->dest]->iterators[j]);
            strcat(dnames[j], "'");
        }
        pluto_constraints_set_names_range(dep->dpolytope,
                dnames, stmts[dep->src]->dim, 0, stmts[dep->dest]->dim);
        for (j=0; j<stmts[dep->dest]->dim; j++) {
            free(dnames[j]);
        }
        free(dnames);

        pluto_constraints_set_names_range(dep->dpolytope, prog->params,
                stmts[dep->src]->dim + stmts[dep->dest]->dim, 0, npar);

        switch (dep->type) {
            case OSL_DEPENDENCE_RAW: 
                spos = get_osl_write_access_position(
                        candl_dep->stmt_source_ptr->access,
                        candl_dep->ref_source_access_ptr);
                dep->src_acc = stmts[dep->src]->writes[spos];
                tpos = get_osl_read_access_position(
                        candl_dep->stmt_target_ptr->access,
                        candl_dep->ref_target_access_ptr);
                dep->dest_acc = stmts[dep->dest]->reads[tpos];

                break;
            case OSL_DEPENDENCE_WAW: 
                spos = get_osl_write_access_position(
                        candl_dep->stmt_source_ptr->access,
                        candl_dep->ref_source_access_ptr);
                dep->src_acc = stmts[dep->src]->writes[spos];
                tpos = get_osl_write_access_position(
                        candl_dep->stmt_target_ptr->access,
                        candl_dep->ref_target_access_ptr);
                dep->dest_acc = stmts[dep->dest]->writes[tpos];
                break;
            case OSL_DEPENDENCE_WAR: 
                spos = get_osl_read_access_position(
                        candl_dep->stmt_source_ptr->access,
                        candl_dep->ref_source_access_ptr);
                dep->src_acc = stmts[dep->src]->reads[spos];
                tpos = get_osl_write_access_position(
                        candl_dep->stmt_target_ptr->access,
                        candl_dep->ref_target_access_ptr);
                dep->dest_acc = stmts[dep->dest]->writes[tpos];
                break;
            case OSL_DEPENDENCE_RAR: 
                spos = get_osl_read_access_position(
                        candl_dep->stmt_source_ptr->access,
                        candl_dep->ref_source_access_ptr);
                dep->src_acc = stmts[dep->src]->reads[spos];
                tpos = get_osl_read_access_position(
                        candl_dep->stmt_target_ptr->access,
                        candl_dep->ref_target_access_ptr);
                dep->dest_acc = stmts[dep->dest]->reads[tpos];
                break;
            default:
                assert(0);
        }

        /* Get rid of rows that are all zero */
        int r, c;
        bool *remove = (bool *) malloc(sizeof(bool)*dep->dpolytope->nrows);
        for (r=0; r<dep->dpolytope->nrows; r++) {
            for (c=0; c<dep->dpolytope->ncols; c++) {
                if (dep->dpolytope->val[r][c] != 0) {
                    break;
                }
            }
            if (c == dep->dpolytope->ncols) {
                remove[r] = true;
            }else{
                remove[r] = false;
            }
        }
        int orig_nrows = dep->dpolytope->nrows;
        int del_count = 0;
        for (r=0; r<orig_nrows; r++) {
            if (remove[r])  {
                pluto_constraints_remove_row(dep->dpolytope, r-del_count);
                del_count++;
            }
        }
        free(remove);

        int src_dim = stmts[dep->src]->dim;
        int target_dim = stmts[dep->dest]->dim;

        assert(candl_dep->source_nb_output_dims_domain + 
                candl_dep->target_nb_output_dims_domain +
                candl_dep->stmt_source_ptr->domain->nb_parameters + 1
                == src_dim+target_dim+npar+1);

        candl_dep = candl_dep->next;
    }

    return deps;
}

void pluto_dep_print(FILE *fp, Dep *dep)
{
    fprintf(fp, "--- Dep %d from S%d to S%d; satisfied: %d, sat level: %d; Type: ",
            dep->id+1, dep->src+1, dep->dest+1, dep->satisfied, dep->satisfaction_level);

    switch (dep->type) {
        case OSL_UNDEFINED : fprintf(fp, "UNSET"); break;
        case OSL_DEPENDENCE_RAW   : fprintf(fp, "RAW")  ; break;
        case OSL_DEPENDENCE_WAR   : fprintf(fp, "WAR")  ; break;
        case OSL_DEPENDENCE_WAW   : fprintf(fp, "WAW")  ; break;
        case OSL_DEPENDENCE_RAR   : fprintf(fp, "RAR")  ; break;
        default : fprintf(fp, "unknown"); break;
    }

    fprintf(fp, "\n");
    if (dep->src_acc) {
        fprintf(fp, "on variable: %s\n", dep->src_acc->name);
    }

    fprintf(fp, "Dependence polyhedron\n");
    pluto_constraints_compact_print(fp, dep->dpolytope);
    fprintf(fp, "\n");
}


void pluto_deps_print(FILE *fp, PlutoProg *prog)
{
    int i;

    if (prog->ndeps == 0)  printf("** No dependences **\n\n");

    for (i=0; i<prog->ndeps; i++) {
        pluto_dep_print(fp, prog->deps[i]);
    }
}

/* Read statement info from openscop structures (nvar: max domain dim) */
static Stmt **osl_to_pluto_stmts(const osl_scop_p scop)
{
    int i, j, k;
    Stmt **stmts;
    int npar, nvar, nstmts, max_sched_rows;
    osl_statement_p scop_stmt;

    npar = scop->context->nb_parameters;
    nstmts = osl_statement_number(scop->statement);

    if (nstmts == 0)    return NULL;

    /* Max dom dimensionality */
    nvar = -1;
    max_sched_rows = 0;
    scop_stmt = scop->statement;
    for (i=0; i<nstmts; i++) {
        nvar = PLMAX(nvar, osl_statement_get_nb_iterators(scop_stmt));
        max_sched_rows = PLMAX(max_sched_rows, scop_stmt->scattering->nb_rows);
        scop_stmt = scop_stmt->next;
    }

    /* Allocate more to account for unroll/jamming later on */
    stmts = (Stmt **) malloc(nstmts*sizeof(Stmt *));

    scop_stmt = scop->statement;

    for(i=0; i<nstmts; i++)  {
        PlutoConstraints *domain = 
            osl_relation_to_pluto_constraints(scop_stmt->domain);
        PlutoMatrix *trans = osl_scattering_to_pluto_trans(scop_stmt->scattering);

        int nb_iter = osl_statement_get_nb_iterators(scop_stmt);

        stmts[i] = pluto_stmt_alloc(nb_iter, domain, trans);

        /* Pad with all zero rows */
        int curr_sched_rows = stmts[i]->trans->nrows;
        for (j=curr_sched_rows; j<max_sched_rows; j++) {
            pluto_stmt_add_hyperplane(stmts[i], H_SCALAR, j);
        }

        pluto_constraints_free(domain);
        pluto_matrix_free(trans);

        Stmt *stmt = stmts[i];

        stmt->id = i;
        stmt->type = ORIG;

        assert(scop_stmt->domain->nb_columns-1 == stmt->dim + npar + 1);

        for (j=0; j<stmt->dim; j++)  {
            stmt->is_orig_loop[j] = true;
        }

        /* Tile it if it's tilable unless turned off by .fst/.precut file */
        stmt->tile = 1;

        osl_body_p stmt_body = osl_generic_lookup(scop_stmt->extension, OSL_URI_BODY);

        for (j=0; j<stmt->dim; j++)    {
            stmt->iterators[j] = strdup(stmt_body->iterators->string[j]);
        }

        /* Set names for domain dimensions */
        char **names = malloc((stmt->domain->ncols-1)*sizeof(char *));
        for (k=0; k<stmt->dim; k++) {
            names[k] = stmt->iterators[k];
        }
        osl_strings_p osl_scop_params = NULL;
        if(scop->context->nb_parameters){
            osl_scop_params = (osl_strings_p)scop->parameters->data;
            for (k=0; k<npar; k++) {
                names[stmt->dim+k] = osl_scop_params->string[k];
            }
        }
        pluto_constraints_set_names(stmt->domain, names);
        free(names);

        /* Statement text */
        stmt->text = osl_strings_sprint(stmt_body->expression); //appends \n
        stmt->text[strlen(stmt->text)-1] = '\0';  //remove the \n from end


        /* Read/write accesses */
        osl_relation_list_p wlist  = osl_access_list_filter_write(scop_stmt->access);
        osl_relation_list_p rlist  = osl_access_list_filter_read(scop_stmt->access);

        osl_relation_list_p rlist_t, wlist_t;
        rlist_t = rlist;
        wlist_t = wlist;

        stmt->nwrites = osl_relation_list_count(wlist);
        stmt->writes = (PlutoAccess **) malloc(stmt->nwrites*sizeof(PlutoAccess *));

        stmt->nreads =  osl_relation_list_count(rlist);
        stmt->reads = (PlutoAccess **) malloc(stmt->nreads*sizeof(PlutoAccess *));

        osl_arrays_p arrays = osl_generic_lookup(scop->extension, OSL_URI_ARRAYS);

        int count = 0;
        while (wlist != NULL)   {
            PlutoMatrix *wmat = osl_access_relation_to_pluto_matrix(wlist->elt);
            stmt->writes[count] = (PlutoAccess *) malloc(sizeof(PlutoAccess));
            stmt->writes[count]->mat = wmat;

            //stmt->writes[count]->symbol = NULL;
            if(arrays){
              int id = osl_relation_get_array_id(wlist->elt);
              stmt->writes[count]->name = strdup(arrays->names[id-1]);
            }
            else{
              stmt->writes[count]->name = NULL;
            }

            count++;
            wlist = wlist->next;
        }

        count = 0;
        while (rlist != NULL)   {

            PlutoMatrix *rmat = osl_access_relation_to_pluto_matrix(rlist->elt);
            stmt->reads[count] = (PlutoAccess *) malloc(sizeof(PlutoAccess));
            stmt->reads[count]->mat = rmat;

            //stmt->reads[count]->symbol = NULL;
            if(arrays){
                int id = osl_relation_get_array_id(rlist->elt);
                stmt->reads[count]->name = strdup(arrays->names[id-1]);
            }
            else{
                stmt->reads[count]->name = NULL;
            }

            count++;
            rlist = rlist->next;
        }

        osl_relation_list_free(wlist_t);
        osl_relation_list_free(rlist_t);

        scop_stmt = scop_stmt->next;
    }

    return stmts;
}

void pluto_access_print(FILE *fp, const PlutoAccess *acc)
{
    if (!acc) {
        fprintf(fp, "NULL access\n");
        return;
    }

    fprintf(fp, "Variable: %s\n", acc->name);
    pluto_matrix_print(fp, acc->mat);
}

void pluto_stmt_print(FILE *fp, const Stmt *stmt)
{
    int i;

    fprintf(fp, "S%d \"%s\"\n",
            stmt->id+1, stmt->text);
    fprintf(fp, "ndims: %d; orig_depth: %d\n",
            stmt->dim, stmt->dim_orig);
    fprintf(fp, "Index set\n");
    pluto_constraints_compact_print(fp, stmt->domain);
    pluto_stmt_transformation_print(stmt);

    if (stmt->nreads==0) {
        fprintf(fp, "No Read accesses\n");
    }else{
        fprintf(fp, "Read accesses\n");
        for (i=0; i<stmt->nreads; i++)  {
            pluto_access_print(fp, stmt->reads[i]);
        }
    }

    if (stmt->nwrites==0) {
        fprintf(fp, "No write access\n");
    }else{
        fprintf(fp, "Write accesses\n");
        for (i=0; i<stmt->nwrites; i++)  {
            pluto_access_print(fp, stmt->writes[i]);
        }
    }

    for (i=0; i<stmt->dim; i++) {
        printf("Original loop: %d -> %s\n", i, stmt->is_orig_loop[i]?"yes":"no");
    }

    fprintf(fp, "\n");
}


void pluto_stmts_print(FILE *fp, Stmt **stmts, int nstmts)
{
    int i;

    for(i=0; i<nstmts; i++)  {
        pluto_stmt_print(fp, stmts[i]);
    }
}


void pluto_prog_print(FILE *fp, PlutoProg *prog)
{
    fprintf(fp, "nvar = %d, npar = %d\n", prog->nvar, prog->npar);

    pluto_stmts_print(fp, prog->stmts, prog->nstmts);
    pluto_deps_print(fp, prog);
    pluto_transformations_pretty_print(prog);
}


void pluto_dep_free(Dep *dep)
{
    pluto_constraints_free(dep->dpolytope);
    pluto_constraints_free(dep->depsat_poly);
    if (dep->dirvec) {
        free(dep->dirvec);
    }
    if (dep->dirvec) {
        free(dep->satvec);
    }
    pluto_constraints_free(dep->valid_cst);
    pluto_constraints_free(dep->bounding_cst);
    free(dep);
}


/* Set the dimension names of type "type" according to the elements
 * in the array "names".
 */
static __isl_give isl_dim *set_names(__isl_take isl_dim *dim,
        enum isl_dim_type type, char **names)
{
    int i;

    for (i = 0; i < isl_dim_size(dim, type); ++i)
        dim = isl_dim_set_name(dim, type, i, names[i]);

    return dim;
}


/* Convert a osl_relation_p containing the constraints of a domain
 * to an isl_set.
 * One shot only; does not take into account the next ptr.
 */
static __isl_give isl_set *osl_relation_to_isl_set(osl_relation_p relation,
        __isl_take isl_dim *dim)
{
    int i, j;
    int n_eq = 0, n_ineq = 0;
    isl_ctx *ctx;
    isl_mat *eq, *ineq;
    isl_basic_set *bset;

    ctx = isl_dim_get_ctx(dim);

    for (i = 0; i < relation->nb_rows; ++i)
        if (osl_int_zero(relation->precision, relation->m[i][0]))
            n_eq++;
        else
            n_ineq++;

    eq = isl_mat_alloc(ctx, n_eq, relation->nb_columns - 1);
    ineq = isl_mat_alloc(ctx, n_ineq, relation->nb_columns - 1);

    n_eq = n_ineq = 0;
    for (i = 0; i < relation->nb_rows; ++i) {
        isl_mat **m;
        int row;

        if (osl_int_zero(relation->precision, relation->m[i][0])) {
            m = &eq;
            row = n_eq++;
        } else {
            m = &ineq;
            row = n_ineq++;
        }

        for (j = 0; j < relation->nb_columns - 1; ++j) {
            int t = osl_int_get_si(relation->precision, relation->m[i][1 + j]);
            *m = isl_mat_set_element_si(*m, row, j, t);
        }
    }

    bset = isl_basic_set_from_constraint_matrices(dim, eq, ineq,
            isl_dim_set, isl_dim_div, isl_dim_param, isl_dim_cst);
    return isl_set_from_basic_set(bset);
}

/* Convert a osl_relation_p describing a union of domains
 * to an isl_set.
 */
static __isl_give isl_set *osl_relation_list_to_isl_set(
        osl_relation_p list, __isl_take isl_dim *dim)
{
    isl_set *set;

    set = isl_set_empty(isl_dim_copy(dim));
    for (; list; list = list->next) {
        isl_set *set_i;
        set_i = osl_relation_to_isl_set(list, isl_dim_copy(dim));
        set = isl_set_union(set, set_i);
    }

    isl_dim_free(dim);
    return set;
}

/* Convert an m x ( n + 1) pluto access_matrix_p [d A c]
 * to an m x (m + n + 1) isl_mat [-I A c].
 */
static __isl_give isl_mat *pluto_extract_equalities(isl_ctx *ctx,
        PlutoMatrix *matrix)
{
    int i, j;
    int n_col, n;
    isl_mat *eq;

    n_col = matrix->ncols;
    n = matrix->nrows;

    eq = isl_mat_alloc(ctx, n, n + n_col);

    for (i = 0; i < n; ++i) {
        for (j = 0; j < n; ++j)
            eq = isl_mat_set_element_si(eq, i, j, 0);
        eq = isl_mat_set_element_si(eq, i, i, -1);
        for (j = 0; j < n_col ; ++j) {
            eq = isl_mat_set_element_si(eq, i, n + j, matrix->val[i][j]);
        }
    }

    return eq;
}


/* Convert an m x (1 + n + 1) scoplib_matrix_p [d A c]
 * to an m x (m + n + 1) isl_mat [-I A c].
 */
static __isl_give isl_mat *extract_equalities_osl(isl_ctx *ctx,
        osl_relation_p relation)
{
    int i, j;
    int n_col, n_row;
    isl_int v;
    isl_mat *eq;

    n_col = relation->nb_columns;
    n_row = relation->nb_rows;

    isl_int_init(v);
    eq = isl_mat_alloc(ctx, n_row, n_col - 1);

    for (i = 0; i < n_row; ++i) {
        for (j = 0; j < n_col - 1; ++j) {
            int row = osl_relation_get_row_id_for_nth_dimension(relation, i+1);
            int t = osl_int_get_si(relation->precision, relation->m[row][1 + j]);
            isl_int_set_si(v, t);
            eq = isl_mat_set_element(eq, i, j, v);
        }
    }

    isl_int_clear(v);

    return eq;
}



/* Convert an m x (1 + m + n + 1) osl_relation_p [d -I A c]
 * to an m x (m + n + 1) isl_mat [-I A c].
 */
static __isl_give isl_mat *extract_equalities_osl_access(isl_ctx *ctx,
        osl_relation_p relation)
{
    int i, j;
    int n_col, n_row;
    isl_int v;
    isl_mat *eq;

    n_row = relation->nb_rows==1?1:relation->nb_rows-1;
    n_col = relation->nb_columns - (relation->nb_rows==1?1:2);

    isl_int_init(v);
    eq = isl_mat_alloc(ctx, n_row, n_col);

    if(relation->nb_rows==1){
        isl_int_set_si(v, -1);
      eq = isl_mat_set_element(eq, 0, 0, v);
      for (j = 1; j < n_col; ++j) {
        isl_int_set_si(v, 0);
        eq = isl_mat_set_element(eq, 0, j, v);
      }
    }
    else{
      for (i = 1; i < relation->nb_rows; ++i) {
          for (j = 2; j < relation->nb_columns; ++j) {
              int row = osl_relation_get_row_id_for_nth_dimension(relation, i+1);
              int t = osl_int_get_si(relation->precision, relation->m[row][j]);
              isl_int_set_si(v, t);
              eq = isl_mat_set_element(eq, i-1, j-2, v);
          }
      }
    }

    isl_int_clear(v);

    return eq;
}

/* Convert an m x (1 + n + 1) scoplib_matrix_p [d A c]
 * to an m x (m + n + 1) isl_mat [-I A c].
 */
static __isl_give isl_mat *extract_equalities(isl_ctx *ctx,
        PlutoMatrix *matrix, int first, int n)
{
    int i, j;
    int n_col;
    isl_int v;
    isl_mat *eq;

    n_col = matrix->ncols;

    isl_int_init(v);
    eq = isl_mat_alloc(ctx, n, n + n_col);

    for (i = 0; i < n; ++i) {
        isl_int_set_si(v, 0);
        for (j = 0; j < n; ++j)
            eq = isl_mat_set_element(eq, i, j, v);
        isl_int_set_si(v, -1);
        eq = isl_mat_set_element(eq, i, i, v);
        for (j = 0; j < n_col - 1; ++j) {
            int t = matrix->val[first + i][j];
            isl_int_set_si(v, t);
            eq = isl_mat_set_element(eq, i, n + j, v);
        }
    }

    isl_int_clear(v);

    return eq;
}


/* Convert a pluto matrix schedule [ A c] to
 * the isl_map { i -> A i + c } in the space prescribed by "dim".
 */
static __isl_give isl_map *pluto_matrix_schedule_to_isl_map(
        PlutoMatrix *schedule, __isl_take isl_dim *dim)
{
    int n_row, n_col;
    isl_ctx *ctx;
    isl_mat *eq, *ineq;
    isl_basic_map *bmap;

    ctx = isl_dim_get_ctx(dim);
    n_row = schedule->nrows;
    n_col = schedule->ncols;

    ineq = isl_mat_alloc(ctx, 0, n_row + n_col);
    eq = extract_equalities(ctx, schedule, 0, n_row);

    bmap = isl_basic_map_from_constraint_matrices(dim, eq, ineq,
            isl_dim_out, isl_dim_in, isl_dim_div, isl_dim_param, isl_dim_cst);
    return isl_map_from_basic_map(bmap);
}


/* Convert a osl_relation_p scattering [0 M A c] to
 * the isl_map { i -> A i + c } in the space prescribed by "dim".
 */
static __isl_give isl_map *osl_scattering_to_isl_map(
        osl_relation_p scattering, __isl_take isl_dim *dim)
{
    int n_col;
    isl_ctx *ctx;
    isl_mat *eq, *ineq;
    isl_basic_map *bmap;

    ctx = isl_dim_get_ctx(dim);
    n_col = scattering->nb_columns;

    ineq = isl_mat_alloc(ctx, 0, n_col - 1);
    eq = extract_equalities_osl(ctx, scattering);

    bmap = isl_basic_map_from_constraint_matrices(dim, eq, ineq,
            isl_dim_out, isl_dim_in, isl_dim_div, isl_dim_param, isl_dim_cst);

    return isl_map_from_basic_map(bmap);
}



/* Convert a osl_relation_list_p describing a series of accesses [eq -I B c]
 * to an isl_union_map with domain "dom" (in space "D").
 * The -I columns identify the output dimensions of the access, the first
 * of them being the identity of the array being accessed.  The remaining
 * output dimensions identiy the array subscripts.
 *
 * Let "A" be array identified by the first entry.
 * The input dimension columns have the form [B c].
 * Each such access is converted to a map { D[i] -> A[B i + c] } * dom.
 *
 */
static __isl_give isl_union_map *osl_access_list_to_isl_union_map(
        osl_relation_list_p list, __isl_take isl_set *dom, char **arrays)
{
    int len, n_col;
    isl_ctx *ctx;
    isl_dim *dim;
    isl_mat *eq, *ineq;
    isl_union_map *res;

    ctx = isl_set_get_ctx(dom);

    dim = isl_set_get_dim(dom);
    dim = isl_dim_drop(dim, isl_dim_set, 0, isl_dim_size(dim, isl_dim_set));
    res = isl_union_map_empty(dim);

    for ( ; list; list = list->next) {

        n_col = list->elt->nb_columns - (list->elt->nb_rows==1?1:2);
        len   = list->elt->nb_rows==1?1:list->elt->nb_rows-1;

        isl_basic_map *bmap;
        isl_map *map;
        int arr = osl_relation_get_array_id(list->elt) - 1;

        dim = isl_set_get_dim(dom);
        dim = isl_dim_from_domain(dim);
        dim = isl_dim_add(dim, isl_dim_out, len);
        dim = isl_dim_set_tuple_name(dim, isl_dim_out, arrays[arr]);

        ineq = isl_mat_alloc(ctx, 0, n_col);
        eq = extract_equalities_osl_access(ctx, list->elt);

        bmap = isl_basic_map_from_constraint_matrices(dim, eq, ineq,
                isl_dim_out, isl_dim_in, isl_dim_div, isl_dim_param, isl_dim_cst);
        map = isl_map_from_basic_map(bmap);
        map = isl_map_intersect_domain(map, isl_set_copy(dom));
        res = isl_union_map_union(res, isl_union_map_from_map(map));
    }

    isl_set_free(dom);

    return res;
}

/*
 * Like osl_access_list_to_isl_union_map, but just for a single osl access
 * (read or write)
 */
static __isl_give isl_map *osl_basic_access_to_isl_union_map(
        osl_relation_p access, __isl_take isl_set *dom, 
        char **arrays)
{
    int len, n_col;
    isl_ctx *ctx;
    isl_dim *dim;
    isl_mat *eq, *ineq;

    ctx = isl_set_get_ctx(dom);

    n_col = access->nb_columns - (access->nb_rows==1?1:2);
    len   = access->nb_rows==1?1:access->nb_rows-1;


    isl_basic_map *bmap;
    isl_map *map;
    int arr = osl_relation_get_array_id(access) - 1;

    dim = isl_set_get_dim(dom);
    dim = isl_dim_from_domain(dim);
    dim = isl_dim_add(dim, isl_dim_out, len);
    dim = isl_dim_set_tuple_name(dim, isl_dim_out, arrays[arr]);

    ineq = isl_mat_alloc(ctx, 0, n_col);
    eq = extract_equalities_osl_access(ctx, access);

    bmap = isl_basic_map_from_constraint_matrices(dim, eq, ineq,
            isl_dim_out, isl_dim_in, isl_dim_div, isl_dim_param, isl_dim_cst);
    map = isl_map_from_basic_map(bmap);
    map = isl_map_intersect_domain(map, dom);

    return map;
}

/*
 * Like osl_access_list_to_isl_union_map, but just for a single pluto access
 * (read or write)
 * pos: position (starting row) of the access in 'access'
 */
static __isl_give isl_map *pluto_basic_access_to_isl_union_map(
        PlutoMatrix  *mat, char* access_name,  __isl_take isl_set *dom)
{
    int len, n_col;
    isl_ctx *ctx;
    isl_dim *dim;
    isl_mat *eq, *ineq;

    ctx = isl_set_get_ctx(dom);

    dim = isl_set_get_dim(dom);
    dim = isl_dim_drop(dim, isl_dim_set, 0, isl_dim_size(dim, isl_dim_set));

    n_col = mat->ncols;

    isl_basic_map *bmap;
    isl_map *map;
    //int arr = SCOPVAL_get_si(access->p[pos][0]) - 1;

    len = mat->nrows;

    dim = isl_set_get_dim(dom);
    dim = isl_dim_from_domain(dim);
    dim = isl_dim_add(dim, isl_dim_out, len);
    dim = isl_dim_set_tuple_name(dim, isl_dim_out, access_name);

    ineq = isl_mat_alloc(ctx, 0, len + n_col);
    eq = pluto_extract_equalities(ctx, mat);

    bmap = isl_basic_map_from_constraint_matrices(dim, eq, ineq,
            isl_dim_out, isl_dim_in, isl_dim_div, isl_dim_param, isl_dim_cst);
    map = isl_map_from_basic_map(bmap);
    map = isl_map_intersect_domain(map, dom);

    return map;
}


/* Temporary data structure used inside extract_deps.
 *
 * deps points to the array of Deps being constructed
 * type is the type of the next Dep
 * index is the index of the next Dep in the array.
 */
struct pluto_extra_dep_info {
    Dep **deps;
    Stmt **stmts;
    int type;
    int index;
};


/* Convert an isl_basic_map describing part of a dependence to a Dep.
 * The names of the input and output spaces are of the form S_d or S_d_e
 * with d an integer identifying the statement, e identifying the access
 * (relative to the statement). If it's of the form S_d_e and read/write
 * accesses for the statement are available, source and target accesses 
 * are set for the dependence, otherwise not.
 */
static int basic_map_extract_dep(__isl_take isl_basic_map *bmap, void *user)
{
    int j;
    Stmt **stmts;
    Dep *dep;
    struct pluto_extra_dep_info *info;
    info = (struct pluto_extra_dep_info *)user;

    stmts = info->stmts;

    bmap = isl_basic_map_remove_divs(bmap);

    dep = info->deps[info->index];

    dep->id = info->index;
    dep->dpolytope = isl_basic_map_to_pluto_constraints(bmap);
    dep->dirvec = NULL;
    dep->type = info->type;
    dep->src = atoi(isl_basic_map_get_tuple_name(bmap, isl_dim_in) + 2);
    dep->dest = atoi(isl_basic_map_get_tuple_name(bmap, isl_dim_out) + 2);

    pluto_constraints_set_names_range(dep->dpolytope,
            stmts[dep->src]->iterators, 0, 0, stmts[dep->src]->dim);

    /* suffix the destination iterators with a '*/
    char **dnames = malloc(stmts[dep->dest]->dim*sizeof(char *));
    for (j=0; j<stmts[dep->dest]->dim; j++) {
        dnames[j] = malloc(strlen(stmts[dep->dest]->iterators[j])+2);
        strcpy(dnames[j], stmts[dep->dest]->iterators[j]);
        strcat(dnames[j], "'");
    }
    pluto_constraints_set_names_range(dep->dpolytope,
            dnames, stmts[dep->src]->dim, 0, stmts[dep->dest]->dim);
    for (j=0; j<stmts[dep->dest]->dim; j++) {
        free(dnames[j]);
    }
    free(dnames);

    /* parameters */
    pluto_constraints_set_names_range(dep->dpolytope,
            stmts[dep->dest]->domain->names,
            stmts[dep->src]->dim + stmts[dep->dest]->dim,
            stmts[dep->dest]->dim,
            stmts[dep->dest]->domain->ncols-stmts[dep->dest]->dim-1);

    // pluto_stmt_print(stdout, stmts[dep->src]);
    // pluto_stmt_print(stdout, stmts[dep->dest]);
    // printf("Src acc: %d dest acc: %d\n", src_acc_num, dest_acc_num);

    if (!options->isldepcompact && (stmts[dep->src]->reads != NULL && stmts[dep->dest]->reads != NULL)) {
        /* Extract access function information */
        int src_acc_num, dest_acc_num;
        const char *name;
        name = isl_basic_map_get_tuple_name(bmap, isl_dim_in) + 2;
        while (*name != '\0' && *(name++) != '_');
        if (*name != '\0') src_acc_num = atoi(name+1);
        else assert(0); // access function num not encoded in dependence

        name = isl_basic_map_get_tuple_name(bmap, isl_dim_out) + 2;
        while (*name != '\0' && *(name++) != '_');
        if (*name != '\0') dest_acc_num = atoi(name+1);
        else assert(0); // access function num not encoded in dependence

        switch (info->type) {
            case OSL_DEPENDENCE_RAW: 
                dep->src_acc = stmts[dep->src]->writes[src_acc_num];
                dep->dest_acc = stmts[dep->dest]->reads[dest_acc_num];
                break;
            case OSL_DEPENDENCE_WAW: 
                dep->src_acc = stmts[dep->src]->writes[src_acc_num];
                dep->dest_acc = stmts[dep->dest]->writes[dest_acc_num];
                break;
            case OSL_DEPENDENCE_WAR: 
                dep->src_acc = stmts[dep->src]->reads[src_acc_num];
                dep->dest_acc = stmts[dep->dest]->writes[dest_acc_num];
                break;
            case OSL_DEPENDENCE_RAR: 
                dep->src_acc = stmts[dep->src]->reads[src_acc_num];
                dep->dest_acc = stmts[dep->dest]->reads[dest_acc_num];
                break;
            default:
                assert(0);
        }
    }else{
        dep->src_acc = NULL;
        dep->dest_acc = NULL;
    }

    info->index++;
    isl_basic_map_free(bmap);
    return 0;
}


struct pluto_access_meta_info {
    /* Pointer to an array of accesses */
    PlutoAccess ***accs;
    int index;
    int stmt_dim;
    int npar;
};

/* Extract a Pluto access function from an isl_basic_map */
static int basic_map_extract_access_func(__isl_take isl_basic_map *bmap, void *user)
{
    int r, i;
    struct pluto_access_meta_info *info;

    info = (struct pluto_access_meta_info *) user;

    (*info->accs)[info->index] = (PlutoAccess *) malloc(sizeof(PlutoAccess));
    PlutoAccess *acc = (*info->accs)[info->index];
    acc->name = strdup(isl_basic_map_get_tuple_name(bmap, isl_dim_out));

    PlutoConstraints *cst;

    r = isl_basic_map_to_pluto_constraints_func_arg(bmap, &cst);
    isl_basic_map_free(bmap);

    acc->mat = pluto_constraints_extract_equalities(cst);
    /* This extraction is a quick hack and not complete; it may lead to 
     * incorrect access functions, but the number of rows are expected 
     * to be correct
     */

    /* Reversing the rows since the extracted equalities will appear with the
     * fastest varying dimensions at the top (simple FIXME: relying on the way
     * the affine constraints were extracted from isl_map and the way they
     * were ordered
     */
    pluto_matrix_reverse_rows(acc->mat);
    /* Remove all but the first stmt->dim cols and negate it */
    for (i=0; i<cst->ncols - info->stmt_dim; i++) {
        pluto_matrix_remove_col(acc->mat, info->stmt_dim);
    }
    pluto_matrix_negate(acc->mat);

    /* FIXME: constant and parametric part of the access function not
     * extracted */
    /* Add zero columns for the parameter and constant part */
    for (i=0; i<info->npar+1; i++) {
        pluto_matrix_add_col(acc->mat, acc->mat->ncols);
    }

    info->index++;

    return r;
}


/* Extract Pluto access functions from isl_map */
static int map_extract_access_func(__isl_take isl_map *map, void *user)
{
    int r;

    /* Extract a PlutoAcces from every isl_basic_map */
    r = isl_map_foreach_basic_map(map, &basic_map_extract_access_func, user);
    isl_map_free(map);

    return r;
}


/* Extract Pluto dependences from an isl_map */
static int map_extract_dep(__isl_take isl_map *map, void *user)
{
    int r;

    r = isl_map_foreach_basic_map(map, &basic_map_extract_dep, user);
    isl_map_free(map);
    return r;
}


int extract_deps(Dep **deps, int first, Stmt **stmts,
        __isl_keep isl_union_map *umap, int type)
{
    struct pluto_extra_dep_info info = {deps, stmts, type, first};

    isl_union_map_foreach_map(umap, &map_extract_dep, &info);

    return info.index - first;
}


osl_names_p get_scop_names(osl_scop_p scop){

  //generate temp names
  osl_names_p names = osl_scop_names(scop);

  //if scop has names substitute them for temp names
  if(scop->context->nb_parameters){
    osl_strings_free(names->parameters);
    names->parameters = osl_strings_clone((osl_strings_p)scop->parameters->data);
  }

  osl_arrays_p arrays = osl_generic_lookup(scop->extension, OSL_URI_ARRAYS);
  if(arrays){
    osl_strings_free(names->arrays);
    names->arrays = osl_arrays_to_strings(arrays);
  }

  return names;
}


/* Compute dependences based on the iteration domain and access
 * information in "scop" and put the result in "prog".
 *
 * If options->lastwriter is false, then
 *      RAW deps are those from any earlier write to a read
 *      WAW deps are those from any earlier write to a write
 *      WAR deps are those from any earlier read to a write
 *      RAR deps are those from any earlier read to a read
 * If options->last
 * writer is true, then
 *      RAW deps are those from the last write to a read
 *      WAW deps are those from the last write to a write
 *      WAR deps are those from any earlier read not masked by an intermediate
 *      write to a write
 *      RAR deps are those from the last read to a read
 *
 * The RAR deps are only computed if options->rar is set.
 */
static void compute_deps(osl_scop_p scop, PlutoProg *prog,
        PlutoOptions *options)
{
    int i, racc_num, wacc_num;
    int nstmts = osl_statement_number(scop->statement);
    isl_ctx *ctx;
    isl_dim *dim;
    isl_space *param_space;
    isl_set *context;
    isl_union_map *empty;
    isl_union_map *write;
    isl_union_map *read;
    isl_union_map *schedule;
    isl_union_map *dep_raw, *dep_war, *dep_waw, *dep_rar, *trans_dep_war;
    isl_union_map *trans_dep_waw;
    osl_statement_p stmt;
    osl_strings_p scop_params = NULL;

    ctx = isl_ctx_alloc();
    assert(ctx);

    osl_names_p names = get_scop_names(scop);

    dim = isl_dim_set_alloc(ctx, scop->context->nb_parameters, 0);
    if(scop->context->nb_parameters){
        scop_params = (osl_strings_p)scop->parameters->data;
        dim = set_names(dim, isl_dim_param, scop_params->string);
    }
    param_space = isl_space_params(isl_space_copy(dim));
    context = osl_relation_to_isl_set(scop->context, param_space);

    if (!options->rar) dep_rar = isl_union_map_empty(isl_dim_copy(dim));
    empty = isl_union_map_empty(isl_dim_copy(dim));
    write = isl_union_map_empty(isl_dim_copy(dim));
    read = isl_union_map_empty(isl_dim_copy(dim));
    schedule = isl_union_map_empty(dim);

    if (options->isldepcompact) {
        /* Leads to fewer dependences. Each dependence may not have a unique
         * source/target access relating to it, since a union is taken
         * across all reads for a statement (and writes) for a particualr
         * array. Relationship between a dependence and associated dependent
         * data / array elements is lost, and some analyses may not work with
         * such a representation
         */
        for (i = 0, stmt = scop->statement; i < nstmts; ++i, stmt = stmt->next) {
            isl_set *dom;
            isl_map *schedule_i;
            isl_union_map *read_i;
            isl_union_map *write_i;
            char name[20];

            snprintf(name, sizeof(name), "S_%d", i);

            int niter = osl_statement_get_nb_iterators(stmt);
            dim = isl_dim_set_alloc(ctx, scop->context->nb_parameters, niter);
            if(scop->context->nb_parameters){
                scop_params = (osl_strings_p)scop->parameters->data;
                dim = set_names(dim, isl_dim_param, scop_params->string);
            }
            if(niter){
                osl_body_p stmt_body = osl_generic_lookup(stmt->extension, OSL_URI_BODY);
                dim = set_names(dim, isl_dim_set, stmt_body->iterators->string);
            }
            dim = isl_dim_set_tuple_name(dim, isl_dim_set, name);
            dom = osl_relation_list_to_isl_set(stmt->domain, dim);
            dom = isl_set_intersect_params(dom, isl_set_copy(context));

            dim = isl_dim_alloc(ctx, scop->context->nb_parameters, niter,
                    2 * niter + 1);
            if(scop->context->nb_parameters){
                scop_params = (osl_strings_p)scop->parameters->data;
                dim = set_names(dim, isl_dim_param, scop_params->string);
            }
            if(niter){
                osl_body_p stmt_body = osl_generic_lookup(stmt->extension, OSL_URI_BODY);
                dim = set_names(dim, isl_dim_in, stmt_body->iterators->string);
            }
            dim = isl_dim_set_tuple_name(dim, isl_dim_in, name);
            schedule_i = osl_scattering_to_isl_map(stmt->scattering, dim);

            osl_relation_list_p rlist  = osl_access_list_filter_read(stmt->access);
            osl_relation_list_p wlist  = osl_access_list_filter_write(stmt->access);

            osl_arrays_p arrays = osl_generic_lookup(scop->extension, OSL_URI_ARRAYS);
            if(arrays){
                osl_strings_free(names->arrays);
                names->arrays = osl_arrays_to_strings(arrays);
            }

            read_i = osl_access_list_to_isl_union_map(rlist, isl_set_copy(dom),
                    names->arrays->string);
            write_i = osl_access_list_to_isl_union_map(wlist, isl_set_copy(dom),
                    names->arrays->string);

            read = isl_union_map_union(read, read_i);
            write = isl_union_map_union(write, write_i);
            schedule = isl_union_map_union(schedule,
                    isl_union_map_from_map(schedule_i));

            osl_relation_list_free(rlist);
            osl_relation_list_free(wlist);
        }
    }else{
        /* Each dependence is for a particular source and target access. Use
         * <stmt, access> pair while relating to accessed data so each
         * dependence can be associated to a unique source and target access
         */

        for (i = 0, stmt = scop->statement; i < nstmts; ++i, stmt = stmt->next) {
            isl_set *dom;

            racc_num = 0;
            wacc_num = 0;

            osl_relation_list_p access = stmt->access;
            for( ; access; access = access->next) {
                isl_map *read_pos;
                isl_map *write_pos;
                isl_map *schedule_i;

                char name[20];

                if (access->elt->type == OSL_TYPE_READ) {
                    snprintf(name, sizeof(name), "S_%d_r%d", i, racc_num);
                }else{
                    snprintf(name, sizeof(name), "S_%d_w%d", i, wacc_num);
                }

                int niter = osl_statement_get_nb_iterators(stmt);
                dim = isl_dim_set_alloc(ctx, scop->context->nb_parameters, niter);
                if(scop->context->nb_parameters){
                    scop_params = (osl_strings_p)scop->parameters->data;
                    dim = set_names(dim, isl_dim_param, scop_params->string);

                    osl_strings_free(names->parameters);
                    names->parameters = osl_strings_clone(scop_params);
                }
                if(niter){
                    osl_body_p stmt_body = osl_generic_lookup(stmt->extension, OSL_URI_BODY);
                    dim = set_names(dim, isl_dim_set, stmt_body->iterators->string);

                    osl_strings_free(names->iterators);
                    names->iterators = osl_strings_clone(stmt_body->iterators);
                }
                dim = isl_dim_set_tuple_name(dim, isl_dim_set, name);
                dom = osl_relation_list_to_isl_set(stmt->domain, dim);
                dom = isl_set_intersect_params(dom, isl_set_copy(context));

                dim = isl_dim_alloc(ctx, scop->context->nb_parameters, niter,
                        2 * niter + 1);
                if(scop->context->nb_parameters){
                    scop_params = (osl_strings_p)scop->parameters->data;
                    dim = set_names(dim, isl_dim_param, scop_params->string);
                }
                if(niter){
                    osl_body_p stmt_body = osl_generic_lookup(stmt->extension, OSL_URI_BODY);
                    dim = set_names(dim, isl_dim_in, stmt_body->iterators->string);
                }
                dim = isl_dim_set_tuple_name(dim, isl_dim_in, name);

                schedule_i = osl_scattering_to_isl_map(stmt->scattering, dim);

                osl_arrays_p arrays = osl_generic_lookup(scop->extension, OSL_URI_ARRAYS);
                if(arrays){
                    osl_strings_free(names->arrays);
                    names->arrays = osl_arrays_to_strings(arrays);
                }

                if (access->elt->type == OSL_TYPE_READ) {
                    read_pos = osl_basic_access_to_isl_union_map(access->elt, 
                            dom, names->arrays->string);
                    read = isl_union_map_union(read, isl_union_map_from_map(read_pos));
                }else{
                    write_pos = osl_basic_access_to_isl_union_map(access->elt, 
                            dom, names->arrays->string);
                    write = isl_union_map_union(write, isl_union_map_from_map(write_pos));
                }

                schedule = isl_union_map_union(schedule,
                        isl_union_map_from_map(schedule_i));

                if (access->elt->type == OSL_TYPE_READ) {
                    racc_num++;
                }else{
                    wacc_num++;
                }
            }
        }
    }
    /*isl_printer *printer = isl_printer_to_file(ctx , stdout);
      isl_printer_print_union_map(printer, schedule);
      printf("\n");
      isl_printer_print_union_map(printer, read);
      printf("\n");
      isl_printer_print_union_map(printer, write);
      printf("\n");
      isl_printer_print_union_map(printer, empty);
      printf("\n");
      isl_printer_free(printer);*/

    // isl_union_map_dump(read);
    // isl_union_map_dump(write);
    // isl_union_map_dump(schedule);

    if (options->lastwriter) {
        // compute RAW dependences which do not contain transitive dependences
        isl_union_map_compute_flow(isl_union_map_copy(read),
                isl_union_map_copy(write),
                isl_union_map_copy(empty),
                isl_union_map_copy(schedule),
                &dep_raw, NULL, NULL, NULL);
        // isl_union_map_dump(dep_raw);
        // compute WAW and WAR dependences which do not contain transitive dependences
        isl_union_map_compute_flow(isl_union_map_copy(write),
                isl_union_map_copy(write),
                isl_union_map_copy(read),
                isl_union_map_copy(schedule),
                &dep_waw, &dep_war, NULL, NULL);
        // compute WAR dependences which may contain transitive dependences
        isl_union_map_compute_flow(isl_union_map_copy(write),
                isl_union_map_copy(empty),
                isl_union_map_copy(read),
                isl_union_map_copy(schedule),
                NULL, &trans_dep_war, NULL, NULL);
        isl_union_map_compute_flow(isl_union_map_copy(write),
                isl_union_map_copy(empty),
                isl_union_map_copy(write),
                isl_union_map_copy(schedule),
                NULL, &trans_dep_waw, NULL, NULL);
        if (options->rar) {
            // compute RAR dependences which do not contain transitive dependences
            isl_union_map_compute_flow(isl_union_map_copy(read),
                    isl_union_map_copy(read),
                    isl_union_map_copy(empty),
                    isl_union_map_copy(schedule),
                    &dep_rar, NULL, NULL, NULL);
        }
    }else{
        // compute RAW dependences which may contain transitive dependences
        isl_union_map_compute_flow(isl_union_map_copy(read),
                isl_union_map_copy(empty),
                isl_union_map_copy(write),
                isl_union_map_copy(schedule),
                NULL, &dep_raw, NULL, NULL);
        // compute WAR dependences which may contain transitive dependences
        isl_union_map_compute_flow(isl_union_map_copy(write),
                isl_union_map_copy(empty),
                isl_union_map_copy(read),
                isl_union_map_copy(schedule),
                NULL, &dep_war, NULL, NULL);
        // compute WAW dependences which may contain transitive dependences
        isl_union_map_compute_flow(isl_union_map_copy(write),
                isl_union_map_copy(empty),
                isl_union_map_copy(write),
                isl_union_map_copy(schedule),
                NULL, &dep_waw, NULL, NULL);
        if (options->rar) {
            // compute RAR dependences which may contain transitive dependences
            isl_union_map_compute_flow(isl_union_map_copy(read),
                    isl_union_map_copy(empty),
                    isl_union_map_copy(read),
                    isl_union_map_copy(schedule),
                    NULL, &dep_rar, NULL, NULL);
        }
    }

    dep_raw = isl_union_map_coalesce(dep_raw);
    dep_war = isl_union_map_coalesce(dep_war);
    dep_waw = isl_union_map_coalesce(dep_waw);
    dep_rar = isl_union_map_coalesce(dep_rar);

    prog->ndeps = 0;
    isl_union_map_foreach_map(dep_raw, &isl_map_count, &prog->ndeps);
    isl_union_map_foreach_map(dep_war, &isl_map_count, &prog->ndeps);
    isl_union_map_foreach_map(dep_waw, &isl_map_count, &prog->ndeps);
    isl_union_map_foreach_map(dep_rar, &isl_map_count, &prog->ndeps);

    prog->deps = (Dep **)malloc(prog->ndeps * sizeof(Dep *));
    for (i=0; i<prog->ndeps; i++) {
        prog->deps[i] = pluto_dep_alloc();
    }
    prog->ndeps = 0;
    prog->ndeps += extract_deps(prog->deps, prog->ndeps, prog->stmts, dep_raw, OSL_DEPENDENCE_RAW);
    prog->ndeps += extract_deps(prog->deps, prog->ndeps, prog->stmts, dep_war, OSL_DEPENDENCE_WAR);
    prog->ndeps += extract_deps(prog->deps, prog->ndeps, prog->stmts, dep_waw, OSL_DEPENDENCE_WAW);
    prog->ndeps += extract_deps(prog->deps, prog->ndeps, prog->stmts, dep_rar, OSL_DEPENDENCE_RAR);

    if (options->lastwriter) {
        trans_dep_war = isl_union_map_coalesce(trans_dep_war);
        trans_dep_waw = isl_union_map_coalesce(trans_dep_waw);

        prog->ntransdeps = 0;
        isl_union_map_foreach_map(dep_raw, &isl_map_count, &prog->ntransdeps);
        isl_union_map_foreach_map(trans_dep_war, &isl_map_count, &prog->ntransdeps);
        isl_union_map_foreach_map(trans_dep_waw, &isl_map_count, &prog->ntransdeps);
        isl_union_map_foreach_map(dep_rar, &isl_map_count, &prog->ntransdeps);

        if (prog->ntransdeps >= 1) {
            prog->transdeps = (Dep **)malloc(prog->ntransdeps * sizeof(Dep *));
            for (i=0; i<prog->ntransdeps; i++) {
                prog->transdeps[i] = pluto_dep_alloc();
            }
            prog->ntransdeps = 0;
            prog->ntransdeps += extract_deps(prog->transdeps, prog->ntransdeps, prog->stmts, dep_raw, OSL_DEPENDENCE_RAW);
            prog->ntransdeps += extract_deps(prog->transdeps, prog->ntransdeps, prog->stmts, trans_dep_war, OSL_DEPENDENCE_WAR);
            prog->ntransdeps += extract_deps(prog->transdeps, prog->ntransdeps, prog->stmts, trans_dep_waw, OSL_DEPENDENCE_WAW);
            prog->ntransdeps += extract_deps(prog->transdeps, prog->ntransdeps, prog->stmts, dep_rar, OSL_DEPENDENCE_RAR);
        }

        isl_union_map_free(trans_dep_war);
        isl_union_map_free(trans_dep_waw);
    }

    isl_union_map_free(dep_raw);
    isl_union_map_free(dep_war);
    isl_union_map_free(dep_waw);
    isl_union_map_free(dep_rar);

    isl_union_map_free(empty);
    isl_union_map_free(write);
    isl_union_map_free(read);
    isl_union_map_free(schedule);
    isl_set_free(context);

    if(names) osl_names_free(names);

    isl_ctx_free(ctx);
}

/*scoplib_matrix_p get_identity_schedule(int dim, int npar){
  scoplib_matrix_p smat = scoplib_matrix_malloc(2*dim+1, dim+npar+1+1);

  int i, j;
  for(i =0; i<2*dim+1; i++)
  for(j=0; j<dim+1+npar+1; j++)
  smat->p[i][j] = 0;

  for(i=1; i<dim; i++)
  smat->p[2*i-1][i] = 1;

  return smat;

  }*/
//
//void print_isl_map( __isl_keep isl_basic_map *bmap, int ncols){
//
//	int i, j;
//	for(i=0;i<bmap->n_eq;i++){
//		for(j=0;j<ncols;j++){
//			printf("%d\t", bmap->eq[i][j]);
//		}
//		printf("\n");
//	}
//
//}

PlutoMatrix *get_identity_schedule_new(int dim, int npar){
    PlutoMatrix *smat = pluto_matrix_alloc(2*dim+1, dim+npar+1);

    int i, j;
    for(i =0; i<2*dim+1; i++)
        for(j=0; j<dim+1+npar; j++)
            smat->val[i][j] = 0;

    for(i=0; i<dim; i++)
        smat->val[i][i] = 1;

    return smat;

}




/* 
 * Extract necessary information from clan_scop to create PlutoProg - a
 * representation of the program sufficient to be used throughout Pluto. 
 * PlutoProg also includes dependences; so candl is run here.
 */
PlutoProg *scop_to_pluto_prog(osl_scop_p scop, PlutoOptions *options)
{
    int i, max_sched_rows, npar;

    PlutoProg *prog = pluto_prog_alloc();

    /* Program parameters */
    npar = scop->context->nb_parameters;

    osl_strings_p osl_scop_params = NULL;
    if (npar >= 1)  osl_scop_params = (osl_strings_p)scop->parameters->data;

    for (i=0; i<npar; i++)  {
        pluto_prog_add_param(prog, osl_scop_params->string[i], prog->npar);
    }

    pluto_constraints_free(prog->context);
    prog->context = osl_relation_to_pluto_constraints(scop->context);

    if (options->codegen_context != -1)	{
      for (i=0; i<prog->npar; i++)  {
        pluto_constraints_add_inequality(prog->codegen_context);
        prog->codegen_context->val[i][i] = 1;
        prog->codegen_context->val[i][prog->codegen_context->ncols-1] = -options->codegen_context;
      }
    }

    prog->nstmts = osl_statement_number(scop->statement);
    prog->options = options;

    /* Data variables in the program */
    osl_arrays_p arrays = osl_generic_lookup(scop->extension, OSL_URI_ARRAYS);
    if(arrays==NULL){
<<<<<<< HEAD
        prog->num_data = 0;
        fprintf(stderr, "warning: arrays extension not found\n");
    }
    else{
        prog->num_data = arrays->nb_names;
        prog->data_names = (char **) malloc (prog->num_data * sizeof(char *));
        for(i=0; i< prog->num_data; i++) {
            prog->data_names[i] = strdup(arrays->names[i]);
        }
=======
      prog->num_data = 0;
      fprintf(stderr, "warning: arrays extension not found\n");
    }else{
      prog->num_data = arrays->nb_names;
      prog->data_names = (char **) malloc (prog->num_data * sizeof(char *));
      for(i=0; i< prog->num_data; i++) {
          prog->data_names[i] = strdup(arrays->names[i]);
      }
>>>>>>> 709a9052
    }

    osl_statement_p scop_stmt = scop->statement;

    prog->nvar = osl_statement_get_nb_iterators(scop_stmt);
    max_sched_rows = 0;
    for (i=0; i<prog->nstmts; i++) {
        int stmt_num_iter = osl_statement_get_nb_iterators(scop_stmt); 
        prog->nvar = PLMAX(prog->nvar, stmt_num_iter);
        max_sched_rows = PLMAX(max_sched_rows, scop_stmt->scattering->nb_rows);
        scop_stmt = scop_stmt->next;
    }

    prog->stmts = osl_to_pluto_stmts(scop);
    prog->scop = scop;

    /* Compute dependences */
    if (options->isldep) {
        compute_deps(scop, prog, options);
    }else{
        /*  Using Candl */
        candl_options_p candlOptions = candl_options_malloc();
        if (options->rar)   {
            candlOptions->rar = 1;
        }
        candlOptions->lastwriter = options->lastwriter;
        candlOptions->scalar_privatization = options->scalpriv;
        // candlOptions->verbose = 1;

        /* Add more infos (depth, label, ...) */
        /* Needed by Candl */
        candl_scop_usr_init(scop);

        osl_dependence_p candl_deps = candl_dependence(scop, candlOptions);
        prog->deps = deps_read(candl_deps, prog);
        prog->ndeps = osl_nb_dependences(candl_deps);
        candl_options_free(candlOptions);
        osl_dependence_free(candl_deps);

        candl_scop_usr_cleanup(scop); //undo candl_scop_user_init

        prog->transdeps = NULL;
        prog->ntransdeps = 0;
    }

    /* Add hyperplanes */
    if (prog->nstmts >= 1) {
        for (i=0; i<max_sched_rows; i++) {
            pluto_prog_add_hyperplane(prog,prog->num_hyperplanes,H_UNKNOWN);
            prog->hProps[prog->num_hyperplanes-1].type = 
                (i%2)? H_LOOP: H_SCALAR;
        }
    }

    /* Hack for linearized accesses */
    FILE *lfp = fopen(".linearized", "r");
    FILE *nlfp = fopen(".nonlinearized", "r");
    char tmpstr[256];
    char linearized[256];
    if (lfp && nlfp) {
        for (i=0; i<prog->nstmts; i++)    {
            rewind(lfp);
            rewind(nlfp);
            while (!feof(lfp) && !feof(nlfp))      {
                fgets(tmpstr, 256, nlfp);
                fgets(linearized, 256, lfp);
                if (strstr(tmpstr, prog->stmts[i]->text))        {
                    prog->stmts[i]->text = (char *) realloc(prog->stmts[i]->text, sizeof(char)*(strlen(linearized)+1));
                    strcpy(prog->stmts[i]->text, linearized);
                }
            }
        }
        fclose(lfp);
        fclose(nlfp);
    }

    return prog;
}

/* Get an upper bound for transformation coefficients to prevent spurious
 * transformations that represent shifts or skews proportional to trip counts:
 * this happens when loop bounds are constants
 */
int get_coeff_upper_bound(PlutoProg *prog)
{
    int max, i, r;

    max = 0;
    for (i=0; i<prog->nstmts; i++)  {
        Stmt *stmt = prog->stmts[i];
        for (r=0; r<stmt->domain->nrows; r++) {
            max  = PLMAX(max,stmt->domain->val[r][stmt->domain->ncols-1]);
        }
    }

    return max-1;
}


PlutoProg *pluto_prog_alloc()
{
    PlutoProg *prog = (PlutoProg *) malloc(sizeof(PlutoProg));

    prog->nstmts = 0;
    prog->stmts = NULL;
    prog->npar = 0;
    prog->nvar = 0;
    prog->params = NULL;
    prog->context = pluto_constraints_alloc(1, prog->npar+1);
    prog->codegen_context = pluto_constraints_alloc(1, prog->npar+1);
    prog->deps = NULL;
    prog->ndeps = 0;
    prog->transdeps = NULL;
    prog->ntransdeps = 0;
    prog->ddg = NULL;
    prog->hProps = NULL;
    prog->num_hyperplanes = 0;
    prog->decls = malloc(16384*9);

    strcpy(prog->decls, "");

    prog->globcst = NULL;

    prog->num_parameterized_loops = -1;

    return prog;
}



void pluto_prog_free(PlutoProg *prog)
{
    int i;

    /* Free dependences */
    for (i=0; i<prog->ndeps; i++) {
        pluto_dep_free(prog->deps[i]);
    }
    free(prog->deps);

    for (i=0; i<prog->ntransdeps; i++) {
        pluto_dep_free(prog->transdeps[i]);
    }
    free(prog->transdeps);

    /* Free DDG */
    if (prog->ddg != NULL)  {
        graph_free(prog->ddg);
    }

    if (prog->hProps != NULL)   {
        free(prog->hProps);
    }

    for (i=0; i<prog->npar; i++)  {
        free(prog->params[i]);
    }
    if (prog->npar >= 1)    {
        free(prog->params);
    }

    /* Statements */
    for (i=0; i<prog->nstmts; i++) {
        pluto_stmt_free(prog->stmts[i]);
    }
    if (prog->nstmts >= 1)  {
        free(prog->stmts);
    }

    pluto_constraints_free(prog->context);
<<<<<<< HEAD

    if (prog->depcst != NULL) {
        pluto_constraints_free(*prog->depcst);
    }
    free(prog->depcst);
=======
    pluto_constraints_free(prog->codegen_context);

>>>>>>> 709a9052
    pluto_constraints_free(prog->globcst);

    free(prog->decls);

    free(prog);
}


PlutoOptions *pluto_options_alloc()
{
    PlutoOptions *options;

    options  = (PlutoOptions *) malloc(sizeof(PlutoOptions));

    /* Initialize to default */
    options->tile = 0;
    options->intratileopt = 1;
    options->dynschedule = 0;
    options->dynschedule_graph = 0;
    options->dynschedule_graph_old = 0;
    options->dyn_trans_deps_tasks = 0;
    options->debug = 0;
    options->moredebug = 0;
    options->scancount = 0;
    options->parallel = 0;
    options->innerpar = 0;
    options->identity = 0;
<<<<<<< HEAD
    options->lbtile = 0;
    options->partlbtile = 0;

    options->pet= 0;

    options->iss = 0;

=======

    options->lbtile = 0;
    options->partlbtile = 0;
>>>>>>> 709a9052
    options->unroll = 0;

    /* Unroll/jam factor */
    options->ufactor = 8;

    /* Ignore input deps */
    options->rar = 0;

    /* Override for first and last levels to tile */
    options->ft = -1;
    options->lt = -1;

    /* Override for first and last cloog options */
    options->cloogf = -1;
    options->cloogl = -1;

    options->cloogsh = 0;

    options->cloogbacktrack = 1;

    options->multipipe = 0;
    options->l2tile = 0;
    options->prevector = 1;
    options->fuse = SMART_FUSE;

    /* Experimental */
    options->polyunroll = 0;

    /* Default context is no context */
    options->codegen_context = -1;

<<<<<<< HEAD
=======
    options->forceparallel = 0;

>>>>>>> 709a9052
    options->bee = 0;

    options->isldep = 0;
    options->isldepcompact = 0;

    options->candldep = 0;

    options->islsolve = 0;

    options->readscop = 0;

    options->lastwriter = 0;

    options->nobound = 0;

    options->scalpriv = 0;

    options->silent = 0;

    options->out_file = NULL;

    options->time = 0;

    return options;
}


/* Add global/program parameter at position 'pos' */
void pluto_prog_add_param(PlutoProg *prog, const char *param, int pos)
{
    int i, j;

    for (i=0; i<prog->nstmts; i++) {
        Stmt *stmt = prog->stmts[i];
        pluto_constraints_add_dim(stmt->domain, stmt->domain->ncols-1-prog->npar+pos, NULL);
        pluto_matrix_add_col(stmt->trans, stmt->trans->ncols-1-prog->npar+pos);

        for (j=0; j<stmt->nwrites; j++)  {
            pluto_matrix_add_col(stmt->writes[j]->mat, stmt->dim+pos);
        }
        for (j=0; j<stmt->nreads; j++)  {
            pluto_matrix_add_col(stmt->reads[j]->mat, stmt->dim+pos);
        }
    }
    for (i=0; i<prog->ndeps; i++)   {
        pluto_constraints_add_dim(prog->deps[i]->dpolytope, 
                prog->deps[i]->dpolytope->ncols-1-prog->npar+pos, NULL);
    }
    pluto_constraints_add_dim(prog->context, prog->context->ncols-1-prog->npar+pos, param);
    pluto_constraints_add_dim(prog->codegen_context, 
            prog->codegen_context->ncols-1-prog->npar+pos, param);

    prog->params = (char **) realloc(prog->params, sizeof(char *)*(prog->npar+1));

    for (i=prog->npar-1; i>=pos; i--)    {
        prog->params[i+1] = prog->params[i];
    }

    prog->params[pos] = strdup(param);
    prog->npar++;
}


void pluto_options_free(PlutoOptions *options)
{
    if (options->out_file != NULL)  {
        free(options->out_file);
    }
    free(options);
}


/* pos: position of domain iterator 
 * time_pos: position of time iterator; iter: domain iterator; supply -1
 * if you don't want a scattering function row added for it */
void pluto_stmt_add_dim(Stmt *stmt, int pos, int time_pos, const char *iter,
        PlutoHypType hyp_type, PlutoProg *prog)
{
    int i, npar;

    npar = stmt->domain->ncols - stmt->dim - 1;

    assert(pos <= stmt->dim);
    assert(time_pos <= stmt->trans->nrows);
    assert(stmt->dim + npar + 1 == stmt->domain->ncols);

    pluto_constraints_add_dim(stmt->domain, pos, NULL);
    stmt->dim++;
    stmt->iterators = (char **) realloc(stmt->iterators, stmt->dim*sizeof(char *));
    for (i=stmt->dim-2; i>=pos; i--) {
        stmt->iterators[i+1] = stmt->iterators[i];
    }
    stmt->iterators[pos] = strdup(iter);

    /* Stmt should always have a transformation */
    assert(stmt->trans != NULL);
    pluto_matrix_add_col(stmt->trans, pos);

    if (time_pos != -1) {
        pluto_matrix_add_row(stmt->trans, time_pos);
        stmt->trans->val[time_pos][pos] = 1;


        stmt->hyp_types = realloc(stmt->hyp_types, 
                sizeof(int)*stmt->trans->nrows);
        for (i=stmt->trans->nrows-2; i>=time_pos; i--) {
            stmt->hyp_types[i+1] = stmt->hyp_types[i];
        }
        stmt->hyp_types[time_pos] = hyp_type;
    }

    /* Update is_orig_loop */
    stmt->is_orig_loop = realloc(stmt->is_orig_loop, sizeof(bool)*stmt->dim);
    for (i=stmt->dim-2; i>=pos; i--) {
        stmt->is_orig_loop[i+1] = stmt->is_orig_loop[i];
    }
    stmt->is_orig_loop[pos] = true;

    /* Write and Read matrices are not populated in case of pet, 
     * therefore, ignore updating the debugging structure
     */
    for (i=0; i<stmt->nwrites; i++)   {
        pluto_matrix_add_col(stmt->writes[i]->mat, pos);
    }
    for (i=0; i<stmt->nreads; i++)   {
        pluto_matrix_add_col(stmt->reads[i]->mat, pos);
    }

    for (i=0; i<prog->ndeps; i++) {
        if (prog->deps[i]->src == stmt->id) {
            pluto_constraints_add_dim(prog->deps[i]->dpolytope, pos, NULL);
        }
        if (prog->deps[i]->dest == stmt->id) {
            pluto_constraints_add_dim(prog->deps[i]->dpolytope, 
                    prog->stmts[prog->deps[i]->src]->dim+pos, NULL);
        }
    }

    for (i=0; i<prog->ntransdeps; i++) {
        assert(prog->transdeps[i] != NULL);
        if (prog->transdeps[i]->src == stmt->id) {
            pluto_constraints_add_dim(prog->transdeps[i]->dpolytope, pos, NULL);
        }
        if (prog->transdeps[i]->dest == stmt->id) {
            pluto_constraints_add_dim(prog->transdeps[i]->dpolytope, 
                    prog->stmts[prog->transdeps[i]->src]->dim+pos, NULL);
        }
    }
}

/* Warning: use it only to knock off a dummy dimension (unrelated to 
 * anything else */
void pluto_stmt_remove_dim(Stmt *stmt, int pos, PlutoProg *prog)
{
    int i, npar;

    npar = stmt->domain->ncols - stmt->dim - 1;

    assert(pos <= stmt->dim);
    assert(stmt->dim + npar + 1 == stmt->domain->ncols);

    pluto_constraints_remove_dim(stmt->domain, pos);
    stmt->dim--;

    if (stmt->iterators != NULL) {
        free(stmt->iterators[pos]);
        for (i=pos; i<=stmt->dim-1; i++) {
            stmt->iterators[i] = stmt->iterators[i+1];
        }
        stmt->iterators = (char **) realloc(stmt->iterators,
                stmt->dim*sizeof(char *));
    }

    pluto_matrix_remove_col(stmt->trans, pos);

    /* Update is_orig_loop */
    for (i=pos; i<=stmt->dim-1; i++) {
        stmt->is_orig_loop[i] = stmt->is_orig_loop[i+1];
    }
    stmt->is_orig_loop = realloc(stmt->is_orig_loop, sizeof(bool)*stmt->dim);

    if (stmt->writes) {
        for (i=0; i<stmt->nwrites; i++)   {
            pluto_matrix_remove_col(stmt->writes[i]->mat, pos);
        }
    }

    if (stmt->reads) {
        for (i=0; i<stmt->nreads; i++)   {
            pluto_matrix_remove_col(stmt->reads[i]->mat, pos);
        }
    }

    /* Update deps */
    for (i=0; i<prog->ndeps; i++) {
        if (prog->deps[i]->src == stmt->id) {
            pluto_constraints_remove_dim(prog->deps[i]->dpolytope, pos);
        }
        if (prog->deps[i]->dest == stmt->id) {
            pluto_constraints_remove_dim(prog->deps[i]->dpolytope, 
                    prog->stmts[prog->deps[i]->src]->dim+pos);
        }
    }

    for (i=0; i<prog->ntransdeps; i++) {
        assert(prog->transdeps[i] != NULL);
        if (prog->transdeps[i]->src == stmt->id) {
            pluto_constraints_remove_dim(prog->transdeps[i]->dpolytope, pos);
        }
        if (prog->transdeps[i]->dest == stmt->id) {
            pluto_constraints_remove_dim(prog->transdeps[i]->dpolytope,
                    prog->stmts[prog->transdeps[i]->src]->dim+pos);
        }
    }
}

void pluto_stmt_add_hyperplane(Stmt *stmt, PlutoHypType type, int pos)
{
    int i;

    assert(pos <= stmt->trans->nrows);

    pluto_matrix_add_row(stmt->trans, pos);

    stmt->hyp_types = realloc(stmt->hyp_types, 
            sizeof(int)*stmt->trans->nrows);
    for (i=stmt->trans->nrows-2; i>=pos; i--) {
        stmt->hyp_types[i+1] = stmt->hyp_types[i];
    }
    stmt->hyp_types[pos] = type;

    if (stmt->first_tile_dim >= pos) stmt->first_tile_dim++;
    if (stmt->last_tile_dim >= pos) stmt->last_tile_dim++;
}


void pluto_prog_add_hyperplane(PlutoProg *prog, int pos, PlutoHypType hyp_type)
{
    int i;

    prog->num_hyperplanes++;
    prog->hProps = (HyperplaneProperties *) realloc(prog->hProps, 
            prog->num_hyperplanes*sizeof(HyperplaneProperties));

    for (i=prog->num_hyperplanes-2; i>=pos; i--) {
        prog->hProps[i+1] = prog->hProps[i];
    }
    /* Initialize some */
    prog->hProps[pos].unroll = NO_UNROLL;
    prog->hProps[pos].prevec = 0;
    prog->hProps[pos].band_num = -1;
    prog->hProps[pos].dep_prop = UNKNOWN;
    prog->hProps[pos].type = hyp_type;
}

<<<<<<< HEAD
Stmt *pluto_create_stmt(int dim, const PlutoConstraints *domain, const PlutoMatrix *trans,
        char ** iterators, const char *text, PlutoStmtType type)
=======
/*
 * Create a new statement (see also pluto_stmt_dup)
 */
Stmt *pluto_create_stmt(int dim, const PlutoConstraints *domain, const PlutoMatrix *trans,
        char **iterators, const char *text, PlutoStmtType type)
>>>>>>> 709a9052
{
    int i;

    Stmt *stmt = pluto_stmt_alloc(dim, domain, trans);

    stmt->type = type;

    stmt->text = strdup(text);

    for (i=0; i<stmt->dim; i++) {
        stmt->iterators[i] = strdup(iterators[i]);
    }

<<<<<<< HEAD
    return stmt;
}

/* Statement that has the same transformed domain up to 'level' */
Stmt *create_helper_stmt(const Stmt *anchor_stmt, int level,
        const char *text, PlutoStmtType type, int ploop_num)
{
    int i, npar;

    assert(level >= 0);
    assert(level <= anchor_stmt->trans->nrows);

    PlutoConstraints *newdom = pluto_get_new_domain(anchor_stmt);

    /* Lose everything but 0 to level-1 loops */

    pluto_constraints_project_out(newdom, level, 
            anchor_stmt->trans->nrows-level);

    npar = anchor_stmt->domain->ncols - anchor_stmt->dim - 1;
    PlutoMatrix *newtrans = pluto_matrix_alloc(level, newdom->ncols);

    char **iterators = (char **) malloc(sizeof(char *)*level);
    for (i=0; i<level; i++) {
        char *tmpstr = malloc(5);
        sprintf(tmpstr, "t%d", i+1);
        iterators[i] = tmpstr;
    }

    /* Create new stmt */
    Stmt *newstmt = pluto_create_stmt(level, newdom, newtrans, iterators, text, type);

    newstmt->ploop_id = ploop_num;

    pluto_matrix_set(newstmt->trans, 0);
    for (i=0; i<newstmt->trans->nrows; i++)   {
        newstmt->trans->val[i][i] = 1;
    }

    for (i=0; i<level; i++) free(iterators[i]);
    free(iterators);
    pluto_constraints_free(newdom);
    pluto_matrix_free(newtrans);

    assert(newstmt->dim+npar+1 == newstmt->domain->ncols);

    return newstmt;
=======
    pluto_constraints_set_names_range(stmt->domain, stmt->iterators, 0, 0, stmt->dim);

    /* TODO: Set names for parameters */

    return stmt;
>>>>>>> 709a9052
}

        
/* Pad statement transformations so that they all equal number
 * of rows */
void pluto_pad_stmt_transformations(PlutoProg *prog)
{
    int max_nrows, i, j, nstmts;

    nstmts = prog->nstmts;
    Stmt **stmts = prog->stmts;

    /* Pad all trans if necessary with zeros */
    max_nrows = 0;
    for (i=0; i<nstmts; i++)    {
        if (stmts[i]->trans != NULL)    {
            max_nrows = PLMAX(max_nrows, stmts[i]->trans->nrows);
        }
    }

    if (max_nrows >= 1) {
        for (i=0; i<nstmts; i++)    {
            if (stmts[i]->trans == NULL)    {
                stmts[i]->trans = pluto_matrix_alloc(max_nrows, 
                        stmts[i]->dim+prog->npar+1);
                stmts[i]->trans->nrows = 0;
            }

            int curr_rows = stmts[i]->trans->nrows;

            /* Add all zero rows */
            for (j=curr_rows; j<max_nrows; j++)    {
                pluto_stmt_add_hyperplane(stmts[i], H_SCALAR, stmts[i]->trans->nrows);
            }
        }

        int old_hyp_num = prog->num_hyperplanes;
        for (i=old_hyp_num; i<max_nrows; i++) {
            /* This is not really H_SCALAR, but this is the best we can do */
            pluto_prog_add_hyperplane(prog, prog->num_hyperplanes, H_SCALAR);
        }
    }
}


/* Add statement to program; can't reuse arg stmt pointer any more */
void pluto_add_given_stmt(PlutoProg *prog, Stmt *stmt)
{
    prog->stmts = (Stmt **) realloc(prog->stmts, ((prog->nstmts+1)*sizeof(Stmt *)));

    stmt->id = prog->nstmts;

    prog->nvar = PLMAX(prog->nvar, stmt->dim);
    prog->stmts[prog->nstmts] = stmt;
    prog->nstmts++;

    pluto_pad_stmt_transformations(prog);
}


/* Create a statement and add it to the program
 * iterators: domain iterators
 * trans: schedule/transformation
 * domain: domain
 * text: statement text
 */
void pluto_add_stmt(PlutoProg *prog, 
        const PlutoConstraints *domain,
        const PlutoMatrix *trans,
        char ** iterators,
        const char *text,
        PlutoStmtType type)
{
    int nstmts;

    assert(trans != NULL);
    assert(trans->ncols == domain->ncols);

    nstmts = prog->nstmts;

    prog->stmts = (Stmt **) realloc(prog->stmts, ((nstmts+1)*sizeof(Stmt *)));

    Stmt *stmt = pluto_create_stmt(domain->ncols-prog->npar-1, domain, trans, iterators, text, type);
    stmt->id = nstmts;

    prog->nvar = PLMAX(prog->nvar, stmt->dim);
<<<<<<< HEAD
=======

>>>>>>> 709a9052
    prog->stmts[nstmts] = stmt;
    prog->nstmts++;

    pluto_pad_stmt_transformations(prog);
}


Dep *pluto_dep_alloc()
{
    Dep *dep = malloc(sizeof(Dep));

    dep->id = -1;
    dep->satvec = NULL;
    dep->dpolytope = NULL;
    dep->depsat_poly = NULL;
    dep->satisfied = false;
    dep->satisfaction_level = -1;
    dep->dirvec = NULL;
    dep->src_acc = NULL;
    dep->dest_acc = NULL;
    dep->valid_cst = NULL;
    dep->bounding_cst = NULL;
    dep->src_unique_dpolytope = NULL;

    return dep;
}


Dep *pluto_dep_dup(Dep *d)
{
    Dep *dep = malloc(sizeof(Dep));

    dep->id = d->id;
<<<<<<< HEAD
    dep->satvec = NULL;
    dep->depsat_poly = NULL;
    dep->satisfied = d->satisfied;
    dep->satisfaction_level = d->satisfaction_level;
    dep->dirvec = NULL;
    dep->dpolytope = pluto_constraints_dup(d->dpolytope);
    dep->type = d->type;
=======
    dep->src = d->src;
    dep->dest = d->dest;
    dep->src_acc = d->src_acc;
    dep->dest_acc = d->dest_acc;
    dep->dpolytope = pluto_constraints_dup(d->dpolytope);

    dep->src_unique_dpolytope = 
        d->src_unique_dpolytope? pluto_constraints_dup(
                d->src_unique_dpolytope):NULL;

    dep->depsat_poly =  d->depsat_poly? 
        pluto_constraints_dup(d->depsat_poly):NULL;
    dep->satvec = NULL; // TODO
    dep->type = d->type;
    dep->satisfied = d->satisfied;
    dep->satisfaction_level = d->satisfaction_level;
    dep->dirvec = NULL; // TODO
    dep->valid_cst = d->valid_cst? pluto_constraints_dup(d->valid_cst): NULL;
    dep->bounding_cst = d->bounding_cst? pluto_constraints_dup(d->bounding_cst): NULL;
>>>>>>> 709a9052

    return dep;
}




/*
 * Only very essential information is needed to allocate; rest can be
 * populated as needed
 */
Stmt *pluto_stmt_alloc(int dim,
        const PlutoConstraints *domain,
        const PlutoMatrix *trans)
{
    int i;

    /* Have to provide a transformation */
    assert(trans != NULL);

    Stmt *stmt = (Stmt *) malloc(sizeof(Stmt));

    /* id will be assigned when added to PlutoProg */
    stmt->id = -1;
    stmt->dim = dim;
    stmt->dim_orig = dim;
    if (domain != NULL) {
        stmt->domain = pluto_constraints_dup(domain);
    }else{
        stmt->domain = NULL;
    }

    stmt->trans = pluto_matrix_dup(trans);

    stmt->hyp_types = malloc(stmt->trans->nrows*sizeof(int));
    for (i=0; i<stmt->trans->nrows; i++) {
        stmt->hyp_types[i] = H_LOOP;
    }

    stmt->text = NULL;
    stmt->tile =  1;
    stmt->num_tiled_loops = 0;
    stmt->reads = NULL;
    stmt->writes = NULL;
    stmt->nreads = 0;
    stmt->nwrites = 0;

    stmt->first_tile_dim = 0;
    stmt->last_tile_dim = -1;

    stmt->type = STMT_UNKNOWN;
    stmt->ploop_id = -1;

    if (dim >= 1)   {
        stmt->is_orig_loop = (bool *) malloc(dim*sizeof(bool));
        stmt->iterators = (char **) malloc(sizeof(char *)*dim);
        for (i=0; i<stmt->dim; i++) {
            stmt->iterators[i] = NULL;
        }
    }else{
        stmt->is_orig_loop = NULL;
        stmt->iterators = NULL;
    }

    return stmt;
}

PlutoAccess *pluto_access_dup(const PlutoAccess *acc)
{
    assert(acc);

    PlutoAccess *nacc = malloc(sizeof(PlutoAccess));
    nacc->mat = pluto_matrix_dup(acc->mat);
    nacc->name = strdup(acc->name);
    nacc->sym_id = acc->sym_id;

    return nacc;
}

void pluto_access_free(PlutoAccess *acc)
{
    if (acc) {
        pluto_matrix_free(acc->mat);
        free(acc->name);
        free(acc);
    }
}

void pluto_stmt_free(Stmt *stmt)
{
    int i, j;

    pluto_constraints_free(stmt->domain);

    pluto_matrix_free(stmt->trans);

    free(stmt->hyp_types);

    if (stmt->text != NULL) {
        free(stmt->text);
    }

    for (j=0; j<stmt->dim; j++)    {
        if (stmt->iterators[j] != NULL) {
            free(stmt->iterators[j]);
        }
    }

    /* If dim is zero, iterators, is_orig_loop are NULL */
    if (stmt->iterators != NULL)    {
        free(stmt->iterators);
        free(stmt->is_orig_loop);
    }

    PlutoAccess **writes = stmt->writes;
    PlutoAccess **reads = stmt->reads;

    if (writes != NULL) {
        for (i=0; i<stmt->nwrites; i++)   {
            pluto_access_free(writes[i]);
        }
        free(writes);
    }
    if (reads != NULL) {
        for (i=0; i<stmt->nreads; i++)   {
            pluto_access_free(reads[i]);
        }
        free(reads);
    }

    free(stmt);
}


/* Get transformed domain */
PlutoConstraints *pluto_get_new_domain(const Stmt *stmt)
{
    int i;
    PlutoConstraints *sched;

    PlutoConstraints *newdom = pluto_constraints_dup(stmt->domain);
    for (i=0; i<stmt->trans->nrows; i++)  {
        pluto_constraints_add_dim(newdom, 0, NULL);
    }

    sched = pluto_stmt_get_schedule(stmt);

    pluto_constraints_intersect(newdom, sched);

    // IF_DEBUG(printf("New pre-domain is \n"););
    // IF_DEBUG(pluto_constraints_print(stdout, newdom););

    pluto_constraints_project_out(newdom, 
            stmt->trans->nrows, stmt->dim);

    // IF_DEBUG(printf("New domain is \n"););
    // IF_DEBUG(pluto_constraints_print(stdout, newdom););

    pluto_constraints_free(sched);

    return newdom;
}


/* 
 * Checks if the range of the variable at depth 'depth' can be bound by a
 * constant; returns the constant of -1 if it can't be
 *
 * WARNING: If cnst is a list, looks at just the first element
 *
 * TODO: Not general now: difference being constant can be implied through
 * other inequalities 
 *
 * */
int get_const_bound_difference(const PlutoConstraints *cnst, int depth)
{
    int constdiff, r, r1, c, _lcm;

    assert(cnst != NULL);
    PlutoConstraints *cst = pluto_constraints_dup(cnst);

    pluto_constraints_project_out(cst, depth+1, cst->ncols-1-depth-1);
    assert(depth >= 0 && depth <= cst->ncols-2);

    // printf("Const bound diff at depth: %d\n", depth);
    // pluto_constraints_print(stdout, cst);

    constdiff = INT_MAX;

    for (r=0; r<cst->nrows; r++) {
        if (cst->val[r][depth] != 0)  break;
    }
    /* Variable doesn't appear */
    if (r==cst->nrows) return -1;

    /* Scale rows so that the coefficient of depth var is the same */
    _lcm = 1;
    for (r=0; r<cst->nrows; r++) {
        if (cst->val[r][depth] != 0) _lcm = lcm(_lcm, abs(cst->val[r][depth]));
    }
    for (r=0; r<cst->nrows; r++) {
        if (cst->val[r][depth] != 0) {
            for (c=0; c<cst->ncols; c++) {
                cst->val[r][c] = cst->val[r][c]*(_lcm/abs(cst->val[r][depth]));
            }
        }
    }

    /* Equality to a function of parameters/constant implies single point */
    for (r=0; r<cst->nrows; r++) {
        if (cst->is_eq[r] && cst->val[r][depth] != 0)  {
            for (c=depth+1; c<cst->ncols-1; c++)  { 
                if (cst->val[r][c] != 0)    {
                    break;
                }
            }
            if (c==cst->ncols-1) {
                constdiff = 1;
                //printf("constdiff is 1\n");
            }
        }
    }

    for (r=0; r<cst->nrows; r++) {
        if (cst->is_eq[r])  continue;
        if (cst->val[r][depth] <= -1)  {
            /* Find a lower bound with constant difference */
            for (r1=0; r1<cst->nrows; r1++) {
                if (cst->is_eq[r1])  continue;
                if (cst->val[r1][depth] >= 1) {
                    for (c=0; c<cst->ncols-1; c++)  { 
                        if (cst->val[r1][c] + cst->val[r][c] != 0)    {
                            break;
                        }
                    }
                    if (c==cst->ncols-1) {
                        constdiff = PLMIN(constdiff, 
                                floorf(cst->val[r][c]/(float)-cst->val[r][depth]) 
                                + ceilf(cst->val[r1][c]/(float)cst->val[r1][depth])
                                +1);
                    }
                }
            }
        }
    }
    pluto_constraints_free(cst);

    if (constdiff == INT_MAX)   {
        return -1;
    }

    /* Sometimes empty sets imply negative difference */
    /* It basically means zero points */
    if (constdiff <= -1) constdiff = 0;
    //printf("constdiff is %d\n", constdiff);

    return constdiff;
}

#define MINF 0
#define MAXF 1

/* Get expression for pos^{th} constraint in cst;
 * Returned string should be freed with 'free' */
char *get_expr(PlutoConstraints *cst, int pos, const char **params,
        int bound_type)
{
    int c, sum;

    char *expr = malloc(512);
    strcpy(expr, "");

    // printf("Get expr\n");
    // pluto_constraints_print(stdout, cst);

    if (bound_type == MINF) assert(cst->val[pos][0] <= -1);
    else assert(cst->val[pos][0] >= 1);

    sum = 0;
    for (c=1; c<cst->ncols-1; c++)    {
        sum += abs(cst->val[pos][c]);
    }

    if (sum == 0)   {
        /* constant */
        if (bound_type == MINF) {
            sprintf(expr+strlen(expr), "%d", 
                    (int)floorf(cst->val[pos][cst->ncols-1]/-(float)cst->val[pos][0]));
        }else{
            sprintf(expr+strlen(expr), "%d", 
                    (int)ceilf(-cst->val[pos][cst->ncols-1]/(float)cst->val[pos][0]));
        }
    }else{
        /* if it's being divided by 1, make it better by not putting
         * floor/ceil */
        if (abs(cst->val[pos][0]) != 1) {
            if (bound_type == MINF) {
                sprintf(expr+strlen(expr), "floorf((");
            }else{
                sprintf(expr+strlen(expr), "ceilf((");
            }
        }


        for (c=1; c<cst->ncols-1; c++)    {
            if (cst->val[pos][c] != 0) {
                if (bound_type == MINF) {
                    sprintf(expr+strlen(expr), (cst->val[pos][c] >= 1)? "+%lld*%s": "%lld*%s", 
                            cst->val[pos][c], params[c-1]);
                }else{
                    sprintf(expr+strlen(expr), (cst->val[pos][c] <= -1)? "+%lld*%s": "%lld*%s", 
                            -cst->val[pos][c], params[c-1]);
                }
            }
        }

        if (cst->val[pos][c] != 0) {
            if (bound_type == MINF) {
                sprintf(expr+strlen(expr), (cst->val[pos][c] >= 1)? "+%lld": "%lld", 
                        cst->val[pos][c]);
            }else{
                sprintf(expr+strlen(expr), (cst->val[pos][c] <= -1)? "+%lld": "%lld", 
                        -cst->val[pos][c]);
            }
        }

        /* if it's being divided by 1, make it better by not putting
         * floor/ceil */
        if (abs(cst->val[pos][0]) != 1) {
            sprintf(expr+strlen(expr), ")/(float)%lld)",
                    (bound_type==MINF)? -cst->val[pos][0]: cst->val[pos][0]);
        }
    }

    return expr;
}

/*
 * Get min or max of all upper or lower bounds (resp).
 * Returned string should be freed with free
 */
char *get_func_of_expr(PlutoConstraints *cst, int offset, int bound_type,
        const char **params)
{
    char *fexpr;
    char *expr, *expr1;

    fexpr = malloc(512);

    strcpy(fexpr, "");

    char func[5];
    if (bound_type == MINF)  strcpy(func, "min(");
    else strcpy(func, "max(");

    if (cst->nrows - offset == 1) {
        expr = get_expr(cst, offset, params, bound_type);
        strcat(fexpr, expr);
    }else{
        /* cst->nrows >= 2 */
        expr = get_expr(cst, offset, params, bound_type);
        strcat(fexpr, func);
        strcat(fexpr, expr);
        expr1 = get_func_of_expr(cst, offset+1,bound_type,params);
        strcat(fexpr, ",");
        strcat(fexpr, expr1);
        strcat(fexpr, ")");
        free(expr1);
    }
    free(expr);

    return fexpr;
}

/* Return the size of the parametric bounding box for a (contiguous) 
 * block of dimensions
 * start: position of start of block
 * num: number of dimensions in block
 * npar: number of parameters in terms of which expression will be computed;
 * these are assumed to be the last 'npar' variables of cst
 * parmas: strings for 'npar' parameters
 * Return: expression describing the maximum number of points 'block' 
 * vars traverse for any value of '0..start-1' variables
 *
 * This function is constant-aware, i.e., if possible, it will exploit the
 * fact that the range of a variable is bounded by a constant. The underlying
 * call to get_parametric_extent_const for each of the 'num' dimensions
 * achieves this.
 */
char *get_parametric_bounding_box(const PlutoConstraints *cst, int start, 
        int num, int npar, const char **params)
{
    int k;
    char *buf_size;

    buf_size = malloc(2048 * 8);
    strcpy(buf_size, "(");

    const PlutoConstraints *cst_tmp = cst;
    while (cst_tmp != NULL) {
        sprintf(buf_size+strlen(buf_size), "+1");
        for (k=0; k<num; k++) {
            char *extent;
            get_parametric_extent_const(cst_tmp, start+k, npar,
                    params, &extent, NULL);
            sprintf(buf_size+strlen(buf_size), "*(%s)", extent);
            free(extent);
        }
        cst_tmp = cst_tmp->next;
    }
    sprintf(buf_size+strlen(buf_size), ")");

    return buf_size;
}


/*  Parametric extent of the pos^th variable in cst
 *  Extent computation is constant-aware, i.e., look when it can be 
 *  bounded by a constant; if not, just a difference of max and min 
 *  expressions of parameters is returned;  last 'npar'  ones are 
 *  treated as parameters; *extent should be freed by 'free' 
 */
void get_parametric_extent_const(const PlutoConstraints *cst, int pos,
        int npar, const char **params, char **extent, char **p_lbexpr)
{
    int constdiff;

    // printf("Parametric/const bounds at pos: %d\n", pos);
    //pluto_constraints_print(stdout, cst);

    constdiff = get_const_bound_difference(cst, pos);

    if ((p_lbexpr == NULL) && (constdiff != -1))    {
        *extent = malloc(sizeof(int)*8);
        sprintf(*extent, "%d", constdiff);
    }else{
        get_parametric_extent(cst, pos, npar, params, extent, p_lbexpr);
    }
}


/* Get lower and upper bound expression as a function of parameters for pos^th
 * variable; last npar in cst are treated as parameters 
 * lbexpr and ubexpr should be freed with free
 * */
void get_lb_ub_expr(const PlutoConstraints *cst, int pos,
        int npar, const char **params, char **lbexpr, char **ubexpr)
{
    int i;
    PlutoConstraints *lb, *ub, *lbs, *ubs;
    char *lbe, *ube;

    PlutoConstraints *dup = pluto_constraints_dup(cst);

    pluto_constraints_project_out(dup, 0, pos);
    pluto_constraints_project_out(dup, 1, dup->ncols-npar-1-1);

    // printf("Parametric bounds at 0th pos\n");
    // pluto_constraints_print(stdout, dup);

    //pluto_constraints_simplify(dup);
    //pluto_constraints_print(stdout, dup);

    lbs = pluto_constraints_alloc(dup->nrows, dup->ncols);
    ubs = pluto_constraints_alloc(dup->nrows, dup->ncols);

    for (i=0; i<dup->nrows; i++)    {
        if (dup->is_eq[i] && dup->val[i][0] != 0) {
            lb = pluto_constraints_select_row(dup, i);
            pluto_constraints_add(lbs, lb);
            pluto_constraints_free(lb);

            ub = pluto_constraints_select_row(dup, i);
            pluto_constraints_negate_row(ub, 0);
            pluto_constraints_add(ubs, ub);
            pluto_constraints_free(ub);
        }
        if (dup->val[i][0] >= 1)    {
            /* Lower bound */
            lb = pluto_constraints_select_row(dup, i);
            pluto_constraints_add(lbs, lb);
            pluto_constraints_free(lb);
        }else if (dup->val[i][0] <= -1) {
            /* Upper bound */
            ub = pluto_constraints_select_row(dup, i);
            pluto_constraints_add(ubs, ub);
            pluto_constraints_free(ub);
        }
    }

    assert(lbs->nrows >= 1);
    assert(ubs->nrows >= 1);
    pluto_constraints_free(dup);

    lbe = get_func_of_expr(lbs, 0, MAXF, params);
    ube = get_func_of_expr(ubs, 0, MINF, params);

    *lbexpr = lbe;
    *ubexpr = ube;

    // printf("lbexpr: %s\n", lbe);
    // printf("ubexpr: %s\n", ube);

    pluto_constraints_free(lbs);
    pluto_constraints_free(ubs);
}


/* 
 * Get expression for difference of upper and lower bound of pos^th variable
 * in cst in terms of parameters;  last 'npar' dimensions of cst are treated 
 * as parameters; *extent should be freed by 'free'
 */
void get_parametric_extent(const PlutoConstraints *cst, int pos,
        int npar, const char **params, char **extent, char **p_lbexpr)
{
    char *lbexpr, *ubexpr;

    get_lb_ub_expr(cst, pos, npar, params, &lbexpr, &ubexpr);

    if (!strcmp(lbexpr, ubexpr)) {
        *extent = strdup("1");
    }else{
        *extent = malloc(strlen(lbexpr) + strlen(ubexpr) + strlen(" -  + 1")+1);
        sprintf(*extent, "%s - %s + 1", ubexpr, lbexpr);
    }
    if (p_lbexpr != NULL) {
        *p_lbexpr = malloc(strlen(lbexpr) + 1);
        strcpy(*p_lbexpr, lbexpr);
    }

#if 0
    if (cst->next != NULL)  {
        char *extent_next;
        get_parametric_extent(cst->next, pos, npar, params, &extent_next);
        *extent = realloc(*extent, strlen(*extent)+strlen(extent_next) + strlen(" + "));
        sprintf(*extent+strlen(*extent), " + %s", extent_next);
        free(extent_next);
    }
#endif

    // printf("Extent: %s\n", *extent);

    free(lbexpr);
    free(ubexpr);
}


/*char *get_data_extent(PlutoAccess *acc, char **params, int npars, int dim)
{
    return scoplib_symbol_table_get_bound(acc->symbol, dim, params, npars);
}*/

/* Get Alpha matrix (A matrix - INRIA transformation representation */
PlutoMatrix *get_alpha(const Stmt *stmt, const PlutoProg *prog)
{
    int r, c, i;

    PlutoMatrix *a;
    a = pluto_matrix_alloc(stmt->dim, stmt->dim);

    r=0;
    for (i=0; i<stmt->trans->nrows; i++)    {
        if (stmt->hyp_types[i] == H_LOOP || 
                stmt->hyp_types[i] == H_TILE_SPACE_LOOP) {
            for (c=0; c<stmt->dim; c++) {
                a->val[r][c] = stmt->trans->val[i][c];
            }
            r++;
            if (r==stmt->dim)   break;
        }
    }

    assert(r==stmt->dim);

    return a;
}


int pluto_is_hyperplane_scalar(const Stmt *stmt, int level)
{
    int j;

    assert(level <= stmt->trans->nrows-1);

    for (j=0; j<stmt->dim; j++) {
        if (stmt->trans->val[level][j] != 0) return 0;
    }

    return 1;
}


int pluto_is_hyperplane_loop(const Stmt *stmt, int level)
{
    return !pluto_is_hyperplane_scalar(stmt, level);
}

/* Get the remapping matrix: maps time iterators back to the domain 
 * iterators; divs: divisors for the rows */
PlutoMatrix *pluto_stmt_get_remapping(const Stmt *stmt, int **divs)
{
    int i, j, k, _lcm, factor1, npar;

    PlutoMatrix *remap, *trans;

    trans = stmt->trans;
    remap = pluto_matrix_dup(trans);

    npar = stmt->domain->ncols - stmt->dim - 1;

    *divs = malloc(sizeof(int)*(stmt->dim+npar+1));

    for (i=0; i<remap->nrows; i++)  {
        pluto_matrix_negate_row(remap, remap->nrows-1-i);
        pluto_matrix_add_col(remap, 0);
        remap->val[trans->nrows-1-i][0] = 1;
    }

    /* Bring the stmt iterators to the left */
    for (i=0; i<stmt->dim; i++)  {
        pluto_matrix_move_col(remap, remap->nrows+i, i);
    }

    assert(stmt->dim <= remap->nrows);

    for (i=0; i<stmt->dim; i++)  {
        // pluto_matrix_print(stdout, remap);
        if (remap->val[i][i] == 0) {
            for (k=i+1; k<remap->nrows; k++) {
                if (remap->val[k][i] != 0) break;
            }
            if (k<remap->nrows)    {
                pluto_matrix_interchange_rows(remap, i, k);
            }else{
                /* Can't associate domain iterator with time iterator */
                /* Shouldn't happen with a full-ranked transformation */
                printf("Can't associate domain iterator #%d with time iterators\n", i+1);
                pluto_matrix_print(stdout, remap);
                assert(0);
            }
        }
        //printf("after interchange %d\n", i); 
        //pluto_matrix_print(stdout, remap);
        assert(remap->val[i][i] != 0);
        for (k=i+1; k<remap->nrows; k++) {
            if (remap->val[k][i] == 0) continue;
            _lcm = lcm(remap->val[k][i], remap->val[i][i]);
            factor1 = _lcm/remap->val[k][i];
            for (j=i; j<remap->ncols; j++) {
                remap->val[k][j] = remap->val[k][j]*factor1
                    - remap->val[i][j]*(_lcm/remap->val[i][i]);
            }

        }
        //printf("after iteration %d\n", i); 
        //pluto_matrix_print(stdout, remap);
    }

    //pluto_matrix_print(stdout, remap);

    /* Solve upper triangular system now */
    for (i=stmt->dim-1; i>=0; i--)  {
        assert(remap->val[i][i] != 0);
        for (k=i-1; k>=0; k--) {
            if (remap->val[k][i] == 0) continue;
            _lcm = lcm(remap->val[k][i], remap->val[i][i]);
            factor1 = _lcm/remap->val[k][i];
            for (j=0; j<remap->ncols; j++) {
                remap->val[k][j] = remap->val[k][j]*(factor1) 
                    - remap->val[i][j]*(_lcm/remap->val[i][i]);
            }
        }
    }

    assert(remap->nrows >= stmt->dim);
    for (i=remap->nrows-1; i>=stmt->dim; i--) {
        pluto_matrix_remove_row(remap, remap->nrows-1);
    }
    // pluto_matrix_print(stdout, remap);

    for (i=0; i<stmt->dim; i++) {
        assert(remap->val[i][i] != 0);
        if (remap->val[i][i] <= -1) {
            pluto_matrix_negate_row(remap, i);
        }
        (*divs)[i] = abs(remap->val[i][i]);
    }
    // pluto_matrix_print(stdout, remap);

    for (i=0; i<stmt->dim; i++) {
        pluto_matrix_remove_col(remap, 0);
    }

    for (i=0; i<stmt->dim; i++) {
        pluto_matrix_negate_row(remap, i);
    }

    /* Identity for the parameter and constant part */
    for (i=0; i<npar+1; i++) {
        pluto_matrix_add_row(remap, remap->nrows);
        remap->val[remap->nrows-1][remap->ncols-npar-1+i] = 1;
        (*divs)[stmt->dim+i] = 1;
    }

    // printf("Remapping using new technique is\n");
    // pluto_matrix_print(stdout, remap);

    return remap;
}


void pluto_prog_params_print(const PlutoProg *prog)
{
    int i;
    for (i=0; i<prog->npar; i++) {
        printf("%s\n", prog->params[i]);
    }
}


/* Get new access function */
PlutoMatrix *pluto_get_new_access_func(const Stmt *stmt, 
        const PlutoMatrix *acc, int **divs) 
{
    PlutoMatrix *remap, *newacc;
    int r, c, npar, *remap_divs;

    npar = stmt->domain->ncols - stmt->dim - 1;
    *divs = malloc(sizeof(int)*acc->nrows);

    // printf("Old access function is \n");;
    // pluto_matrix_print(stdout, acc);;

    // printf("Stmt trans\n");
    // pluto_matrix_print(stdout, stmt->trans);

    remap = pluto_stmt_get_remapping(stmt, &remap_divs);
    // printf("Remapping matrix\n");
    // pluto_matrix_print(stdout, remap);
    

    int _lcm = 1;
    for (r=0; r<remap->nrows; r++) {
        assert(remap_divs[r] != 0);
        _lcm = lcm(_lcm,remap_divs[r]);
    }
    for (r=0; r<remap->nrows; r++) {
        for (c=0; c<remap->ncols; c++) {
            remap->val[r][c] = (remap->val[r][c]*_lcm)/remap_divs[r];
        }
    }

    newacc = pluto_matrix_product(acc, remap);

    // printf("New access function is \n");
    // pluto_matrix_print(stdout, newacc);

    for (r=0; r<newacc->nrows; r++) {
        (*divs)[r] = _lcm;
    }

    assert(newacc->ncols = stmt->trans->nrows+npar+1);

    pluto_matrix_free(remap);
    free(remap_divs);

    return newacc;
}


/* Separates a list of statements at level 'level' */
void pluto_separate_stmts(PlutoProg *prog, Stmt **stmts, int num, int level, int offset)
{
    int i, nstmts, k;

    nstmts = prog->nstmts;

    // pluto_matrix_print(stdout, stmt->trans);
    for (i=0; i<nstmts; i++)    {
        pluto_stmt_add_hyperplane(prog->stmts[i], H_SCALAR, level);
    }
    // pluto_matrix_print(stdout, stmt->trans);
    for (k=0; k<num; k++)   {
        stmts[k]->trans->val[level][stmts[k]->trans->ncols-1] = offset+1+k;
    }

    pluto_prog_add_hyperplane(prog, level, H_SCALAR);
    prog->hProps[level].dep_prop = SEQ;
}


/* Separates a statement from the rest (places it later) at level 'level';
 * this is done by inserting a scalar dimension separating them */
void pluto_separate_stmt(PlutoProg *prog, const Stmt *stmt, int level)
{
    int i, nstmts;

    nstmts = prog->nstmts;

    // pluto_matrix_print(stdout, stmt->trans);
    for (i=0; i<nstmts; i++)    {
        pluto_stmt_add_hyperplane(prog->stmts[i], H_SCALAR, level);
    }
    // pluto_matrix_print(stdout, stmt->trans);
    stmt->trans->val[level][stmt->trans->ncols-1] = 1;

    pluto_prog_add_hyperplane(prog, level, H_SCALAR);
    prog->hProps[level].dep_prop = SEQ;
}

int pluto_stmt_is_member_of(int stmt_id, Stmt **slist, int len)
{
    int i;
    for (i=0; i<len; i++) {
        if (stmt_id == slist[i]->id) return 1;
    }
    return 0;
}


int pluto_stmt_is_subset_of(Stmt **s1, int n1, Stmt **s2, int n2)
{
    int i;

    for (i=0; i<n1; i++) {
        if (!pluto_stmt_is_member_of(s1[i]->id, s2, n2)) return 0;
    }

    return 1;
}

/* Add new to accs if it's an access to a variable not already contained in
 * accs */
void add_if_new_var(PlutoAccess ***accs, int *num, PlutoAccess *new)
{
    int i;

    for (i=0; i<*num; i++) {
        if (!strcmp((*accs)[i]->name, new->name)) {
            break;
        }
    }

    if (i==*num) {
        *accs = realloc(*accs, (*num+1)*sizeof(PlutoAccess *));
        (*accs)[*num] = new;
        (*num)++;
    }
}


<<<<<<< HEAD
/* Get all distinct write accesses in the program */
PlutoAccess **pluto_get_all_distinct_write_vars(const PlutoProg *prog, int *num)
=======
/* Get all write accesses in the program */
PlutoAccess **pluto_get_all_waccs(const PlutoProg *prog, int *num)
>>>>>>> 709a9052
{
    int i, j;

    PlutoAccess **accs = NULL;
    *num = 0;

    for (i=0; i<prog->nstmts; i++) {
<<<<<<< HEAD
        if (prog->stmts[i]->type == ORIG) {
            for (j=0; j<prog->stmts[i]->nwrites; j++) {
                add_if_new_var(&accs, num, prog->stmts[i]->writes[j]);
            }
        }
    }
    return accs;
}

/* Get all accesses in the statements such that there is only representative
 * for all accesses to the same data variable */
PlutoAccess **pluto_get_all_distinct_vars(Stmt **stmts, int nstmts, int *num)
{
    int i, j;

    PlutoAccess **accs = NULL;
    *num = 0;

    for (i=0; i<nstmts; i++) {
        for (j=0; j<stmts[i]->nwrites; j++) {
            add_if_new_var(&accs, num, stmts[i]->writes[j]);
        }
        for (j=0; j<stmts[i]->nreads; j++) {
            add_if_new_var(&accs, num, stmts[i]->reads[j]);
        }
=======
        assert(prog->stmts[i]->nwrites == 1);
        add_if_new_var(&accs, num, prog->stmts[i]->writes[0]);
>>>>>>> 709a9052
    }
    return accs;
}

/* Temporary data structure used inside extra_stmt_domains
 *
 * stmts points to the array of Stmts being constructed
 * index is the index of the next stmt in the array
 */
struct pluto_extra_stmt_info {
    Stmt **stmts;
    int index;
};

static int extract_basic_set(__isl_take isl_basic_set *bset, void *user)
{
    Stmt **stmts;
    Stmt *stmt;
    PlutoConstraints *bcst;
    struct pluto_extra_stmt_info *info;

    info = (struct pluto_extra_stmt_info *)user;

    stmts = info->stmts;
    stmt = stmts[info->index];

    bcst = isl_basic_set_to_pluto_constraints(bset);
    if (stmt->domain) {
        stmt->domain = pluto_constraints_unionize_simple(stmt->domain, bcst);
        pluto_constraints_free(bcst);
    }else{
        stmt->domain = bcst;
    }

    isl_basic_set_free(bset);
    return 0;
}

static int extract_stmt(__isl_take isl_set *set, void *user)
{
    int r;
    Stmt **stmts;
    int id;

    stmts = (Stmt **) user;

    int dim = isl_set_dim(set, isl_dim_all);
    int npar = isl_set_dim(set, isl_dim_param);
    PlutoMatrix *trans = pluto_matrix_alloc(dim-npar, dim+1);
    pluto_matrix_set(trans, 0);
    trans->nrows = 0;

    id = atoi(isl_set_get_tuple_name(set)+2);

    stmts[id] = pluto_stmt_alloc(dim-npar, NULL, trans);

    Stmt *stmt = stmts[id];
    stmt->type = ORIG;
    stmt->id = id;

    struct pluto_extra_stmt_info info = {stmts, id};
    r = isl_set_foreach_basic_set(set, &extract_basic_set, &info);

    pluto_matrix_free(trans);

    int j;
    for (j=0; j<stmt->dim; j++)  {
        stmt->is_orig_loop[j] = true;
    }

    isl_set_free(set);

    return r;
}

int extract_stmts(__isl_keep isl_union_set *domains, Stmt **stmts)
{
    isl_union_set_foreach_set(domains, &extract_stmt, stmts);

    return 0;
}

int pluto_get_max_ind_hyps_non_scalar(const PlutoProg *prog)
{
    int max, i;

    max = 0;

    for (i=0; i<prog->nstmts; i++) {
        max = PLMAX(max, pluto_stmt_get_num_ind_hyps_non_scalar(prog->stmts[i]));
    }

    return max;
}

int pluto_get_max_ind_hyps(const PlutoProg *prog)
{
    int max, i;

    max = 0;

    for (i=0; i<prog->nstmts; i++) {
        max = PLMAX(max, pluto_stmt_get_num_ind_hyps(prog->stmts[i]));
    }

    return max;
}

int pluto_stmt_get_num_ind_hyps_non_scalar(const Stmt *stmt)
{
    int isols, i,j=0;

    PlutoMatrix *tprime = pluto_matrix_dup(stmt->trans);

    /* Ignore padding dimensions, params, and constant part */
    for (i=stmt->dim_orig; i<stmt->trans->ncols; i++) {
        pluto_matrix_remove_col(tprime, stmt->dim_orig);
    }
    for (i=0; i<stmt->trans->nrows; i++) {
        if (stmt->hyp_types[i]==H_SCALAR) {   
            pluto_matrix_remove_row(tprime, i-j); 
            j++; 
        }
    }

    isols = pluto_matrix_get_rank(tprime);
    pluto_matrix_free(tprime);

    return isols;
}

int pluto_stmt_get_num_ind_hyps(const Stmt *stmt)
{
    int isols, i;

    PlutoMatrix *tprime = pluto_matrix_dup(stmt->trans);

    /* Ignore padding dimensions, params, and constant part */
    for (i=stmt->dim_orig; i<stmt->trans->ncols; i++) {
        pluto_matrix_remove_col(tprime, stmt->dim_orig);
    }

    isols = pluto_matrix_get_rank(tprime);
    pluto_matrix_free(tprime);

    return isols;
}

/*
 * Are all transformations full column-ranked?
 */
int pluto_transformations_full_ranked(PlutoProg *prog)
{
    int i;

    for (i=0; i<prog->nstmts; i++) {
        if (pluto_stmt_get_num_ind_hyps(prog->stmts[i]) < prog->stmts[i]->dim_orig) {
            return 0;
        }
    }

    return 1;
}

struct acc_info{
    char *prefix;
    int acc_num;
    isl_union_map **new_maps;
    isl_union_map **schedule;
    isl_map *base_schedule;
};

static int set_tuple_name(__isl_take isl_map *map, void *usr)
{
    char *name;

    struct acc_info *info = (struct acc_info *) usr;
    name = malloc(strlen(info->prefix)+4);
    sprintf(name, "%s%d", info->prefix, info->acc_num);
    // printf("%s\n", name);
    map = isl_map_set_tuple_name(map, isl_dim_in, name);
    info->acc_num++;

    *info->new_maps = isl_union_map_union(*info->new_maps, 
            isl_union_map_from_map(map));
    isl_map *schedule_i = isl_map_copy(info->base_schedule);
    schedule_i = isl_map_set_tuple_name(schedule_i, isl_dim_in, name);
    *info->schedule = isl_union_map_union(*info->schedule,
        isl_union_map_from_map(schedule_i));
    free(name);

    return 0;
}

/* Compute dependences based on the domain, scheduling, and access
 * information in "pscop", and put the result in "prog".
 */
static void compute_deps_pet(struct pet_scop *pscop, PlutoProg *prog,
        PlutoOptions *options)
{
    int i;
    isl_union_map *empty;
    isl_union_map *writes;
    isl_union_map *reads;
    isl_union_map *schedule;
    isl_union_map *dep_raw, *dep_war, *dep_waw, *dep_rar;

    isl_space *space = isl_set_get_space(pscop->context);
    empty = isl_union_map_empty(isl_space_copy(space));
    // writes = pet_scop_collect_may_writes(pscop);
    // schedule = pet_scop_collect_schedule(pscop);
    // reads = pet_scop_collect_may_reads(pscop);

    reads = isl_union_map_copy(empty);
    writes = isl_union_map_copy(empty);
    schedule = isl_union_map_copy(empty);

    for (i=0; i<prog->nstmts; i++) {
    	struct pet_stmt *pstmt = pscop->stmts[i];
        Stmt *stmt = prog->stmts[i];

        /* The schedule's parameters are not aligned by pet to its context and
         * domain (the latter two are consistent */
        isl_map_align_params(pstmt->schedule, isl_set_get_space(pscop->context));

        isl_union_map *lreads =	pet_stmt_collect_accesses(pstmt, 1, 0, 
                0, 0, 0, isl_space_copy(space));
        isl_union_map *lwrites = pet_stmt_collect_accesses(pstmt, 0, 1, 
                0, 0, 0, space);

        char name[20];
        sprintf(name, "S_%d_r", stmt->id);
        struct acc_info rinfo = {name, 0, &reads, &schedule, pstmt->schedule};
        isl_union_map_foreach_map(lreads, &set_tuple_name, &rinfo);
        sprintf(name, "S_%d_w", stmt->id);
        struct acc_info winfo = {name, 0, &writes, &schedule, isl_map_copy(pstmt->schedule)};
        isl_union_map_foreach_map(lwrites, &set_tuple_name, &winfo);

        isl_union_map_free(lreads);
        isl_union_map_free(lwrites);
    }

    // isl_union_map_dump(reads);
    // isl_union_map_dump(writes);
    // isl_union_map_dump(schedule);

    if (options->lastwriter) {
        // compute RAW dependences which do not contain transitive dependences
        isl_union_map_compute_flow(isl_union_map_copy(reads),
                isl_union_map_copy(writes),
                isl_union_map_copy(empty),
                isl_union_map_copy(schedule),
                &dep_raw, NULL, NULL, NULL);
        // isl_union_map_dump(dep_raw);
        // compute WAW and WAR dependences which do not contain transitive dependences
        isl_union_map_compute_flow(isl_union_map_copy(writes),
                isl_union_map_copy(writes),
                isl_union_map_copy(reads),
                isl_union_map_copy(schedule),
                &dep_waw, &dep_war, NULL, NULL);
        if (options->rar) {
            // compute RAR dependences which do not contain transitive dependences
            isl_union_map_compute_flow(isl_union_map_copy(reads),
                    isl_union_map_copy(reads),
                    isl_union_map_copy(empty),
                    isl_union_map_copy(schedule),
                    &dep_rar, NULL, NULL, NULL);
        }
    }else{
        // compute RAW dependences which may contain transitive dependences
        isl_union_map_compute_flow(isl_union_map_copy(reads),
                isl_union_map_copy(empty),
                isl_union_map_copy(writes),
                isl_union_map_copy(schedule),
                NULL, &dep_raw, NULL, NULL);
        // compute WAR dependences which may contain transitive dependences
        isl_union_map_compute_flow(isl_union_map_copy(writes),
                isl_union_map_copy(empty),
                isl_union_map_copy(reads),
                isl_union_map_copy(schedule),
                NULL, &dep_war, NULL, NULL);
        // compute WAW dependences which may contain transitive dependences
        isl_union_map_compute_flow(isl_union_map_copy(writes),
                isl_union_map_copy(empty),
                isl_union_map_copy(writes),
                isl_union_map_copy(schedule),
                NULL, &dep_waw, NULL, NULL);
        if (options->rar) {
            // compute RAR dependences which may contain transitive dependences
            isl_union_map_compute_flow(isl_union_map_copy(reads),
                    isl_union_map_copy(empty),
                    isl_union_map_copy(reads),
                    isl_union_map_copy(schedule),
                    NULL, &dep_rar, NULL, NULL);
        }
    }

    dep_raw = isl_union_map_coalesce(dep_raw);
    dep_war = isl_union_map_coalesce(dep_war);
    dep_waw = isl_union_map_coalesce(dep_waw);

    prog->ndeps = 0;
    isl_union_map_foreach_map(dep_raw, &isl_map_count, &prog->ndeps);
    isl_union_map_foreach_map(dep_war, &isl_map_count, &prog->ndeps);
    isl_union_map_foreach_map(dep_waw, &isl_map_count, &prog->ndeps);

    prog->deps = (Dep **)malloc(prog->ndeps * sizeof(Dep *));
    for (i=0; i<prog->ndeps; i++) {
        prog->deps[i] = pluto_dep_alloc();
    }
    prog->ndeps = 0;
    prog->ndeps += extract_deps(prog->deps, prog->ndeps, prog->stmts, dep_raw, OSL_DEPENDENCE_RAW);
    prog->ndeps += extract_deps(prog->deps, prog->ndeps, prog->stmts, dep_war, OSL_DEPENDENCE_WAR);
    prog->ndeps += extract_deps(prog->deps, prog->ndeps, prog->stmts, dep_waw, OSL_DEPENDENCE_WAW);
    prog->transdeps = NULL;
    prog->ntransdeps = 0;

    isl_union_map_free(dep_raw);
    isl_union_map_free(dep_war);
    isl_union_map_free(dep_waw);

    isl_union_map_free(empty);
    isl_union_map_free(writes);
    isl_union_map_free(reads);
    isl_union_map_free(schedule);
}

/* Read statement info from pet structures (nvar: max domain dim) */
static Stmt **pet_to_pluto_stmts(struct pet_scop * pscop)
{
    int i, j, s;
    Stmt **stmts;
    int nvar, npar, nstmts, max_sched_rows;
    char **params;

    npar = isl_set_dim(pscop->context, isl_dim_all);
    nstmts = pscop->n_stmt;

    if (nstmts == 0)    return NULL;

    IF_DEBUG(printf("Pet SCoP context\n"););
    IF_DEBUG(isl_set_dump(pscop->context););

    params = NULL;
    if (npar >= 1)    {
        params = (char **) malloc(sizeof(char *)*npar);
    }
    for (i=0; i<npar; i++)  {
        params[i] = strdup(isl_space_get_dim_name(isl_set_get_space(pscop->context),
                    isl_dim_param, i));
    }

    /* Max dom dimensionality */
    nvar = -1;
    max_sched_rows = 0;

    for (s=0; s<nstmts; s++) {
    	struct pet_stmt * pstmt = pscop->stmts[s];
    	int stmt_dim = isl_set_dim(pstmt->domain, isl_dim_set);
        nvar = PLMAX(nvar, stmt_dim);

        int nrows = isl_map_dim(pstmt->schedule, isl_dim_out);
        max_sched_rows = PLMAX(max_sched_rows, nrows);
    }

    /* Allocate more to account for unroll/jamming later on */
    stmts = (Stmt **) malloc(nstmts*sizeof(Stmt *));

    for(s=0; s<nstmts; s++)  {
    	struct pet_stmt *pstmt = pscop->stmts[s];
        PlutoConstraints *domain = isl_set_to_pluto_constraints(pstmt->domain);

        PlutoMatrix *trans = isl_schedule_to_pluto_trans(pstmt->schedule,
                isl_set_dim(pstmt->domain, isl_dim_set), npar);

        stmts[s] = pluto_stmt_alloc(isl_set_dim(pstmt->domain, isl_dim_set), 
                domain, trans);

        /* Pad with all zero rows */
        int curr_sched_rows = stmts[s]->trans->nrows;
        for (j=curr_sched_rows; j<max_sched_rows; j++) {
            pluto_stmt_add_hyperplane(stmts[s], H_SCALAR, j);
        }

        pluto_constraints_free(domain);
        pluto_matrix_free(trans);

        Stmt *stmt = stmts[s];

        stmt->id = s;
        stmt->type = ORIG;

        // assert(scop_stmt->domain->elt->NbColumns-1 == stmt->dim + npar + 1);

        for (j=0; j<stmt->dim; j++)  {
            stmt->is_orig_loop[j] = true;
        }

        /* Tile it if it's tilable unless turned off by .fst/.precut file */
        stmt->tile = 1;

        /* Store the iterator names*/
        for (j=0; j<stmt->dim; j++)    {
            stmt->iterators[j] = strdup(
                    isl_space_get_dim_name(isl_set_get_space(pstmt->domain), 
                        isl_dim_set, j));
        }

        pluto_constraints_set_names_range(stmt->domain, stmt->iterators, 0, 0, stmt->dim);
        pluto_constraints_set_names_range(stmt->domain, params, stmt->dim, 0, npar);

        /*
         * Copy the body of the statement found by print_user. Remove 
         * the newline character at the end to make it compatible to ClooG 
         * format.
         */
        if (pstmt->stmt_text) {
            int len=(strlen(pstmt->stmt_text));
            stmt->text = (char *) malloc(len+1);
            strcpy(stmt->text, pstmt->stmt_text);
            stmt->text[len-1]='\0'; 
        }else stmt->text = strdup("/* unknown - failure constructing stmt body */");

        /*
         * TODO: Debugging structures accesses are not populated, as 
         * PlutoConstraints
         * and matrices cannot support modulos.
         * One can directly use the pet output.
         * However, number of accesses are populated here.
         * UB: setting nreads, nwrites to zero
         */

        isl_space *space = isl_set_get_space(pscop->context);
        isl_union_map *reads =	pet_stmt_collect_accesses(pstmt, 
                1, 0, 0, 0, 0, isl_space_copy(space));
        isl_union_map *writes = pet_stmt_collect_accesses(pstmt, 0, 1, 
                0, 0, 0, space);
        isl_union_map_foreach_map(reads, &isl_map_count, &stmt->nreads);
        isl_union_map_foreach_map(writes, &isl_map_count, &stmt->nwrites);

        struct pluto_access_meta_info e_reads = {&stmt->reads, 0, stmt->dim, npar};
        struct pluto_access_meta_info e_writes = {&stmt->writes, 0, stmt->dim, npar};

        //printf("Num reads: %d\n", stmt->nreads);
        //isl_union_map_dump(reads);
        //printf("Num writes: %d\n", stmt->nwrites);
        //isl_union_map_dump(writes);

        if (stmt->nreads >= 1) {
            stmt->reads = (PlutoAccess **) malloc(stmt->nreads*sizeof(PlutoAccess *));
        }
        if (stmt->nwrites >= 1) {
            stmt->writes = (PlutoAccess **) malloc(stmt->nwrites*sizeof(PlutoAccess *));
        }
        for (j=0; j<stmt->nreads; j++) {
            stmt->reads[j] = NULL;
        }
        for (j=0; j<stmt->nwrites; j++) {
            stmt->writes[j] = NULL;
        }

        isl_union_map_foreach_map(reads, &map_extract_access_func, &e_reads);
        isl_union_map_foreach_map(writes, &map_extract_access_func, &e_writes);

        //for (j=0; j<stmt->nreads; j++) {
         //   pluto_access_print(stdout, stmt->reads[j]);
        //}

        // isl_union_map_free(reads);
        // isl_union_map_free(writes);
    }

    for (j=0; j<npar; j++) {
        free(params[j]);
    }
    free(params);

    // pluto_stmts_print(stdout, stmts, nstmts);

    return stmts;
}


/* Find the element in scop->stmts that has the given "name".
 *  */
static struct pet_stmt *find_stmt(struct pet_scop *scop, const char *name)
{
    int i;

    for (i = 0; i < scop->n_stmt; ++i) {
        struct pet_stmt *stmt = scop->stmts[i];
        const char *name_i;

        name_i = isl_set_get_tuple_name(stmt->domain);
        if (!strcmp(name, name_i))
            return stmt;
    }
    return NULL;
}

static __isl_give void free_isl_id_to_ast_expr(void *user)
{
        isl_id_to_ast_expr_free((isl_id_to_ast_expr *) user);
}

/* Find the element in scop->stmts that the same name
 *  * as the function call by the given user node.
 *   * These names are determined by the names of the domains
 *    * of the schedule constructed in transform().
 *     */
static struct pet_stmt *extract_pet_stmt(__isl_keep isl_ast_node *node,
        struct pet_scop *scop)
{
    isl_ast_expr *expr, *arg;
    isl_id *id;
    struct pet_stmt *stmt;

    expr = isl_ast_node_user_get_expr(node);
    arg = isl_ast_expr_get_op_arg(expr, 0);
    isl_ast_expr_free(expr);
    id = isl_ast_expr_get_id(arg);
    isl_ast_expr_free(arg);
    stmt = find_stmt(scop, isl_id_get_name(id));
    isl_id_free(id);

    return stmt;
}

/* Index transformation callback for pet_stmt_build_ast_exprs.
 * "index" expresses the array indices in terms of statement iterators
 * "iterator_map" expresses the statement iterators in terms of
 * AST loop iterators.
 * 
 * The result expresses the array indices in terms of
 * AST loop iterators.
 */
static __isl_give isl_multi_pw_aff *pullback_index(
        __isl_take isl_multi_pw_aff *index, __isl_keep isl_id *id, void *user)
{
    isl_pw_multi_aff *iterator_map = (isl_pw_multi_aff *) user;

    iterator_map = isl_pw_multi_aff_copy(iterator_map);
    return isl_multi_pw_aff_pullback_pw_multi_aff(index, iterator_map);
}


#if 0
/* Return a list of isl_ids of the form "prefix%d".
*/
static __isl_give isl_id_list *generate_names_(isl_ctx * ctx)
{
    isl_id_list *names;

    names = isl_id_list_alloc(ctx, 7);
        isl_id *id;

        id = isl_id_alloc(ctx, "0", NULL);
        names = isl_id_list_add(names, id);
        id = isl_id_alloc(ctx, "t", NULL);
        names = isl_id_list_add(names, id);
        id = isl_id_alloc(ctx, "0", NULL);
        names = isl_id_list_add(names, id);
        id = isl_id_alloc(ctx, "i", NULL);
        names = isl_id_list_add(names, id);
        id = isl_id_alloc(ctx, "0", NULL);
        names = isl_id_list_add(names, id);
        id = isl_id_alloc(ctx, "j", NULL);
        names = isl_id_list_add(names, id);
        id = isl_id_alloc(ctx, "0", NULL);
        names = isl_id_list_add(names, id);

    return names;
}
#endif

/* Set the iterator names using schedule map of the statement*/
static __isl_give isl_id_list *generate_names(isl_ctx * ctx, struct pet_stmt * stmt)
{
    isl_id_list *names;
    isl_id *id;
    isl_printer *k;

    char buffer[10];
    int local = 0;

    names = isl_id_list_alloc(ctx, 20);

    k = isl_printer_to_str(ctx);
    k=isl_printer_print_map(k, isl_map_copy(stmt->schedule));
    char * map_text= isl_printer_get_str(k);
    char * cur;

    /* Read from the map text and populate the id list*/

    cur=map_text;
    while ( *cur != '{') cur ++;
    while ( *cur != '>') cur ++;
    while ( *cur != '[') cur ++;
    while ( *cur != ']' )
    { 
        if ( *cur == ',')  
        {
            buffer[local]='\0'; 
            id = isl_id_alloc(ctx, buffer, NULL);
            names = isl_id_list_add(names, id);
            local=0;
        }
        else{
            buffer[local]=*cur;
            local++;
        }
        cur ++;
    }
    buffer[local]='\0'; 
    id = isl_id_alloc(ctx, buffer, NULL);
    names = isl_id_list_add(names, id);
    //printf("map_text: %s", map_text);

    return names;
}

/* Transform the accesses in the statement associated to the domain
 * called by "node" to refer to the AST loop iterators, construct
 * corresponding AST expressions using "build" and attach them
 * to the node.
 */
static __isl_give isl_ast_node *at_each_domain(__isl_take isl_ast_node *node,
        __isl_keep isl_ast_build *build, void *user)
{
        struct pet_stmt *stmt;
        isl_ctx *ctx;
        isl_id *id;
        isl_map *map;
        isl_pw_multi_aff *iterator_map;
        isl_id_to_ast_expr *ref2expr;
        struct pet_scop *scop = (struct pet_scop *) user;

        ctx = isl_ast_node_get_ctx(node);

        stmt = extract_pet_stmt(node, scop);
        if (!stmt)
                isl_die(ctx, isl_error_internal, "cannot find statement",
                        isl_ast_node_free(node); node = NULL);

        map = isl_map_from_union_map(isl_ast_build_get_schedule(build));
        map = isl_map_from_union_map(isl_ast_build_get_schedule(build));
        map = isl_map_reverse(map);
        iterator_map = isl_pw_multi_aff_from_map(map);

        isl_id_list * iterators = generate_names(ctx, stmt);
        build = isl_ast_build_set_iterators(build, iterators);
        //isl_ast_build_dump(build);

        ref2expr = pet_stmt_build_ast_exprs(stmt, build,
                                    &pullback_index, iterator_map, NULL, NULL);
        isl_pw_multi_aff_free(iterator_map);

        id = isl_id_alloc(ctx, NULL, ref2expr);
        id = isl_id_set_free_user(id, &free_isl_id_to_ast_expr);

        return isl_ast_node_set_annotation(node, id);
}

/* Print the statement corresponding to "node" to "p".
 *  We look for the statement in the pet_scop passed through "user".
 *  The AST expressions for all references in the statement
 *  have been attached to the node by at_each_domain().
 */
static __isl_give isl_printer *print_user(__isl_take isl_printer *p,
        __isl_take isl_ast_print_options *print_options,
        __isl_keep isl_ast_node *node, void *user)
{
    isl_id_to_ast_expr *ref2expr;
    isl_id *id;
    struct pet_stmt *stmt;
    struct pet_scop *scop = (struct pet_scop *) user;

    isl_ctx *ctx = isl_printer_get_ctx(p);
    isl_printer *k;
    k = isl_printer_to_str(ctx);

    stmt = extract_pet_stmt(node, scop);

    id = isl_ast_node_get_annotation(node);
    ref2expr = (isl_id_to_ast_expr *) isl_id_get_user(id);
    isl_id_free(id);

    k = pet_stmt_print_body(stmt, k, ref2expr);
    stmt->stmt_text= isl_printer_get_str(k);
    isl_printer_free(k);

    isl_ast_print_options_free(print_options);

    return p;
}
/* Is "stmt" a kill statement?
 */
static int is_kill(struct pet_stmt *stmt)
{
	if (stmt->body->type != pet_expr_unary)
		return 0;
	return stmt->body->op == pet_op_kill;
}

/* Is "stmt" not a kill statement?
 */
static int is_not_kill(struct pet_stmt *stmt)
{
	return !is_kill(stmt);
}

static __isl_give isl_union_set *collect_domains(struct pet_scop *scop,
	int (*pred)(struct pet_stmt *stmt))
{
	int i;
	isl_set *domain_i;
	isl_union_set *domain;

	if (!scop)
		return NULL;

	domain = isl_union_set_empty(isl_set_get_space(scop->context));

	for (i = 0; i < scop->n_stmt; ++i) {
		struct pet_stmt *stmt = scop->stmts[i];

		if (!pred(stmt))
			continue;

		if (stmt->n_arg > 0)
			isl_die(isl_union_set_get_ctx(domain),
				isl_error_unsupported,
				"data dependent conditions not supported",
				return isl_union_set_free(domain));

		domain_i = isl_set_copy(scop->stmts[i]->domain);
		domain = isl_union_set_add_set(domain, domain_i);
	}

	return domain;
}

/* Collect the iteration domains of the statements in "scop",
 * skipping kill statements.
 */
static __isl_give isl_union_set *collect_non_kill_domains(struct pet_scop *scop)
{
	return collect_domains(scop, &is_not_kill);
}


/* Code generate the scop 'scop' and print the corresponding C code to 'p'.
 */
static __isl_give isl_printer *construct_stmt_body(struct pet_scop *scop,
	__isl_take isl_printer *p)
{
	isl_ctx *ctx = isl_printer_get_ctx(p);
	isl_union_set *domain_set;
	isl_union_map *schedule_map;
	isl_ast_build *build;
	isl_ast_print_options *print_options;
	isl_ast_node *tree;

    domain_set = collect_non_kill_domains(scop);
    schedule_map = pet_scop_collect_schedule(scop);
	schedule_map = isl_union_map_intersect_domain(schedule_map, domain_set);

	build = isl_ast_build_from_context(isl_set_copy(scop->context));
	build = isl_ast_build_set_at_each_domain(build, &at_each_domain, scop);

	tree = isl_ast_build_ast_from_schedule(build, schedule_map);

	isl_ast_build_free(build);

	print_options = isl_ast_print_options_alloc(ctx);
	print_options = isl_ast_print_options_set_print_user(print_options,
							&print_user, scop);
	p = isl_ast_node_print(tree, p, print_options);

	isl_ast_node_free(tree);

	return p;
}

/* 
 * Extract necessary information from pet_scop to create PlutoProg - a
 * representation of the program sufficient to be used throughout Pluto. 
 * PlutoProg also includes dependences; uses isl.
 */
PlutoProg *pet_to_pluto_prog(struct pet_scop *pscop, isl_ctx *ctx, PlutoOptions *options)
{
    int i, max_sched_rows, npar;

    if (pscop == NULL) return NULL;

    pet_scop_align_params(pscop);

    PlutoProg *prog = pluto_prog_alloc();

    /* Program parameters */
    npar = isl_set_dim(pscop->context, isl_dim_all);

    for (i=0; i<npar; i++) {
        pluto_prog_add_param(prog, 
                isl_space_get_dim_name(isl_set_get_space(pscop->context), isl_dim_param, i),
                prog->npar);
    }

    pluto_constraints_free(prog->context);
    prog->context = isl_set_to_pluto_constraints(pscop->context);


    // isl_set_dump(pscop->context);

    if (options->context != -1)	{
        for (i=0; i<prog->npar; i++)  {
            pluto_constraints_add_inequality(prog->context);
            prog->context->val[i][i] = 1;
            prog->context->val[i][prog->context->ncols-1] = -options->context;
        }
    }

    prog->options = options;
    prog->nstmts = pscop->n_stmt;

    prog->nvar = -1;
    max_sched_rows = 0;

    for (i=0; i<prog->nstmts; i++) {

    	struct pet_stmt * pstmt = pscop->stmts[i];

    	int stmt_dim = isl_set_dim(pstmt->domain, isl_dim_set);
        prog->nvar = PLMAX(prog->nvar, stmt_dim);

        int nrows = isl_map_dim(pstmt->schedule, isl_dim_out);
        max_sched_rows = PLMAX(max_sched_rows, nrows);

    }

    FILE *text_dump = fopen(".dumpstmttxt", "w");
    isl_printer *p = isl_printer_to_file(ctx , text_dump);
    p = construct_stmt_body(pscop,p);
    isl_printer_free(p);
    fclose(text_dump);

    prog->stmts = pet_to_pluto_stmts(pscop);

    /* Compute dependences */
    compute_deps_pet(pscop, prog, options);


    /* Add hyperplanes */
    if (prog->nstmts >= 1) {
        for (i=0; i<max_sched_rows; i++) {
            pluto_prog_add_hyperplane(prog,prog->num_hyperplanes,H_UNKNOWN);
            prog->hProps[prog->num_hyperplanes-1].type =
                (i%2)? H_LOOP: H_SCALAR;
        }
    }

    /* Hack for linearized accesses */
    FILE *lfp = fopen(".linearized", "r");
    FILE *nlfp = fopen(".nonlinearized", "r");
    char tmpstr[256];
    char linearized[256];
    if (lfp && nlfp) {
        for (i=0; i<prog->nstmts; i++)    {
            rewind(lfp);
            rewind(nlfp);
            while (!feof(lfp) && !feof(nlfp))      {
                fgets(tmpstr, 256, nlfp);
                fgets(linearized, 256, lfp);
                if (strstr(tmpstr, prog->stmts[i]->text))        {
                    prog->stmts[i]->text = (char *) realloc(prog->stmts[i]->text, sizeof(char)*(strlen(linearized)+1));
                    strcpy(prog->stmts[i]->text, linearized);
                }
            }
        }
        fclose(lfp);
        fclose(nlfp);
    }

    return prog;
}



osl_relation_p get_identity_schedule(int dim, int npar)
{

    int i, j;
    osl_relation_p rln = osl_relation_pmalloc(PLUTO_OSL_PRECISION, 2*dim + 1,
            dim+npar+1+1);

    //copy matrix values
    for(i=0; i < rln->nb_rows; i++){
        osl_int_set_si(rln->precision, &rln->m[i][0], 0);
        for(j=0; j < rln->nb_columns; j++){
            osl_int_set_si(rln->precision, &rln->m[i][j], 0);
        }
    }

    for(i=1; i < dim ; i++){
        osl_int_set_si(rln->precision, &rln->m[2*i-1][i], 1);
    }

  rln->type = OSL_TYPE_SCATTERING;
  rln->nb_parameters = npar;
  rln->nb_output_dims = dim;
  rln->nb_input_dims = 0;
  rln->nb_local_dims  = 0;

  return rln;
}


/*
 * Return clone of a statement
 */
Stmt *pluto_stmt_dup(const Stmt *stmt)
{
    int i;

    Stmt *nstmt = pluto_stmt_alloc(stmt->dim, stmt->domain, stmt->trans);

    nstmt->dim_orig = stmt->dim_orig;
    nstmt->type = stmt->type;

    for (i=0; i<stmt->dim; i++) {
        nstmt->iterators[i] = strdup(stmt->iterators[i]);
        nstmt->is_orig_loop[i] = stmt->is_orig_loop[i];
    }
    if (stmt->text) nstmt->text = strdup(stmt->text);

    nstmt->nreads = stmt->nreads;
    nstmt->nwrites = stmt->nwrites;

    nstmt->reads = malloc(nstmt->nreads*sizeof(PlutoAccess *));
    nstmt->writes = malloc(nstmt->nwrites*sizeof(PlutoAccess *));

    for (i=0; i<stmt->nreads; i++) {
        nstmt->reads[i] = pluto_access_dup(stmt->reads[i]);
    }

    for (i=0; i<stmt->nwrites; i++) {
        nstmt->writes[i] = pluto_access_dup(stmt->reads[i]);
    }

    return nstmt;
}

static void decrement_stmt_id(PlutoProg *prog, int id)
{
    int i;

    prog->stmts[id]->id--;

    for (i=0; i<prog->ndeps; i++) {
        Dep *dep = prog->deps[i];
        if (dep->src == id) {
            dep->src--;
        }
        if (dep->dest == id) {
            dep->dest--;
        }
    }
}


/* Add statement to program; can't reuse arg stmt pointer any more */
void pluto_remove_stmt(PlutoProg *prog, int stmt_id)
{
    int i;

    pluto_stmt_free(prog->stmts[stmt_id]);

    for (i=stmt_id; i<prog->nstmts-1; i++) {
        prog->stmts[i] = prog->stmts[i+1];
        decrement_stmt_id(prog, prog->stmts[i]->id);
    }

    prog->nstmts--;

    prog->stmts = (Stmt **) realloc(prog->stmts, ((prog->nstmts)*sizeof(Stmt *)));

    for (i=0; i<prog->nstmts; i++) {
        prog->nvar = PLMAX(prog->nvar, prog->stmts[i]->dim);
    }
}

void pluto_transformations_pretty_print(const PlutoProg *prog)
{
    int nstmts, i;

    nstmts = prog->nstmts;

    for (i=0; i<nstmts; i++) {
        pluto_stmt_transformation_print(prog->stmts[i]);
    }
}


/* List properties of newly found hyperplanes */
void pluto_print_hyperplane_properties(const PlutoProg *prog)
{
    int j, numH;
    HyperplaneProperties *hProps;

    hProps = prog->hProps;
    numH = prog->num_hyperplanes;

    if (numH == 0)  {
        fprintf(stdout, "No hyperplanes\n");
    }

    /* Note that loop properties are calculated for each dimension in the
     * transformed space (common for all statements) */
    for (j=0; j<numH; j++)  {
        fprintf(stdout, "t%d --> ", j+1);
        switch (hProps[j].dep_prop)    {
            case PARALLEL:
                fprintf(stdout, "parallel ");
                break;
            case SEQ:
                fprintf(stdout, "serial   ");
                break;
            case PIPE_PARALLEL:
                fprintf(stdout, "fwd_dep  ");
                break;
            default:
                fprintf(stdout, "unknown  ");
                break;
        }
        switch (hProps[j].type) {
            case H_LOOP:
                fprintf(stdout, "loop  ");
                break;
            case H_SCALAR:
                fprintf(stdout, "scalar");
                break;
            case H_TILE_SPACE_LOOP:
                fprintf(stdout, "tLoop ");
                break;
            default:
                fprintf(stdout, "unknown  ");
                // assert(0);
                break;
        }
        fprintf(stdout, " (band %d)", hProps[j].band_num);
        fprintf(stdout, hProps[j].unroll? "ujam":"no-ujam"); 
        fprintf(stdout, "\n");
    }
    fprintf(stdout, "\n");
}



void pluto_transformations_print(const PlutoProg *prog)
{
    int i;

    for (i=0; i<prog->nstmts; i++)    {
        printf("T_(S%d) \n", prog->stmts[i]->id+1);
        pluto_matrix_print(stdout, prog->stmts[i]->trans);
    }
}


void pluto_stmt_transformation_print(const Stmt *stmt)
{
    int j;

    int npar = stmt->domain->ncols-stmt->dim-1;

    fprintf(stdout, "T(S%d): ", stmt->id+1);
    int level;
    printf("(");
    for (level=0; level<stmt->trans->nrows; level++) {
        char **vars = malloc((stmt->dim+npar)*sizeof(char *));
        for (j=0; j<stmt->dim; j++) {
            vars[j] = stmt->iterators[j];
        }
        for (j=0; j<npar; j++) {
            if (stmt->domain->names && stmt->domain->names[stmt->dim+j]) {
                vars[stmt->dim+j] = stmt->domain->names[stmt->dim+j];
            }else{
                vars[stmt->dim+j] = "p?";
            }
        }
        if (level > 0) printf(", ");
        pretty_print_affine_function(stdout, stmt->trans->val[level], 
                stmt->dim+npar, vars);
        free(vars);
    }
    printf(")\n");

    printf("loop types (");
    for (level=0; level<stmt->trans->nrows; level++) {
        if (level > 0) printf(", ");
        if (stmt->hyp_types[level] == H_SCALAR) printf("scalar");
        else if (stmt->hyp_types[level] == H_LOOP) printf("loop");
        else if (stmt->hyp_types[level] == H_TILE_SPACE_LOOP) printf("tloop");
        else printf("unknown");
    }
    printf(")\n\n");
}

/*
 * Computes the dependence polyhedron between the source iterators of dep1 and dep2
 * domain1:  source iterators of dep1
 * domain2:  source iterators of dep2
 * dep1: first dependence
 * dep2: second dependence
 * access_matrix: access function matrix for source iterators of dep2. pass NULL to use access function in dep2
 * returns dependence polyhedron
 */

PlutoConstraints* pluto_find_dependence(PlutoConstraints *domain1, PlutoConstraints *domain2, Dep *dep1, Dep *dep2,
        PlutoProg *prog, PlutoMatrix *access_matrix)
{
    int i, *divs;
    isl_ctx *ctx;
    isl_dim *dim;
    isl_space *param_space;
    isl_set *context;
    isl_union_map *empty;
    isl_union_map *write;
    isl_union_map *read;
    isl_union_map *schedule;
    isl_union_map *dep_raw;

    ctx = isl_ctx_alloc();
    assert(ctx);

    dim = isl_dim_set_alloc(ctx, prog->npar , 0);
    dim = set_names(dim, isl_dim_param,prog->params );
    param_space = isl_space_params(isl_space_copy(dim));
    context = osl_relation_list_to_isl_set(
            pluto_constraints_to_osl_domain(prog->context, prog->npar), 
            param_space);


    empty = isl_union_map_empty(isl_dim_copy(dim));
    write = isl_union_map_empty(isl_dim_copy(dim));
    read = isl_union_map_empty(isl_dim_copy(dim));
    schedule = isl_union_map_empty(dim);

    isl_set *dom;

    //Add the source iterators of dep1 and corresponding access function to isl
    PlutoConstraints *source_iterators = domain2;
    PlutoAccess *access = dep2->src_acc;
    Stmt *s = prog->stmts[dep2->src];
    int domain_dim = source_iterators->ncols - prog->npar -1;
    char **iter = (char**)malloc(domain_dim*sizeof(char*));

    for (i=0; i < domain_dim; i++) {
        iter[i] = malloc(10 * sizeof(char));
        sprintf(iter[i], "d%d", i+1);
    }

    //assert(domain_dim <= s->dim);
    isl_map *read_pos;
    isl_map *write_pos;
    isl_map *schedule_i;

    char name[20];

    snprintf(name, sizeof(name), "S_%d_r%d", 0, 0);

    dim = isl_dim_set_alloc(ctx,prog->npar ,domain_dim );
    dim = set_names(dim, isl_dim_param,prog->params);
    dim = set_names(dim, isl_dim_set,iter);
    dim = isl_dim_set_tuple_name(dim, isl_dim_set, name);

    dom = osl_relation_list_to_isl_set(
            pluto_constraints_list_to_osl_domain(source_iterators, prog->npar),
            dim);


    dom = isl_set_intersect_params(dom, isl_set_copy(context));


    dim = isl_dim_alloc(ctx,prog->npar ,domain_dim,
            2*domain_dim +1);
    dim = set_names(dim, isl_dim_param, prog->params);
    dim = set_names(dim, isl_dim_in,iter );
    dim = isl_dim_set_tuple_name(dim, isl_dim_in, name);


    PlutoMatrix *i_schedule = get_identity_schedule_new(domain_dim, prog->npar);
    schedule_i = pluto_matrix_schedule_to_isl_map(i_schedule, dim);

    if(access_matrix == NULL)
        read_pos = pluto_basic_access_to_isl_union_map(pluto_get_new_access_func(s, access->mat, &divs), access->name,  dom);
    else
        read_pos = pluto_basic_access_to_isl_union_map(access_matrix,access->name,  dom);
    read = isl_union_map_union(read, isl_union_map_from_map(read_pos));
    free(divs);

    schedule = isl_union_map_union(schedule,
            isl_union_map_from_map(schedule_i));


    for(i=0;i<domain_dim; i++){
        free(iter[i]);
    }

    free(iter);


    //Add the source iterators of dep2 and corresponding access function to isl
    source_iterators = domain1;
    access = dep1->src_acc;
    s = prog->stmts[dep1->src];
    domain_dim = source_iterators->ncols - prog->npar -1;

    iter = (char**)malloc(domain_dim*sizeof(char*));

    for (i=0; i < domain_dim; i++) {
        iter[i] = malloc(10 * sizeof(char));
        sprintf(iter[i], "d%d", i+1);
    }

    snprintf(name, sizeof(name), "S_%d_w%d", 0, 0);

    dim = isl_dim_set_alloc(ctx,prog->npar , domain_dim );
    dim = set_names(dim, isl_dim_param,prog->params);
    dim = set_names(dim, isl_dim_set,iter);
    dim = isl_dim_set_tuple_name(dim, isl_dim_set, name);

    dom = osl_relation_list_to_isl_set(
            pluto_constraints_list_to_osl_domain(source_iterators, prog->npar),
            dim);

    dom = isl_set_intersect_params(dom, isl_set_copy(context));

    dim = isl_dim_alloc(ctx,prog->npar ,domain_dim,
            2*domain_dim +1);
    dim = set_names(dim, isl_dim_param, prog->params);
    dim = set_names(dim, isl_dim_in,iter);
    dim = isl_dim_set_tuple_name(dim, isl_dim_in, name);

    //osl_relation_free(smat);
   i_schedule = get_identity_schedule_new(domain_dim, prog->npar);
    schedule_i = pluto_matrix_schedule_to_isl_map(i_schedule, dim);

    write_pos = pluto_basic_access_to_isl_union_map(pluto_get_new_access_func(s, access->mat, &divs), access->name,  dom);
    //write_pos = pluto_basic_access_to_isl_union_map(access_matrix,access->name,  dom);
    write = isl_union_map_union(write, isl_union_map_from_map(write_pos));

    schedule = isl_union_map_union(schedule,
            isl_union_map_from_map(schedule_i));


    isl_union_map_compute_flow(isl_union_map_copy(read),
            isl_union_map_copy(empty),
            isl_union_map_copy(write),
            isl_union_map_copy(schedule),
            NULL, &dep_raw, NULL, NULL);


    /*
    //Find dep with last writer option
    isl_union_map_compute_flow(isl_union_map_copy(read),
    isl_union_map_copy(write),
    isl_union_map_copy(empty),
    isl_union_map_copy(schedule),
    &dep_raw, NULL, NULL, NULL);
    */

    dep_raw = isl_union_map_coalesce(dep_raw);

    int ndeps = 0;
    isl_union_map_foreach_map(dep_raw, &isl_map_count, &ndeps);

    if(ndeps == 0) {
        return NULL;
    }

    Dep **deps = (Dep **)malloc(ndeps * sizeof(Dep *));
    for (i=0; i<ndeps; i++) {
        deps[i] = pluto_dep_alloc();
    }
    ndeps = 0;
    ndeps += extract_deps(deps, ndeps, prog->stmts, dep_raw, OSL_DEPENDENCE_RAW);

    PlutoConstraints *tdpoly = NULL;
    for(i=0; i<ndeps; i++){
        if(tdpoly == NULL)
            tdpoly = pluto_constraints_dup(deps[i]->dpolytope);
        else
            pluto_constraints_unionize(tdpoly, deps[i]->dpolytope);
    }



    //TODO: Free deps

    isl_union_map_free(dep_raw);

    isl_union_map_free(empty);
    isl_union_map_free(write);
    isl_union_map_free(read);
    isl_union_map_free(schedule);
    isl_set_free(context);

    isl_ctx_free(ctx);

    for(i=0;i<domain_dim; i++){
        free(iter[i]);
    }

    free(iter);

    return tdpoly;
}<|MERGE_RESOLUTION|>--- conflicted
+++ resolved
@@ -2464,17 +2464,6 @@
     /* Data variables in the program */
     osl_arrays_p arrays = osl_generic_lookup(scop->extension, OSL_URI_ARRAYS);
     if(arrays==NULL){
-<<<<<<< HEAD
-        prog->num_data = 0;
-        fprintf(stderr, "warning: arrays extension not found\n");
-    }
-    else{
-        prog->num_data = arrays->nb_names;
-        prog->data_names = (char **) malloc (prog->num_data * sizeof(char *));
-        for(i=0; i< prog->num_data; i++) {
-            prog->data_names[i] = strdup(arrays->names[i]);
-        }
-=======
       prog->num_data = 0;
       fprintf(stderr, "warning: arrays extension not found\n");
     }else{
@@ -2483,7 +2472,6 @@
       for(i=0; i< prog->num_data; i++) {
           prog->data_names[i] = strdup(arrays->names[i]);
       }
->>>>>>> 709a9052
     }
 
     osl_statement_p scop_stmt = scop->statement;
@@ -2654,16 +2642,8 @@
     }
 
     pluto_constraints_free(prog->context);
-<<<<<<< HEAD
-
-    if (prog->depcst != NULL) {
-        pluto_constraints_free(*prog->depcst);
-    }
-    free(prog->depcst);
-=======
     pluto_constraints_free(prog->codegen_context);
 
->>>>>>> 709a9052
     pluto_constraints_free(prog->globcst);
 
     free(prog->decls);
@@ -2691,19 +2671,9 @@
     options->parallel = 0;
     options->innerpar = 0;
     options->identity = 0;
-<<<<<<< HEAD
+
     options->lbtile = 0;
     options->partlbtile = 0;
-
-    options->pet= 0;
-
-    options->iss = 0;
-
-=======
-
-    options->lbtile = 0;
-    options->partlbtile = 0;
->>>>>>> 709a9052
     options->unroll = 0;
 
     /* Unroll/jam factor */
@@ -2735,11 +2705,8 @@
     /* Default context is no context */
     options->codegen_context = -1;
 
-<<<<<<< HEAD
-=======
     options->forceparallel = 0;
 
->>>>>>> 709a9052
     options->bee = 0;
 
     options->isldep = 0;
@@ -2995,16 +2962,11 @@
     prog->hProps[pos].type = hyp_type;
 }
 
-<<<<<<< HEAD
-Stmt *pluto_create_stmt(int dim, const PlutoConstraints *domain, const PlutoMatrix *trans,
-        char ** iterators, const char *text, PlutoStmtType type)
-=======
 /*
  * Create a new statement (see also pluto_stmt_dup)
  */
 Stmt *pluto_create_stmt(int dim, const PlutoConstraints *domain, const PlutoMatrix *trans,
         char **iterators, const char *text, PlutoStmtType type)
->>>>>>> 709a9052
 {
     int i;
 
@@ -3018,61 +2980,11 @@
         stmt->iterators[i] = strdup(iterators[i]);
     }
 
-<<<<<<< HEAD
+    pluto_constraints_set_names_range(stmt->domain, stmt->iterators, 0, 0, stmt->dim);
+
+    /* TODO: Set names for parameters */
+
     return stmt;
-}
-
-/* Statement that has the same transformed domain up to 'level' */
-Stmt *create_helper_stmt(const Stmt *anchor_stmt, int level,
-        const char *text, PlutoStmtType type, int ploop_num)
-{
-    int i, npar;
-
-    assert(level >= 0);
-    assert(level <= anchor_stmt->trans->nrows);
-
-    PlutoConstraints *newdom = pluto_get_new_domain(anchor_stmt);
-
-    /* Lose everything but 0 to level-1 loops */
-
-    pluto_constraints_project_out(newdom, level, 
-            anchor_stmt->trans->nrows-level);
-
-    npar = anchor_stmt->domain->ncols - anchor_stmt->dim - 1;
-    PlutoMatrix *newtrans = pluto_matrix_alloc(level, newdom->ncols);
-
-    char **iterators = (char **) malloc(sizeof(char *)*level);
-    for (i=0; i<level; i++) {
-        char *tmpstr = malloc(5);
-        sprintf(tmpstr, "t%d", i+1);
-        iterators[i] = tmpstr;
-    }
-
-    /* Create new stmt */
-    Stmt *newstmt = pluto_create_stmt(level, newdom, newtrans, iterators, text, type);
-
-    newstmt->ploop_id = ploop_num;
-
-    pluto_matrix_set(newstmt->trans, 0);
-    for (i=0; i<newstmt->trans->nrows; i++)   {
-        newstmt->trans->val[i][i] = 1;
-    }
-
-    for (i=0; i<level; i++) free(iterators[i]);
-    free(iterators);
-    pluto_constraints_free(newdom);
-    pluto_matrix_free(newtrans);
-
-    assert(newstmt->dim+npar+1 == newstmt->domain->ncols);
-
-    return newstmt;
-=======
-    pluto_constraints_set_names_range(stmt->domain, stmt->iterators, 0, 0, stmt->dim);
-
-    /* TODO: Set names for parameters */
-
-    return stmt;
->>>>>>> 709a9052
 }
 
         
@@ -3159,10 +3071,7 @@
     stmt->id = nstmts;
 
     prog->nvar = PLMAX(prog->nvar, stmt->dim);
-<<<<<<< HEAD
-=======
-
->>>>>>> 709a9052
+
     prog->stmts[nstmts] = stmt;
     prog->nstmts++;
 
@@ -3196,15 +3105,6 @@
     Dep *dep = malloc(sizeof(Dep));
 
     dep->id = d->id;
-<<<<<<< HEAD
-    dep->satvec = NULL;
-    dep->depsat_poly = NULL;
-    dep->satisfied = d->satisfied;
-    dep->satisfaction_level = d->satisfaction_level;
-    dep->dirvec = NULL;
-    dep->dpolytope = pluto_constraints_dup(d->dpolytope);
-    dep->type = d->type;
-=======
     dep->src = d->src;
     dep->dest = d->dest;
     dep->src_acc = d->src_acc;
@@ -3224,7 +3124,6 @@
     dep->dirvec = NULL; // TODO
     dep->valid_cst = d->valid_cst? pluto_constraints_dup(d->valid_cst): NULL;
     dep->bounding_cst = d->bounding_cst? pluto_constraints_dup(d->bounding_cst): NULL;
->>>>>>> 709a9052
 
     return dep;
 }
@@ -4077,50 +3976,17 @@
 }
 
 
-<<<<<<< HEAD
-/* Get all distinct write accesses in the program */
-PlutoAccess **pluto_get_all_distinct_write_vars(const PlutoProg *prog, int *num)
-=======
 /* Get all write accesses in the program */
 PlutoAccess **pluto_get_all_waccs(const PlutoProg *prog, int *num)
->>>>>>> 709a9052
-{
-    int i, j;
+{
+    int i;
 
     PlutoAccess **accs = NULL;
     *num = 0;
 
     for (i=0; i<prog->nstmts; i++) {
-<<<<<<< HEAD
-        if (prog->stmts[i]->type == ORIG) {
-            for (j=0; j<prog->stmts[i]->nwrites; j++) {
-                add_if_new_var(&accs, num, prog->stmts[i]->writes[j]);
-            }
-        }
-    }
-    return accs;
-}
-
-/* Get all accesses in the statements such that there is only representative
- * for all accesses to the same data variable */
-PlutoAccess **pluto_get_all_distinct_vars(Stmt **stmts, int nstmts, int *num)
-{
-    int i, j;
-
-    PlutoAccess **accs = NULL;
-    *num = 0;
-
-    for (i=0; i<nstmts; i++) {
-        for (j=0; j<stmts[i]->nwrites; j++) {
-            add_if_new_var(&accs, num, stmts[i]->writes[j]);
-        }
-        for (j=0; j<stmts[i]->nreads; j++) {
-            add_if_new_var(&accs, num, stmts[i]->reads[j]);
-        }
-=======
         assert(prog->stmts[i]->nwrites == 1);
         add_if_new_var(&accs, num, prog->stmts[i]->writes[0]);
->>>>>>> 709a9052
     }
     return accs;
 }
@@ -4935,11 +4801,11 @@
 
     // isl_set_dump(pscop->context);
 
-    if (options->context != -1)	{
+    if (options->codegen_context != -1)	{
         for (i=0; i<prog->npar; i++)  {
-            pluto_constraints_add_inequality(prog->context);
-            prog->context->val[i][i] = 1;
-            prog->context->val[i][prog->context->ncols-1] = -options->context;
+            pluto_constraints_add_inequality(prog->codegen_context);
+            prog->codegen_context->val[i][i] = 1;
+            prog->codegen_context->val[i][prog->codegen_context->ncols-1] = -options->codegen_context;
         }
     }
 

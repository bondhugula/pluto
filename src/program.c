/*
 * PLUTO: An automatic parallelizer and locality optimizer
 * 
 * Copyright (C) 2007-2012 Uday Bondhugula
 *
 * This file is part of Pluto.
 *
 * Pluto is free software; you can redistribute it and/or modify
 * it under the terms of the GNU General Public License as published by
 * the Free Software Foundation; either version 3 of the License, or
 * (at your option) any later version.

 * This program is distributed in the hope that it will be useful,
 * but WITHOUT ANY WARRANTY; without even the implied warranty of
 * MERCHANTABILITY or FITNESS FOR A PARTICULAR PURPOSE.  See the
 * GNU General Public License for more details.
 *
 * A copy of the GNU General Public Licence can be found in the file
 * `LICENSE' in the top-level directory of this distribution. 
 *
 * program.c
 *
 * This file contains functions that do the job interfacing the PLUTO 
 * core to the frontend and related matters
 *
 */
#include <stdio.h>
#include <stdlib.h>
#include <string.h>
#include <limits.h>
#include <assert.h>
#include <math.h>

#include "pluto.h"
#include "math_support.h"
#include "constraints.h"
#include "program.h"

#include "osl/macros.h"
#include "osl/scop.h"
#include "osl/body.h"
#include "osl/relation_list.h"
#include "osl/extensions/arrays.h"
#include "osl/extensions/dependence.h"
#include "osl/extensions/loop.h"
#include "osl/extensions/pluto_unroll.h"
#include "osl/extensions/scatnames.h"

#include "cloog/cloog.h"

#include "candl/candl.h"
#include "candl/scop.h"
#include "candl/options.h"
#include "candl/dependence.h"

#include <isl/map.h>
#include <isl/mat.h>
#include <isl/set.h>
#include <isl/flow.h>
#include <isl/union_map.h>
#include <isl/deprecated/int.h>
#include <isl/deprecated/mat_int.h>

#include "pet.h"

osl_relation_p get_identity_schedule(int dim, int npar);
static int read_codegen_context_from_file(PlutoConstraints *codegen_context);

void pluto_add_dep(PlutoProg *prog, Dep *dep)
{
    dep->id = prog->ndeps;
    prog->ndeps++;
    prog->deps = (Dep **) realloc(prog->deps, sizeof(Dep *)*prog->ndeps);
    prog->deps[prog->ndeps-1] = dep;
}


/*
 * In an [eq -I A c] relation, rows can be ordered any way.
 * Returns the index for the row for the nth output dimension.
 */
int osl_relation_get_row_id_for_nth_dimension(osl_relation_p relation,
        int ndim){
    int nb_ndims_found = 0;
    int row_id = -1;
    int i = 0;

    if (relation == NULL)
        return OSL_UNDEFINED;

    if ((relation->nb_rows < ndim) || (0 > ndim)) {
        fprintf(stderr, "error: dimension out of bounds");
        exit(1);
    }

    nb_ndims_found = 0;
    for (i = 0; i < relation->nb_rows; i++) {
        if (!osl_int_zero(relation->precision, relation->m[i][ndim])) {
            nb_ndims_found ++;
            row_id = i;
        }
    }
    if (nb_ndims_found == 0) {
        fprintf(stderr, "error: specified dimension not found");
        exit(1);
    }
    if (nb_ndims_found > 1) {
        fprintf(stderr, "error: specified dimension occurs multiple times");
        exit(1);
    }

    return row_id;
}


/*
 * Converts a [eq A c] relation to [A c] Pluto constraints
 */
PlutoConstraints *osl_relation_to_pluto_constraints (osl_relation_p rln){
  
  int i, j = 0;
  PlutoConstraints *cst;

  if(rln==NULL)
    return NULL;

  if(rln->nb_local_dims){
    fprintf(stderr, "Cannot handle Local Dimensions in a relation.\n");
    exit(1);
  }

  cst = pluto_constraints_alloc(rln->nb_rows, rln->nb_columns-1);
  cst->nrows = rln->nb_rows;

  //copy matrix values
  for(i=0; i < rln->nb_rows; i++){
    cst->is_eq[i] = osl_int_zero(rln->precision, rln->m[i][0]);
    for(j=0; j < cst->ncols; j++){
      cst->val[i][j] = osl_int_get_si(rln->precision, rln->m[i][j+1]);
    }
  }

  return cst;
}

/*
 * Converts [A c] PLuto constraints to a [eq A c] domain relation
 */
osl_relation_p pluto_constraints_to_osl_domain(PlutoConstraints *cst, int npar){
  
  int i, j = 0;
  osl_relation_p rln;

  if(cst==NULL)
    return NULL;

  rln = osl_relation_pmalloc(PLUTO_OSL_PRECISION, cst->nrows, cst->ncols+1);

  //copy matrix values
  for(i=0; i < rln->nb_rows; i++){
    osl_int_set_si(rln->precision, &rln->m[i][0], cst->is_eq[i]?0:1);
    for(j=0; j < cst->ncols; j++){
      osl_int_set_si(rln->precision, &rln->m[i][j+1], cst->val[i][j]);
    }
  }

  rln->type = OSL_TYPE_DOMAIN;
  rln->nb_parameters = npar;
  rln->nb_output_dims = rln->nb_columns - rln->nb_parameters - 2;
  rln->nb_input_dims = 0;
  rln->nb_local_dims  = 0;

  return rln;
}

osl_relation_p pluto_constraints_list_to_osl_domain(PlutoConstraints *cst, 
        int npar)
{
    if (cst==NULL) return NULL;

    osl_relation_p list = osl_relation_pmalloc(PLUTO_OSL_PRECISION,
            cst->nrows, cst->ncols+1);

    list = pluto_constraints_to_osl_domain(cst, npar);

    if(cst->next != NULL)
        list->next = pluto_constraints_list_to_osl_domain(cst->next, 
                npar);

    return list;
}



/*
 * Converts a [eq -I A c] osl access relation to [A c] pluto matrix
 * Note: a[c] and a, having two and one output dimensions respectively
 * in osl, are converted to a one-dimensional pluto matrix.
 */
PlutoMatrix *osl_access_relation_to_pluto_matrix(osl_relation_p smat)
{
    int i, j;

    PlutoMatrix *mat;

    if(smat==NULL)
      return NULL;

    if(smat->nb_local_dims){
      fprintf(stderr, "Cannot handle Local Dimensions in a relation.\n");
      exit(1);
    }

    int nrows = smat->nb_rows==1?smat->nb_rows: smat->nb_rows-1; //skp id line
    int ncols = smat->nb_columns - smat->nb_output_dims - 1; //-1: skip 1st col
    mat = pluto_matrix_alloc(nrows, ncols);

    if(smat->nb_rows==1){  //special case for scalars
          for (j=smat->nb_output_dims+1; j<smat->nb_columns; j++)  {
              mat->val[0][j-(smat->nb_output_dims+1)] = 0;
          }
    }
    else{
      //fill in the rest of the information
      for (i=1; i<smat->nb_rows; i++)  {
          int row = osl_relation_get_row_id_for_nth_dimension(smat, i+1);
          for (j=smat->nb_output_dims+1; j<smat->nb_columns; j++)  {
              mat->val[i-1][j-(smat->nb_output_dims+1)] = 
                                osl_int_get_si(smat->precision, smat->m[row][j]);
          }
      }
    }

    return mat;
}


/* Return the number of lines until the next non-zero element
 * in the first column of "access" or until the end of the matrix.
 */
int access_len(PlutoMatrix *access, int first)
{
    int i;

    for (i = first + 1; i < access->nrows; ++i)
        if (access->val[i][0]!=0)
            break;

    return i - first;
}

int is_array(int id, PlutoMatrix* pmat){
  int i=0;
  int j=0;
  int is_array=0;

  for(i=0; i< pmat->nrows; i++){
    if(pmat->val[i][0]==id){
      if(access_len(pmat,i) > 1)
        is_array = 1;
      else{
        for(j=1; j< pmat->ncols; j++)
          if(pmat->val[i][j] != 0)
            is_array = 1;
      }
    }
  }

  return is_array;
}


/*
 * Converts a [A c] pluto matrix to [eq -I A c] osl access relation
 * Note: a[c] and a, having two and one output dimensions respectively
 * in osl, are converted to a one-dimensional pluto matrix.
 */
osl_relation_p pluto_matrix_to_osl_access_relation(PlutoMatrix *pmat)
{
  int i=0;
  int j=0;

  if(pmat==NULL)
    return NULL;

  //check if it's a scalar
  int nrows = pmat->nrows + is_array(pmat->val[0][0], pmat);
  int ncols = 1 + nrows + pmat->ncols;

  osl_relation_p rl = osl_relation_malloc(nrows, ncols);
  //set the dims outside
  rl->nb_output_dims = nrows;
  //set the type outside

  //first row with array_id
  osl_int_set_si(rl->precision, &rl->m[0][1], -1);
  //osl_int_set_si(rl->precision, &rl->m[0][rl->nb_columns-1], pmat->val[0][0]);

  //rest of the rows
  for(i=1; i< rl->nb_rows; i++){
    for(j=0; j< rl->nb_columns; j++){
      if(j==i+1)
        osl_int_set_si(rl->precision, &rl->m[i][j], -1);
      else if(j<=rl->nb_output_dims)
        osl_int_set_si(rl->precision, &rl->m[i][j], 0);
      else if(j<rl->nb_columns)
        osl_int_set_si(rl->precision, &rl->m[i][j], pmat->val[i-1][j-rl->nb_output_dims-1]);
    }
  }

  return rl;
}



/*
 * Converts a [eq -I A c] osl scattering to [A c] pluto transformations
 */
PlutoMatrix *osl_scattering_to_pluto_trans(osl_relation_p smat)
{
    int i, j;
    PlutoMatrix *mat;

    if(!smat)
      return NULL;

    if(smat->nb_local_dims){
      fprintf(stderr, "Cannot handle Local Dimensions in a relation.\n");
      exit(1);
    }

    mat = pluto_matrix_alloc(smat->nb_rows, smat->nb_columns-smat->nb_output_dims-1);
    for (i=0; i<smat->nb_rows; i++)  {
        /* Only equalities in schedule expected */
        assert(osl_int_get_si(smat->precision, smat->m[i][0]) == 0);

        int row = osl_relation_get_row_id_for_nth_dimension(smat, i+1);
        for (j=smat->nb_output_dims+1; j<smat->nb_columns; j++)  {
            mat->val[i][j-smat->nb_output_dims-1] = osl_int_get_si(smat->precision, smat->m[row][j]);
        }
    }

    return mat;
}

/*
 * Converts a [A c] pluto transformations to a [eq -I A c] osl scattering
 */
osl_relation_p pluto_trans_to_osl_scattering(PlutoMatrix *mat, int npar)
{
    int i, j;
    osl_relation_p smat;

    if(!mat)
      return NULL;

    smat = osl_relation_pmalloc(PLUTO_OSL_PRECISION, mat->nrows, mat->nrows+mat->ncols+1);
    smat->type = OSL_TYPE_SCATTERING;
    smat->nb_parameters  = npar;
    smat->nb_output_dims = mat->nrows;
    smat->nb_input_dims  = mat->ncols - npar - 1;
    smat->nb_local_dims  = 0;

    for (i=0; i<smat->nb_rows; i++)  {
      for (j=1; j<smat->nb_columns; j++)  {

        /* Only equalities in schedule expected */
        if(j==0)  // eq/neq (first) column
          osl_int_set_si(smat->precision, &smat->m[i][j], 0);

        //fill out the output dims
        else if(j==i+1)
          osl_int_set_si(smat->precision, &smat->m[i][j], -1);
        else if(j<=smat->nb_output_dims) // non diagonal zeros
          osl_int_set_si(smat->precision, &smat->m[i][j], 0);

        //fill out the intput_dims+params+const
        else
          osl_int_set_si(smat->precision, &smat->m[i][j], mat->val[i][j-smat->nb_output_dims-1]);

      }
    }

    return smat;
}


/*
 * get a list of to-be-vectorized loops from PlutoProg
 */
osl_loop_p pluto_get_vector_loop_list( const PlutoProg *prog)
{
    int i, j, nploops;
    osl_loop_p ret_loop = NULL;

    Ploop **ploops = pluto_get_parallel_loops(prog, &nploops);

    for (i=0; i<nploops; i++) {
        /* Only the innermost ones */
        if (!pluto_is_loop_innermost(ploops[i], prog)) continue;

        IF_DEBUG(printf("[pluto_get_vector_loop_list] marking loop\n"););
        IF_DEBUG(pluto_loop_print(ploops[i]););

        osl_loop_p newloop = osl_loop_malloc();

        char iter[5];
        sprintf(iter, "t%d", ploops[i]->depth+1);
        newloop->iter =  strdup(iter);


        newloop->nb_stmts = ploops[i]->nstmts;
        newloop->stmt_ids = malloc(ploops[i]->nstmts*sizeof(int));
        for (j=0; j<ploops[i]->nstmts; j++) {
            newloop->stmt_ids[j] = ploops[i]->stmts[j]->id+1;
        }

        newloop->directive   += CLAST_PARALLEL_VEC;

        //add new loop to looplist
        osl_loop_add(newloop, &ret_loop);
    }

    pluto_loops_free(ploops, nploops);

    return ret_loop;
}


/*
 * get a list of to-be-parallelized loops frop PlutoProg
 */
osl_loop_p pluto_get_parallel_loop_list(const PlutoProg *prog, int vloopsfound)
{
    int i, j, nploops;
    osl_loop_p ret_loop = NULL;

    Ploop **ploops = pluto_get_dom_parallel_loops(prog, &nploops);

    IF_DEBUG(printf("[pluto_parallel_loop_list] parallelizable loops\n"););
    IF_DEBUG(pluto_loops_print(ploops, nploops););


    for (i=0; i<nploops; i++) {

        osl_loop_p newloop = osl_loop_malloc();

        char iter[5];
        sprintf(iter, "t%d", ploops[i]->depth+1);
        newloop->iter = strdup(iter);

        newloop->nb_stmts = ploops[i]->nstmts;
        newloop->stmt_ids = malloc(ploops[i]->nstmts*sizeof(int));
        int max_depth = 0;
        for (j=0; j<ploops[i]->nstmts; j++) {
          Stmt *stmt = ploops[i]->stmts[j];
          newloop->stmt_ids[j] = stmt->id+1;

          if (stmt->trans->nrows > max_depth) max_depth = stmt->trans->nrows;
        }

        newloop->directive   += CLAST_PARALLEL_OMP;
        char *private_vars = malloc(128);
        private_vars[0] = '\0';
        if (vloopsfound) strcpy( private_vars, "lbv, ubv");
        int depth = ploops[i]->depth+1;
        for (depth++; depth<=max_depth; depth++) {
          sprintf(private_vars+strlen(private_vars), "t%d,", depth);
        }
        if (strlen(private_vars))
          private_vars[strlen(private_vars)-1] = '\0'; //remove last comma
        newloop->private_vars = strdup(private_vars);
        free(private_vars);

        //add new loop to looplist
        osl_loop_add(newloop, &ret_loop);
    }

    pluto_loops_free(ploops, nploops);

    return ret_loop;
}

/*
 * Replace the original scop's statements' domains and scatterings
 * by those generated by Pluto
 */
void pluto_populate_scop (osl_scop_p scop, PlutoProg *prog,
                           PlutoOptions *options){
  
    int i;
    Stmt **stmts = prog->stmts;
    int nstmts = prog->nstmts;

    int npar = prog->npar;

    osl_statement_p stm = scop->statement;
    /* Fill domains (may have been changed for tiling purposes). */
    for (i=0; i<nstmts; i++)    {

      //replace domain
      if(stm->domain)
        osl_relation_free(stm->domain);
      stm->domain = pluto_constraints_to_osl_domain(stmts[i]->domain, npar);

      //replace scattering 
      if(stm->scattering)
        osl_relation_free(stm->scattering);
      stm->scattering = pluto_trans_to_osl_scattering(stmts[i]->trans, npar);

      stm = stm->next;
    }

    //update iterators
    //if domains(iterators) chanaged due to optimizations (tiling, etc.)
    for (stm = scop->statement; stm; stm = stm->next)
    {
      int niter = stm->domain->nb_columns - scop->context->nb_columns;
      int nb_orig_it = -1;
      osl_body_p stmt_body = osl_generic_lookup(stm->extension, OSL_URI_BODY);
      if(stmt_body){
        nb_orig_it = osl_strings_size(stmt_body->iterators);
        if (nb_orig_it != niter)
          {//update iterators.

            char** iters =(char**)malloc(sizeof(char*)*(niter+1));//+1 for NULL
            for (i = 0; i < niter - nb_orig_it; ++i)
              {
                iters[i] = (char*) malloc( sizeof(char)*16 );
                sprintf (iters[i], "fk%d", i);

                //update accesses
                osl_relation_list_p rll = stm->access;
                while(rll){
                  osl_relation_insert_blank_column(rll->elt, rll->elt->nb_output_dims+1);
                  rll->elt->nb_input_dims++;
                  rll = rll->next;
                }

              }
            for (; i < niter; ++i)
              iters[i] = stmt_body->iterators->string[i - niter + nb_orig_it];

            iters[i]=(char*)NULL;
            
            free(stmt_body->iterators->string);
            stmt_body->iterators->string = iters;
          }
       }
    }

    //update scatnames
    //get max scat dims
    int nb_scatt = 0;
    for (stm = scop->statement; stm; stm = stm->next)
    {
        int cur_scatt = stm->scattering->nb_output_dims;
        nb_scatt = nb_scatt > cur_scatt ? nb_scatt : cur_scatt;
    }

    //generate scatt names
    osl_strings_p newnames = osl_strings_generate("t", nb_scatt);
    osl_scatnames_p scatt = osl_scatnames_malloc();
    scatt->names = newnames;
  
    //replace the old scatnames with new one
    osl_generic_remove(&scop->extension, OSL_URI_SCATNAMES);
    osl_generic_p gen = osl_generic_shell(scatt, osl_scatnames_interface());
    osl_generic_add(&scop->extension, gen);
    

    //update loop information
    //get loops to be marked for parallization and vectorization
    osl_loop_p vll = NULL;
    if (options->prevector ){
      vll = pluto_get_vector_loop_list(prog);
    }
    osl_loop_p pll = NULL;
    if(options->parallel){
      pll = pluto_get_parallel_loop_list(prog, vll!=NULL);
    }
    //concatenate the two lists
    osl_loop_add(vll, &pll);

    if(pll){
      osl_generic_p loopgen = osl_generic_shell(pll, osl_loop_interface());
      osl_generic_add(&scop->extension, loopgen);
    }

    // Add pluto_unroll extension
    {
        int i;
        HyperplaneProperties *hProps = prog->hProps;
        osl_pluto_unroll_p pluto_unroll = NULL;
        osl_pluto_unroll_p pluto_unroll_base = NULL;

        char buffer[sizeof(i) * CHAR_BIT + 1] = { 0 };

        for (i=0; i<prog->num_hyperplanes; i++) {
            if (hProps[i].unroll == UNROLL || hProps[i].unroll == UNROLLJAM) {
                sprintf(buffer, "t%i", i + 1);
                if (pluto_unroll == NULL) {
                    pluto_unroll = osl_pluto_unroll_malloc();
                    pluto_unroll_base = pluto_unroll;
                } else {
                    pluto_unroll->next = osl_pluto_unroll_malloc();
                    pluto_unroll = pluto_unroll->next;
                }
                osl_pluto_unroll_fill(pluto_unroll,
                                      buffer,
                                      hProps[i].unroll == UNROLLJAM,
                                      options->ufactor);
            }
        }

        if (pluto_unroll_base) {
            osl_generic_p pluto_unroll_generic =
                osl_generic_shell(pluto_unroll_base, osl_pluto_unroll_interface());
            osl_generic_add(&scop->extension, pluto_unroll_generic);
        }
    }
}

static int get_osl_write_access_position(osl_relation_list_p rl,
                                   osl_relation_p access)
{
    int num;

    num = -1;

    osl_relation_list_p tmp = rl;
    for (; tmp; tmp = tmp->next)  {

        if ( (tmp->elt->type == OSL_TYPE_WRITE) ||
             (tmp->elt->type == OSL_TYPE_MAY_WRITE) )
            num++;

        if(tmp->elt == access)
          break;
    }
    assert(num >= 0);
    return num;
}

static int get_osl_read_access_position(osl_relation_list_p rl,
                                   osl_relation_p access)
{
    int num;

    num = -1;

    osl_relation_list_p tmp = rl;
    for (; tmp; tmp = tmp->next)  {

        if ( (tmp->elt->type == OSL_TYPE_READ) )
            num++;

        if(tmp->elt == access)
          break;
    }
    assert(num >= 0);
    return num;
}

/*
 * Returns a list of write or may_write access relations in a list
 */
osl_relation_list_p osl_access_list_filter_write(osl_relation_list_p list) {

  osl_relation_list_p copy = osl_relation_list_clone(list);
  osl_relation_list_p filtered = NULL;
  osl_relation_list_p previous = NULL;
  osl_relation_list_p trash;
  int first = 1;

  while (copy != NULL) {
    if ((copy->elt != NULL) &&
        ( (copy->elt->type == OSL_TYPE_WRITE) ||
          (copy->elt->type == OSL_TYPE_MAY_WRITE))) {
      if (first) {
        filtered = copy;
        first = 0;
      }
      
      previous = copy;
      copy = copy->next;
    }
    else {
      trash = copy;
      if (!first)
        previous->next = copy->next;
      copy = copy->next;
      trash->next = NULL;
      osl_relation_list_free(trash);
    }
  }

  return filtered;
}

/*
 * Returns a list of read access relations in a list
 */
osl_relation_list_p osl_access_list_filter_read(osl_relation_list_p list) {

  osl_relation_list_p copy = osl_relation_list_clone(list);
  osl_relation_list_p filtered = NULL;
  osl_relation_list_p previous = NULL;
  osl_relation_list_p trash;
  int first = 1;

  while (copy != NULL) {
    if ((copy->elt != NULL) &&
        (copy->elt->type == OSL_TYPE_READ)) {
      if (first) {
        filtered = copy;
        first = 0;
      }
      
      previous = copy;
      copy = copy->next;
    }
    else {
      trash = copy;
      if (!first)
        previous->next = copy->next;
      copy = copy->next;
      trash->next = NULL;
      osl_relation_list_free(trash);
    }
  }

  return filtered;
}

/*
 * Converts an osl dependence domain to Pluto constraints
 * See osl/extensions/dependence.h for the osl dependence domain matrix format
 */
PlutoConstraints* osl_dep_domain_to_pluto_constraints(osl_dependence_p in_dep){

 int s_dom_output_dims = in_dep->source_nb_output_dims_domain;
 int t_dom_output_dims = in_dep->target_nb_output_dims_domain;


 int nb_output_dims = in_dep->source_nb_output_dims_domain +
                      in_dep->source_nb_output_dims_access;
 int nb_input_dims  = in_dep->target_nb_output_dims_domain +
                      in_dep->target_nb_output_dims_access;

 /* Compute osl domain indexes */
 int osl_ind_source_local_domain = 1 + nb_output_dims + nb_input_dims;
 int osl_ind_source_local_access = osl_ind_source_local_domain +
                                   in_dep->source_nb_local_dims_domain;
 int osl_ind_target_local_domain = osl_ind_source_local_access +
                                   in_dep->source_nb_local_dims_access;
 int osl_ind_target_local_access = osl_ind_target_local_domain +
                                   in_dep->target_nb_local_dims_domain;
 int osl_ind_params              = osl_ind_target_local_access +
                                   in_dep->target_nb_local_dims_access;

 /* Compute pluto constraints domain indexes */
 int pl_ind_target_domain      = 1 + in_dep->source_nb_output_dims_domain;
 int pl_ind_params             = pl_ind_target_domain +
                                   in_dep->target_nb_output_dims_domain;

 int rows, cols = 0;
 
 int nb_pars = in_dep->stmt_source_ptr->domain->nb_parameters;
 int s_dom_rows = in_dep->stmt_source_ptr->domain->nb_rows;
 int t_dom_rows = in_dep->stmt_target_ptr->domain->nb_rows;
 int s_acc_rows = in_dep->ref_source_access_ptr->nb_rows - 1;
 int depth = in_dep->depth;

 //
 rows = s_dom_rows+t_dom_rows+
      (s_acc_rows==0? 1: s_acc_rows)  //special case for 0-dimention array(scalar)
        +depth;
 cols = s_dom_output_dims+t_dom_output_dims+nb_pars+2; //cols: 2 => eq + const

 PlutoConstraints *cst;

 cst = pluto_constraints_alloc(rows, cols-1);
 cst->nrows = rows;
 cst->ncols = cols-1;

 int i=0;
 int j=0;
 int osl_constraint = 0;
 int pl_constraint = 0;
 int osl_index=0;
 int pl_index=0;


 // copy source domain
 osl_relation_p s_domain = in_dep->stmt_source_ptr->domain;
 for(i=0; i< s_domain->nb_rows; i++){

   //copy first column
   if (osl_int_zero(in_dep->domain->precision, in_dep->domain->m[osl_constraint][0])) {
     cst->is_eq[pl_constraint] = 1;
   }else{
     cst->is_eq[pl_constraint] = 0;
   }

   //start of matrix
   osl_index = 1; //start of src_stmt_domain_output_dims
   pl_index = 1-1; // -1 for pluto
   for (j=0;j<s_dom_output_dims; j++)
     cst->val[pl_constraint][pl_index+j] = osl_int_get_si(in_dep->domain->precision,
                                     in_dep->domain->m[osl_constraint][osl_index+j]);
     
   // copy localdims - not supprted by converter
   if(s_domain->nb_local_dims){
     fprintf(stderr, "local dimensions in domain not supported\n");
     exit(1);
   }

   // copy params + constant
   osl_index = osl_ind_params;
   pl_index = pl_ind_params-1;  // -1 for pluto
   for (j=0; j<nb_pars+1; j++)
     cst->val[pl_constraint][pl_index+j] = osl_int_get_si(in_dep->domain->precision,
                               in_dep->domain->m[osl_constraint][osl_index+j]);

   osl_constraint++;
   pl_constraint++;
 }


 // copy target domain
 osl_relation_p t_domain = in_dep->stmt_target_ptr->domain;
 for(i=0; i< t_domain->nb_rows; i++){

   //copy first column
   if (osl_int_zero(in_dep->domain->precision, in_dep->domain->m[osl_constraint][0])) {
     cst->is_eq[pl_constraint] = 1;
   }else{
     cst->is_eq[pl_constraint] = 0;
   }

   //start of matrix
   osl_index = 1 + nb_output_dims;
   pl_index = pl_ind_target_domain-1; // -1 for pluto
   for (j=0;j<t_dom_output_dims; j++)
     cst->val[pl_constraint][pl_index+j] = osl_int_get_si(in_dep->domain->precision,
                               in_dep->domain->m[osl_constraint][osl_index+j]);
     
   // copy local dims - not supported in converter
   if(t_domain->nb_local_dims){
     fprintf(stderr,"local dimensions in domain not supproted\n");
     exit(1);
   }

   // copy params + constant
   osl_index = osl_ind_params;
   pl_index = pl_ind_params-1; // -1 for pluto
   for (j=0; j<nb_pars+1; j++)
     cst->val[pl_constraint][pl_index+j] = osl_int_get_si(in_dep->domain->precision,
                               in_dep->domain->m[osl_constraint][osl_index+j]);

   pl_constraint++;
   osl_constraint++;
 }


 // copy source as well as target access
 int osl_s_index     = 0;
 int osl_t_index     = 0;
 int pl_s_index = 0;
 int pl_t_index = 0;

 osl_relation_p s_access = in_dep->ref_source_access_ptr;
 osl_relation_p t_access = in_dep->ref_target_access_ptr;

 osl_constraint++; //skip the array_id line

 for(i=0; i < s_acc_rows; i++){

   //copy first column
   if (osl_int_zero(in_dep->domain->precision, in_dep->domain->m[osl_constraint][0])) {
     cst->is_eq[pl_constraint] = 1;
   }else{
     cst->is_eq[pl_constraint] = 0;
   }

   osl_s_index     = 1;
   osl_t_index     = 1 + nb_output_dims;
   pl_s_index = 1-1; // -1 for pluto
   pl_t_index = pl_ind_target_domain-1; // -1 for pluto

   for (j=0; j<s_access->nb_input_dims; j++){
     cst->val[pl_constraint][pl_s_index+j] = osl_int_get_si(in_dep->domain->precision,
                              in_dep->domain->m[osl_constraint][osl_s_index+j]);
   }

   for (j=0; j<t_access->nb_input_dims; j++){ //t_acc_dims==s_acc_dims
     cst->val[pl_constraint][pl_t_index+j] = osl_int_get_si(in_dep->domain->precision,
          in_dep->domain->m[osl_constraint+s_access->nb_rows][osl_t_index+j]);
   }

   //copy local dimensions - not supported by converter
   if(s_access->nb_local_dims || t_access->nb_local_dims){
     fprintf(stderr, "local dimensions in Access not supproted\n");
     exit(1);
   }

   // copy params + constant
   osl_index = osl_ind_params;
   pl_index = pl_ind_params-1; // -1 for pluto
   for (j=0; j<nb_pars+1; j++){
     //get src params
     int src_param = osl_int_get_si(in_dep->domain->precision,
                              in_dep->domain->m[osl_constraint][osl_index+j]);
     //get tgt params
     int tgt_param = osl_int_get_si(in_dep->domain->precision,
             in_dep->domain->m[osl_constraint+s_access->nb_rows][osl_index+j]);

     tgt_param = -tgt_param; //oppose

     cst->val[pl_constraint][pl_index+j] = src_param - tgt_param;

   }

   pl_constraint++;
   osl_constraint++;
 }


 // copy access equalities
 // skip min_depth
 int min_depth = OSL_min(s_access->nb_output_dims, 
                         t_access->nb_output_dims);
 osl_constraint += s_access->nb_rows + min_depth; 
                   
 //s_acc_rows calculated by subtracting 1 from acc.nb_rows
 //in case of a scalar this results in 0, still add a constraint for pluto
 if(s_acc_rows==0) pl_constraint++;

 
 // copy depth
 osl_s_index = 1;
 osl_t_index = 1 + nb_output_dims;
 pl_s_index = 1-1; // -1 for pluto
 pl_t_index = pl_ind_target_domain-1; // -1 for pluto
 for(i=0; i< depth; i++){
   // copy first column
   if (osl_int_zero(in_dep->domain->precision, in_dep->domain->m[osl_constraint][0])) {
     cst->is_eq[pl_constraint] = 1;
   }else{
     cst->is_eq[pl_constraint] = 0;
   }

   // copy subscript equalities
   cst->val[pl_constraint][pl_s_index+i] = osl_int_get_si(in_dep->domain->precision,
                             in_dep->domain->m[osl_constraint][osl_s_index+i]);
   cst->val[pl_constraint][pl_t_index+i] = osl_int_get_si(in_dep->domain->precision,
                             in_dep->domain->m[osl_constraint][osl_t_index+i]);

   // copy params -> not applicable here

   // copy const == last column
   cst->val[pl_constraint][cst->ncols-1] = osl_int_get_si(in_dep->domain->precision,
         in_dep->domain->m[osl_constraint][in_dep->domain->nb_columns-1]);

   osl_constraint++;
   pl_constraint++;
 }

 // return new domain
 return cst;
}



/* Get the position of this access given a CandlStmt access matrix
 * (concatenated)
 * ref: starting row for a particular access in concatenated rows of
 * access functions
 * Return the position of this access in the list  */
/*static int get_access_position(CandlMatrix *accesses, int ref)
{
    int num, i;

    num = -1;
    for (i=0; i<=ref; i++)  {
        if (accesses->p[i][0] != 0)   {
            num++;
        }
    }
    assert(num >= 0);
    return num;
}*/


/* Read dependences from candl structures */
static Dep **deps_read(osl_dependence_p candlDeps, PlutoProg *prog)
{
    int i, j, ndeps;
    int spos, tpos;
    Dep **deps;
    int npar = prog->npar;
    Stmt **stmts = prog->stmts;

    ndeps = osl_nb_dependences(candlDeps);

    deps = (Dep **) malloc(ndeps*sizeof(Dep *));

    for (i=0; i<ndeps; i++) {
        deps[i] = pluto_dep_alloc();
    }

    osl_dependence_p candl_dep = candlDeps;

    candl_dep = candlDeps;

    IF_DEBUG(candl_dependence_pprint(stdout, candl_dep));

    /* Dependence polyhedra information */
    for (i=0; i<ndeps; i++)  {
        Dep *dep = deps[i];
        dep->id = i;
        dep->type = candl_dep->type;
        dep->src = candl_dep->label_source;
        dep->dest = candl_dep->label_target;

        //candl_matrix_print(stdout, candl_dep->domain);
        dep->dpolytope = osl_dep_domain_to_pluto_constraints(candl_dep);

        pluto_constraints_set_names_range(dep->dpolytope,
               stmts[dep->src]->iterators, 0, 0, stmts[dep->src]->dim);
        /* suffix the destination iterators with a '*/
        char **dnames = malloc(stmts[dep->dest]->dim*sizeof(char *));
        for (j=0; j<stmts[dep->dest]->dim; j++) {
            dnames[j] = malloc(strlen(stmts[dep->dest]->iterators[j])+2);
            strcpy(dnames[j], stmts[dep->dest]->iterators[j]);
            strcat(dnames[j], "'");
        }
        pluto_constraints_set_names_range(dep->dpolytope,
                dnames, stmts[dep->src]->dim, 0, stmts[dep->dest]->dim);
        for (j=0; j<stmts[dep->dest]->dim; j++) {
            free(dnames[j]);
        }
        free(dnames);

        pluto_constraints_set_names_range(dep->dpolytope, prog->params,
                stmts[dep->src]->dim + stmts[dep->dest]->dim, 0, npar);

        switch (dep->type) {
            case OSL_DEPENDENCE_RAW: 
                spos = get_osl_write_access_position(
                        candl_dep->stmt_source_ptr->access,
                        candl_dep->ref_source_access_ptr);
                dep->src_acc = stmts[dep->src]->writes[spos];
                tpos = get_osl_read_access_position(
                        candl_dep->stmt_target_ptr->access,
                        candl_dep->ref_target_access_ptr);
                dep->dest_acc = stmts[dep->dest]->reads[tpos];

                break;
            case OSL_DEPENDENCE_WAW: 
                spos = get_osl_write_access_position(
                        candl_dep->stmt_source_ptr->access,
                        candl_dep->ref_source_access_ptr);
                dep->src_acc = stmts[dep->src]->writes[spos];
                tpos = get_osl_write_access_position(
                        candl_dep->stmt_target_ptr->access,
                        candl_dep->ref_target_access_ptr);
                dep->dest_acc = stmts[dep->dest]->writes[tpos];
                break;
            case OSL_DEPENDENCE_WAR: 
                spos = get_osl_read_access_position(
                        candl_dep->stmt_source_ptr->access,
                        candl_dep->ref_source_access_ptr);
                dep->src_acc = stmts[dep->src]->reads[spos];
                tpos = get_osl_write_access_position(
                        candl_dep->stmt_target_ptr->access,
                        candl_dep->ref_target_access_ptr);
                dep->dest_acc = stmts[dep->dest]->writes[tpos];
                break;
            case OSL_DEPENDENCE_RAR: 
                spos = get_osl_read_access_position(
                        candl_dep->stmt_source_ptr->access,
                        candl_dep->ref_source_access_ptr);
                dep->src_acc = stmts[dep->src]->reads[spos];
                tpos = get_osl_read_access_position(
                        candl_dep->stmt_target_ptr->access,
                        candl_dep->ref_target_access_ptr);
                dep->dest_acc = stmts[dep->dest]->reads[tpos];
                break;
            default:
                assert(0);
        }

        /* Get rid of rows that are all zero */
        int r, c;
        bool *remove = (bool *) malloc(sizeof(bool)*dep->dpolytope->nrows);
        for (r=0; r<dep->dpolytope->nrows; r++) {
            for (c=0; c<dep->dpolytope->ncols; c++) {
                if (dep->dpolytope->val[r][c] != 0) {
                    break;
                }
            }
            if (c == dep->dpolytope->ncols) {
                remove[r] = true;
            }else{
                remove[r] = false;
            }
        }
        int orig_nrows = dep->dpolytope->nrows;
        int del_count = 0;
        for (r=0; r<orig_nrows; r++) {
            if (remove[r])  {
                pluto_constraints_remove_row(dep->dpolytope, r-del_count);
                del_count++;
            }
        }
        free(remove);

        int src_dim = stmts[dep->src]->dim;
        int target_dim = stmts[dep->dest]->dim;

        assert(candl_dep->source_nb_output_dims_domain + 
                candl_dep->target_nb_output_dims_domain +
                candl_dep->stmt_source_ptr->domain->nb_parameters + 1
                == src_dim+target_dim+npar+1);

        candl_dep = candl_dep->next;
    }

    return deps;
}

void pluto_dep_print(FILE *fp, const Dep *dep)
{
    fprintf(fp, "--- Dep %d from S%d to S%d; satisfied: %d, sat level: %d; Type: ",
            dep->id+1, dep->src+1, dep->dest+1, dep->satisfied, dep->satisfaction_level);

    switch (dep->type) {
        case OSL_UNDEFINED : fprintf(fp, "UNSET"); break;
        case OSL_DEPENDENCE_RAW   : fprintf(fp, "RAW")  ; break;
        case OSL_DEPENDENCE_WAR   : fprintf(fp, "WAR")  ; break;
        case OSL_DEPENDENCE_WAW   : fprintf(fp, "WAW")  ; break;
        case OSL_DEPENDENCE_RAR   : fprintf(fp, "RAR")  ; break;
        default : fprintf(fp, "unknown"); break;
    }

    fprintf(fp, "\n");
    if (dep->src_acc) {
        fprintf(fp, "on variable: %s\n", dep->src_acc->name);
    }

    fprintf(fp, "Dependence polyhedron\n");
    pluto_constraints_compact_print(fp, dep->dpolytope);
    fprintf(fp, "\n");
}


void pluto_deps_print(FILE *fp, PlutoProg *prog)
{
    int i;
    if (prog->ndeps == 0)  printf("** No dependences **\n\n");
    for (i=0; i<prog->ndeps; i++) {
        pluto_dep_print(fp, prog->deps[i]);
    }
}

/* Read statement info from openscop structures (nvar: max domain dim) */
static Stmt **osl_to_pluto_stmts(const osl_scop_p scop)
{
    int i, j, k;
    Stmt **stmts;
    int npar, nvar, nstmts, max_sched_rows;
    osl_statement_p scop_stmt;

    npar = scop->context->nb_parameters;
    nstmts = osl_statement_number(scop->statement);

    if (nstmts == 0)    return NULL;

    /* Max dom dimensionality */
    nvar = -1;
    max_sched_rows = 0;
    scop_stmt = scop->statement;
    for (i=0; i<nstmts; i++) {
        nvar = PLMAX(nvar, osl_statement_get_nb_iterators(scop_stmt));
        max_sched_rows = PLMAX(max_sched_rows, scop_stmt->scattering->nb_rows);
        scop_stmt = scop_stmt->next;
    }

    /* Allocate more to account for unroll/jamming later on */
    stmts = (Stmt **) malloc(nstmts*sizeof(Stmt *));

    scop_stmt = scop->statement;

    for(i=0; i<nstmts; i++)  {
        PlutoConstraints *domain = 
            osl_relation_to_pluto_constraints(scop_stmt->domain);
        PlutoMatrix *trans = osl_scattering_to_pluto_trans(scop_stmt->scattering);

        int nb_iter = osl_statement_get_nb_iterators(scop_stmt);

        stmts[i] = pluto_stmt_alloc(nb_iter, domain, trans);

        /* Pad with all zero rows */
        int curr_sched_rows = stmts[i]->trans->nrows;
        for (j=curr_sched_rows; j<max_sched_rows; j++) {
            pluto_stmt_add_hyperplane(stmts[i], H_SCALAR, j);
        }

        pluto_constraints_free(domain);
        pluto_matrix_free(trans);

        Stmt *stmt = stmts[i];

        stmt->id = i;
        stmt->type = ORIG;

        assert(scop_stmt->domain->nb_columns-1 == stmt->dim + npar + 1);

        for (j=0; j<stmt->dim; j++)  {
            stmt->is_orig_loop[j] = true;
        }

        /* Tile it if it's tilable unless turned off by .fst/.precut file */
        stmt->tile = 1;

        osl_body_p stmt_body = osl_generic_lookup(scop_stmt->extension, OSL_URI_BODY);

        for (j=0; j<stmt->dim; j++)    {
            stmt->iterators[j] = strdup(stmt_body->iterators->string[j]);
        }
        /* Set names for domain dimensions */
        char **names = malloc((stmt->domain->ncols-1)*sizeof(char *));
        for (k=0; k<stmt->dim; k++) {
            names[k] = stmt->iterators[k];
        }
        osl_strings_p osl_scop_params = NULL;
        if(scop->context->nb_parameters){
            osl_scop_params = (osl_strings_p)scop->parameters->data;
            for (k=0; k<npar; k++) {
                names[stmt->dim+k] = osl_scop_params->string[k];
            }
        }
        pluto_constraints_set_names(stmt->domain, names);
        free(names);

        /* Statement text */
        stmt->text = osl_strings_sprint(stmt_body->expression); //appends \n
        stmt->text[strlen(stmt->text)-1] = '\0';  //remove the \n from end


        /* Read/write accesses */
        osl_relation_list_p wlist  = osl_access_list_filter_write(scop_stmt->access);
        osl_relation_list_p rlist  = osl_access_list_filter_read(scop_stmt->access);

        osl_relation_list_p rlist_t, wlist_t;
        rlist_t = rlist;
        wlist_t = wlist;

        stmt->nwrites = osl_relation_list_count(wlist);
        stmt->writes = (PlutoAccess **) malloc(stmt->nwrites*sizeof(PlutoAccess *));

        stmt->nreads =  osl_relation_list_count(rlist);
        stmt->reads = (PlutoAccess **) malloc(stmt->nreads*sizeof(PlutoAccess *));

        osl_arrays_p arrays = osl_generic_lookup(scop->extension, OSL_URI_ARRAYS);

        int count = 0;
        while (wlist != NULL)   {
            PlutoMatrix *wmat = osl_access_relation_to_pluto_matrix(wlist->elt);
            stmt->writes[count] = (PlutoAccess *) malloc(sizeof(PlutoAccess));
            stmt->writes[count]->mat = wmat;

            //stmt->writes[count]->symbol = NULL;
            if(arrays){
                int id = osl_relation_get_array_id(wlist->elt);
                stmt->writes[count]->name = strdup(arrays->names[id-1]);
            }
            else{
                stmt->writes[count]->name = NULL;
            }

            count++;
            wlist = wlist->next;
        }

        count = 0;
        while (rlist != NULL)   {

            PlutoMatrix *rmat = osl_access_relation_to_pluto_matrix(rlist->elt);
            stmt->reads[count] = (PlutoAccess *) malloc(sizeof(PlutoAccess));
            stmt->reads[count]->mat = rmat;

            //stmt->reads[count]->symbol = NULL;
            if(arrays){
                int id = osl_relation_get_array_id(rlist->elt);
                stmt->reads[count]->name = strdup(arrays->names[id-1]);
            }
            else{
                stmt->reads[count]->name = NULL;
            }

            count++;
            rlist = rlist->next;
        }

        osl_relation_list_free(wlist_t);
        osl_relation_list_free(rlist_t);

        scop_stmt = scop_stmt->next;
    }

    return stmts;
}

void pluto_access_print(FILE *fp, const PlutoAccess *acc, const Stmt *stmt)
{
    int i, j, npar;

    if (!acc) {
        fprintf(fp, "access is NULL\n");
        return;
    }

    npar = acc->mat->ncols - stmt->dim - 1;

    fprintf(fp, "%s", acc->name);
    for (i=0; i<acc->mat->nrows; i++) {
        fprintf(fp, "[");
        char **vars = malloc((stmt->dim+npar)*sizeof(char *));
        for (j=0; j<stmt->dim; j++) {
            vars[j] = stmt->iterators[j];
        }
        for (j=0; j<npar; j++) {
            if (stmt->domain->names && stmt->domain->names[stmt->dim+j]) {
                vars[stmt->dim+j] = stmt->domain->names[stmt->dim+j];
            }else{
                vars[stmt->dim+j] = "p?";
            }
        }
        pluto_affine_function_print(stdout, acc->mat->val[i], 
                stmt->dim+npar, vars);
        fprintf(fp, "]");
        free(vars);
    }
    fprintf(fp, "\n");
}

void pluto_stmt_print(FILE *fp, const Stmt *stmt)
{
    int i;

    fprintf(fp, "S%d \"%s\"\n",
            stmt->id+1, stmt->text);
    fprintf(fp, "ndims: %d; orig_depth: %d\n",
            stmt->dim, stmt->dim_orig);
    fprintf(fp, "Index set\n");
    pluto_constraints_compact_print(fp, stmt->domain);
    pluto_stmt_transformation_print(stmt);

    if (stmt->nreads==0) {
        fprintf(fp, "No Read accesses\n");
    }else{
        fprintf(fp, "Read accesses\n");
        for (i=0; i<stmt->nreads; i++)  {
            pluto_access_print(fp, stmt->reads[i], stmt);
        }
    }

    if (stmt->nwrites==0) {
        fprintf(fp, "No write access\n");
    }else{
        fprintf(fp, "Write accesses\n");
        for (i=0; i<stmt->nwrites; i++)  {
            pluto_access_print(fp, stmt->writes[i], stmt);
        }
    }

    for (i=0; i<stmt->dim; i++) {
        printf("Original loop: %d -> %s\n", i, stmt->is_orig_loop[i]?"yes":"no");
    }

    fprintf(fp, "\n");
}


void pluto_stmt_print_hyperplane(FILE *fp, const Stmt *stmt, int level)
{
    int npar, j;

    npar = stmt->domain->ncols - stmt->dim - 1;

    char **vars = malloc((stmt->dim + npar)*sizeof(char *));

    for (j=0; j<stmt->dim; j++) {
        vars[j] = stmt->iterators[j];
    }
    for (j=0; j<npar; j++) {
        if (stmt->domain->names && stmt->domain->names[stmt->dim+j]) {
            vars[stmt->dim+j] = stmt->domain->names[stmt->dim+j];
        }else{
            vars[stmt->dim+j] = "p?";
        }
    }

    pluto_affine_function_print(stdout, stmt->trans->val[level], 
            stmt->dim+npar, vars);
    free(vars);
}


void pluto_stmts_print(FILE *fp, Stmt **stmts, int nstmts)
{
    int i;

    for(i=0; i<nstmts; i++)  {
        pluto_stmt_print(fp, stmts[i]);
    }
}


void pluto_prog_print(FILE *fp, PlutoProg *prog)
{
    int i;

    fprintf(fp, "nvar = %d, npar = %d\n", prog->nvar, prog->npar);
    fprintf(fp, "Parameters: ");

    for (i=0; i<prog->npar; i++) {
        fprintf(fp, "%s ", prog->params[i]);
    }
    fprintf(fp, "\n");

    pluto_stmts_print(fp, prog->stmts, prog->nstmts);
    pluto_deps_print(fp, prog);
    pluto_transformations_pretty_print(prog);
}


void pluto_dep_free(Dep *dep)
{
    pluto_constraints_free(dep->dpolytope);
    pluto_constraints_free(dep->depsat_poly);
    if (dep->dirvec) {
        free(dep->dirvec);
    }
    if (dep->dirvec) {
        free(dep->satvec);
    }
    pluto_constraints_free(dep->cst);
    pluto_constraints_free(dep->bounding_cst);
    free(dep);
}


/* Set the dimension names of type "type" according to the elements
 * in the array "names".
 */
static __isl_give isl_dim *set_names(__isl_take isl_dim *dim,
        enum isl_dim_type type, char **names)
{
    int i;

    for (i = 0; i < isl_dim_size(dim, type); ++i)
        dim = isl_dim_set_name(dim, type, i, names[i]);

    return dim;
}


/* Convert a osl_relation_p containing the constraints of a domain
 * to an isl_set.
 * One shot only; does not take into account the next ptr.
 */
static __isl_give isl_set *osl_relation_to_isl_set(osl_relation_p relation,
        __isl_take isl_dim *dim)
{
    int i, j;
    int n_eq = 0, n_ineq = 0;
    isl_ctx *ctx;
    isl_mat *eq, *ineq;
    isl_basic_set *bset;

    ctx = isl_dim_get_ctx(dim);

    for (i = 0; i < relation->nb_rows; ++i)
        if (osl_int_zero(relation->precision, relation->m[i][0]))
            n_eq++;
        else
            n_ineq++;

    eq = isl_mat_alloc(ctx, n_eq, relation->nb_columns - 1);
    ineq = isl_mat_alloc(ctx, n_ineq, relation->nb_columns - 1);

    n_eq = n_ineq = 0;
    for (i = 0; i < relation->nb_rows; ++i) {
        isl_mat **m;
        int row;

        if (osl_int_zero(relation->precision, relation->m[i][0])) {
            m = &eq;
            row = n_eq++;
        } else {
            m = &ineq;
            row = n_ineq++;
        }

        for (j = 0; j < relation->nb_columns - 1; ++j) {
            int t = osl_int_get_si(relation->precision, relation->m[i][1 + j]);
            *m = isl_mat_set_element_si(*m, row, j, t);
        }
    }

    bset = isl_basic_set_from_constraint_matrices(dim, eq, ineq,
            isl_dim_set, isl_dim_div, isl_dim_param, isl_dim_cst);
    return isl_set_from_basic_set(bset);
}

/* Convert a osl_relation_p describing a union of domains
 * to an isl_set.
 */
static __isl_give isl_set *osl_relation_list_to_isl_set(
        osl_relation_p list, __isl_take isl_dim *dim)
{
    isl_set *set;

    set = isl_set_empty(isl_dim_copy(dim));
    for (; list; list = list->next) {
        isl_set *set_i;
        set_i = osl_relation_to_isl_set(list, isl_dim_copy(dim));
        set = isl_set_union(set, set_i);
    }

    isl_dim_free(dim);
    return set;
}

/* Convert an m x ( n + 1) pluto access_matrix_p [d A c]
 * to an m x (m + n + 1) isl_mat [-I A c].
 */
static __isl_give isl_mat *pluto_extract_equalities(isl_ctx *ctx,
        PlutoMatrix *matrix)
{
    int i, j;
    int n_col, n;
    isl_mat *eq;

    n_col = matrix->ncols;
    n = matrix->nrows;

    eq = isl_mat_alloc(ctx, n, n + n_col);

    for (i = 0; i < n; ++i) {
        for (j = 0; j < n; ++j)
            eq = isl_mat_set_element_si(eq, i, j, 0);
        eq = isl_mat_set_element_si(eq, i, i, -1);
        for (j = 0; j < n_col ; ++j) {
            eq = isl_mat_set_element_si(eq, i, n + j, matrix->val[i][j]);
        }
    }

    return eq;
}

/* Convert an m x (1 + m + n + 1) osl_relation_p [d -I A c]
 * to an m x (m + n + 1) isl_mat [-I A c].
 */
static __isl_give isl_mat *extract_equalities_osl(isl_ctx *ctx,
        osl_relation_p relation)
{
    int i, j;
    int n_col, n_row;
    isl_int v;
    isl_mat *eq;

    n_col = relation->nb_columns;
    n_row = relation->nb_rows;

    isl_int_init(v);
    eq = isl_mat_alloc(ctx, n_row, n_col - 1);

    for (i = 0; i < n_row; ++i) {
        for (j = 0; j < n_col - 1; ++j) {
            int row = osl_relation_get_row_id_for_nth_dimension(relation, i+1);
            int t = osl_int_get_si(relation->precision, relation->m[row][1 + j]);
            isl_int_set_si(v, t);
            eq = isl_mat_set_element(eq, i, j, v);
        }
    }

    isl_int_clear(v);

    return eq;
}



/* Convert an m x (1 + m + n + 1) osl_relation_p [d -I A c]
 * to an m x (m + n + 1) isl_mat [-I A c].
 */
static __isl_give isl_mat *extract_equalities_osl_access(isl_ctx *ctx,
        osl_relation_p relation)
{
    int i, j;
    int n_col, n_row;
    isl_int v;
    isl_mat *eq;

    n_row = relation->nb_rows==1?1:relation->nb_rows-1;
    n_col = relation->nb_columns - (relation->nb_rows==1?1:2);

    isl_int_init(v);
    eq = isl_mat_alloc(ctx, n_row, n_col);

    if(relation->nb_rows==1){
        isl_int_set_si(v, -1);
        eq = isl_mat_set_element(eq, 0, 0, v);
        for (j = 1; j < n_col; ++j) {
            isl_int_set_si(v, 0);
            eq = isl_mat_set_element(eq, 0, j, v);
        }
    }
    else{
        for (i = 1; i < relation->nb_rows; ++i) {
            for (j = 2; j < relation->nb_columns; ++j) {
                int row = osl_relation_get_row_id_for_nth_dimension(relation, i+1);
                int t = osl_int_get_si(relation->precision, relation->m[row][j]);
                isl_int_set_si(v, t);
                eq = isl_mat_set_element(eq, i-1, j-2, v);
            }
        }
    }

    isl_int_clear(v);

    return eq;
}

/* Convert an m x (1 + n + 1) scoplib_matrix_p [d A c]
 * to an m x (m + n + 1) isl_mat [-I A c].
 */
static __isl_give isl_mat *extract_equalities(isl_ctx *ctx,
        PlutoMatrix *matrix, int first, int n)
{
    int i, j;
    int n_col;
    isl_int v;
    isl_mat *eq;

    n_col = matrix->ncols;

    isl_int_init(v);
    eq = isl_mat_alloc(ctx, n, n + n_col);

    for (i = 0; i < n; ++i) {
        isl_int_set_si(v, 0);
        for (j = 0; j < n; ++j)
            eq = isl_mat_set_element(eq, i, j, v);
        isl_int_set_si(v, -1);
        eq = isl_mat_set_element(eq, i, i, v);
        for (j = 0; j < n_col - 1; ++j) {
            int t = matrix->val[first + i][j];
            isl_int_set_si(v, t);
            eq = isl_mat_set_element(eq, i, n + j, v);
        }
    }

    isl_int_clear(v);

    return eq;
}


/* Convert a pluto matrix schedule [ A c] to
 * the isl_map { i -> A i + c } in the space prescribed by "dim".
 */
static __isl_give isl_map *pluto_matrix_schedule_to_isl_map(
        PlutoMatrix *schedule, __isl_take isl_dim *dim)
{
    int n_row, n_col;
    isl_ctx *ctx;
    isl_mat *eq, *ineq;
    isl_basic_map *bmap;

    ctx = isl_dim_get_ctx(dim);
    n_row = schedule->nrows;
    n_col = schedule->ncols;

    ineq = isl_mat_alloc(ctx, 0, n_row + n_col);
    eq = extract_equalities(ctx, schedule, 0, n_row);

    bmap = isl_basic_map_from_constraint_matrices(dim, eq, ineq,
            isl_dim_out, isl_dim_in, isl_dim_div, isl_dim_param, isl_dim_cst);
    return isl_map_from_basic_map(bmap);
}


/* Convert a osl_relation_p scattering [0 M A c] to
 * the isl_map { i -> A i + c } in the space prescribed by "dim".
 */
static __isl_give isl_map *osl_scattering_to_isl_map(
        osl_relation_p scattering, __isl_take isl_dim *dim)
{
    int n_col;
    isl_ctx *ctx;
    isl_mat *eq, *ineq;
    isl_basic_map *bmap;

    ctx = isl_dim_get_ctx(dim);
    n_col = scattering->nb_columns;

    ineq = isl_mat_alloc(ctx, 0, n_col - 1);
    eq = extract_equalities_osl(ctx, scattering);

    bmap = isl_basic_map_from_constraint_matrices(dim, eq, ineq,
            isl_dim_out, isl_dim_in, isl_dim_div, isl_dim_param, isl_dim_cst);

    return isl_map_from_basic_map(bmap);
}



/* Convert a osl_relation_list_p describing a series of accesses [eq -I B c]
 * to an isl_union_map with domain "dom" (in space "D").
 * The -I columns identify the output dimensions of the access, the first
 * of them being the identity of the array being accessed.  The remaining
 * output dimensions identiy the array subscripts.
 *
 * Let "A" be array identified by the first entry.
 * The input dimension columns have the form [B c].
 * Each such access is converted to a map { D[i] -> A[B i + c] } * dom.
 *
 */
static __isl_give isl_union_map *osl_access_list_to_isl_union_map(
        osl_relation_list_p list, __isl_take isl_set *dom, char **arrays)
{
    int len, n_col;
    isl_ctx *ctx;
    isl_dim *dim;
    isl_mat *eq, *ineq;
    isl_union_map *res;

    ctx = isl_set_get_ctx(dom);

    dim = isl_set_get_dim(dom);
    dim = isl_dim_drop(dim, isl_dim_set, 0, isl_dim_size(dim, isl_dim_set));
    res = isl_union_map_empty(dim);

    for ( ; list; list = list->next) {

        n_col = list->elt->nb_columns - (list->elt->nb_rows==1?1:2);
        len   = list->elt->nb_rows==1?1:list->elt->nb_rows-1;

        isl_basic_map *bmap;
        isl_map *map;
        int arr = osl_relation_get_array_id(list->elt) - 1;

        dim = isl_set_get_dim(dom);
        dim = isl_dim_from_domain(dim);
        dim = isl_dim_add(dim, isl_dim_out, len);
        dim = isl_dim_set_tuple_name(dim, isl_dim_out, arrays[arr]);

        ineq = isl_mat_alloc(ctx, 0, n_col);
        eq = extract_equalities_osl_access(ctx, list->elt);

        bmap = isl_basic_map_from_constraint_matrices(dim, eq, ineq,
                isl_dim_out, isl_dim_in, isl_dim_div, isl_dim_param, isl_dim_cst);
        map = isl_map_from_basic_map(bmap);
        map = isl_map_intersect_domain(map, isl_set_copy(dom));
        res = isl_union_map_union(res, isl_union_map_from_map(map));
    }

    isl_set_free(dom);

    return res;
}

/*
 * Like osl_access_list_to_isl_union_map, but just for a single osl access
 * (read or write)
 */
static __isl_give isl_map *osl_basic_access_to_isl_union_map(
        osl_relation_p access, __isl_take isl_set *dom, 
        char **arrays)
{
    int len, n_col;
    isl_ctx *ctx;
    isl_dim *dim;
    isl_mat *eq, *ineq;

    ctx = isl_set_get_ctx(dom);

    n_col = access->nb_columns - (access->nb_rows==1?1:2);
    len   = access->nb_rows==1?1:access->nb_rows-1;


    isl_basic_map *bmap;
    isl_map *map;
    int arr = osl_relation_get_array_id(access) - 1;

    dim = isl_set_get_dim(dom);
    dim = isl_dim_from_domain(dim);
    dim = isl_dim_add(dim, isl_dim_out, len);
    dim = isl_dim_set_tuple_name(dim, isl_dim_out, arrays[arr]);

    ineq = isl_mat_alloc(ctx, 0, n_col);
    eq = extract_equalities_osl_access(ctx, access);

    bmap = isl_basic_map_from_constraint_matrices(dim, eq, ineq,
            isl_dim_out, isl_dim_in, isl_dim_div, isl_dim_param, isl_dim_cst);
    map = isl_map_from_basic_map(bmap);
    map = isl_map_intersect_domain(map, dom);

    return map;
}

/*
 * Like osl_access_list_to_isl_union_map, but just for a single pluto access
 * (read or write)
 * pos: position (starting row) of the access in 'access'
 */
static __isl_give isl_map *pluto_basic_access_to_isl_union_map(
        PlutoMatrix  *mat, char* access_name,  __isl_take isl_set *dom)
{
    int len, n_col;
    isl_ctx *ctx;
    isl_dim *dim;
    isl_mat *eq, *ineq;

    ctx = isl_set_get_ctx(dom);

    dim = isl_set_get_dim(dom);
    dim = isl_dim_drop(dim, isl_dim_set, 0, isl_dim_size(dim, isl_dim_set));

    n_col = mat->ncols;

    isl_basic_map *bmap;
    isl_map *map;
    //int arr = SCOPVAL_get_si(access->p[pos][0]) - 1;

    len = mat->nrows;

    dim = isl_set_get_dim(dom);
    dim = isl_dim_from_domain(dim);
    dim = isl_dim_add(dim, isl_dim_out, len);
    dim = isl_dim_set_tuple_name(dim, isl_dim_out, access_name);

    ineq = isl_mat_alloc(ctx, 0, len + n_col);
    eq = pluto_extract_equalities(ctx, mat);

    bmap = isl_basic_map_from_constraint_matrices(dim, eq, ineq,
            isl_dim_out, isl_dim_in, isl_dim_div, isl_dim_param, isl_dim_cst);
    map = isl_map_from_basic_map(bmap);
    map = isl_map_intersect_domain(map, dom);

    return map;
}





/* Temporary data structure used inside extract_deps.
 *
 * deps points to the array of Deps being constructed
 * type is the type of the next Dep
 * index is the index of the next Dep in the array.
 */
struct pluto_extra_dep_info {
    Dep **deps;
    Stmt **stmts;
    int type;
    int index;
};


/* Convert an isl_basic_map describing part of a dependence to a Dep.
 * The names of the input and output spaces are of the form S_d or S_d_e
 * with d an integer identifying the statement, e identifying the access
 * (relative to the statement). If it's of the form S_d_e and read/write
 * accesses for the statement are available, source and target accesses 
 * are set for the dependence, otherwise not.
 *
 * isl divs are removed; so this is an over-approximation in some cases
 */
static int basic_map_extract_dep(__isl_take isl_basic_map *bmap, void *user)
{
    int j;
    Stmt **stmts;
    Dep *dep;
    struct pluto_extra_dep_info *info;

    info = (struct pluto_extra_dep_info *)user;

    stmts = info->stmts;

    bmap = isl_basic_map_remove_divs(bmap);

    dep = info->deps[info->index];

    dep->id = info->index;
    dep->dpolytope = isl_basic_map_to_pluto_constraints(bmap);
    dep->dirvec = NULL;
    dep->type = info->type;
    dep->src = atoi(isl_basic_map_get_tuple_name(bmap, isl_dim_in) + 2);
    dep->dest = atoi(isl_basic_map_get_tuple_name(bmap, isl_dim_out) + 2);

    pluto_constraints_set_names_range(dep->dpolytope,
            stmts[dep->src]->iterators, 0, 0, stmts[dep->src]->dim);

    /* suffix the destination iterators with a '*/
    char **dnames = malloc(stmts[dep->dest]->dim*sizeof(char *));
    for (j=0; j<stmts[dep->dest]->dim; j++) {
        dnames[j] = malloc(strlen(stmts[dep->dest]->iterators[j])+2);
        strcpy(dnames[j], stmts[dep->dest]->iterators[j]);
        strcat(dnames[j], "'");
    }
    pluto_constraints_set_names_range(dep->dpolytope,
            dnames, stmts[dep->src]->dim, 0, stmts[dep->dest]->dim);
    for (j=0; j<stmts[dep->dest]->dim; j++) {
        free(dnames[j]);
    }
    free(dnames);

    /* parameters */
    pluto_constraints_set_names_range(dep->dpolytope,
            stmts[dep->dest]->domain->names,
            stmts[dep->src]->dim + stmts[dep->dest]->dim,
            stmts[dep->dest]->dim,
            stmts[dep->dest]->domain->ncols-stmts[dep->dest]->dim-1);

    // pluto_stmt_print(stdout, stmts[dep->src]);
    // pluto_stmt_print(stdout, stmts[dep->dest]);
    // printf("Src acc: %d dest acc: %d\n", src_acc_num, dest_acc_num);

    if (options->isldepaccesswise && 
            (stmts[dep->src]->reads != NULL && stmts[dep->dest]->reads != NULL)) {
        /* Extract access function information */
        int src_acc_num, dest_acc_num;
        const char *name;
        name = isl_basic_map_get_tuple_name(bmap, isl_dim_in) + 2;
        while (*name != '\0' && *(name++) != '_');
        if (*name != '\0') src_acc_num = atoi(name+1);
        else assert(0); // access function num not encoded in dependence

        name = isl_basic_map_get_tuple_name(bmap, isl_dim_out) + 2;
        while (*name != '\0' && *(name++) != '_');
        if (*name != '\0') dest_acc_num = atoi(name+1);
        else assert(0); // access function num not encoded in dependence

        switch (info->type) {
            case OSL_DEPENDENCE_RAW: 
                dep->src_acc = stmts[dep->src]->writes[src_acc_num];
                dep->dest_acc = stmts[dep->dest]->reads[dest_acc_num];
                break;
            case OSL_DEPENDENCE_WAW: 
                dep->src_acc = stmts[dep->src]->writes[src_acc_num];
                dep->dest_acc = stmts[dep->dest]->writes[dest_acc_num];
                break;
            case OSL_DEPENDENCE_WAR: 
                dep->src_acc = stmts[dep->src]->reads[src_acc_num];
                dep->dest_acc = stmts[dep->dest]->writes[dest_acc_num];
                break;
            case OSL_DEPENDENCE_RAR: 
                dep->src_acc = stmts[dep->src]->reads[src_acc_num];
                dep->dest_acc = stmts[dep->dest]->reads[dest_acc_num];
                break;
            default:
                assert(0);
        }
    }else{
        dep->src_acc = NULL;
        dep->dest_acc = NULL;
    }

    info->index++;
    isl_basic_map_free(bmap);
    return 0;
}

/* Extract Pluto dependences from an isl_map */
static int map_extract_dep(__isl_take isl_map *map, void *user)
{
    int r;

    r = isl_map_foreach_basic_map(map, &basic_map_extract_dep, user);
    isl_map_free(map);
    return r;
}


struct pluto_access_meta_info {
    /* Pointer to an array of accesses */
    PlutoAccess ***accs;
    int index;
    int stmt_dim;
    int npar;
};

/* Extract Pluto access functions from isl_map */
static int isl_basic_map_extract_access_func(__isl_take isl_basic_map *bmap, void *user)
{
    int i;

    isl_map *map;

    // isl_basic_map_dump(bmap);

    map = isl_map_from_basic_map(bmap);

    int dim = isl_map_dim(map, isl_dim_out);
    int ncols = isl_map_dim(map, isl_dim_in)
        + isl_map_dim(map, isl_dim_param) + 1;

    PlutoMatrix *func = pluto_matrix_alloc(0, ncols);

    for (i=0; i<dim; i++) {
        PlutoMatrix *func_onedim = NULL;
        if (isl_map_dim_is_single_valued(map, i)) {
            isl_pw_aff *pw_aff = isl_pw_aff_from_map_dim(map, i);
            // isl_pw_aff_dump(pw_aff);
            /* Best effort: Gets it from the last piece */
            isl_pw_aff_foreach_piece(pw_aff, isl_aff_to_pluto_func, &func_onedim);
            pluto_matrix_add(func, func_onedim);
            pluto_matrix_free(func_onedim);
            isl_pw_aff_free(pw_aff);
        }else{
            pluto_matrix_add_row(func, 0);
            pluto_matrix_zero_row(func, 0);
        }
    }
    struct pluto_access_meta_info *info = (struct pluto_access_meta_info *) user;

    (*info->accs)[info->index] = (PlutoAccess *) malloc(sizeof(PlutoAccess));
    PlutoAccess *acc = (*info->accs)[info->index];
    acc->name = strdup(isl_basic_map_get_tuple_name(bmap, isl_dim_out));
    acc->mat = func;

    info->index++;

    isl_map_free(map);

    return 0;
}

/* Extract Pluto access functions from isl_map */
static int isl_map_extract_access_func(__isl_take isl_map *map, void *user)
{
    int r;

    /* Extract a PlutoAccess from every isl_basic_map */
    r = isl_map_foreach_basic_map(map, &isl_basic_map_extract_access_func, user);

    isl_map_free(map);

    return r;
}


int extract_deps(Dep **deps, int first, Stmt **stmts,
        __isl_keep isl_union_map *umap, int type)
{
    struct pluto_extra_dep_info info = {deps, stmts, type, first};

    isl_union_map_foreach_map(umap, &map_extract_dep, &info);

    return info.index - first;
}


osl_names_p get_scop_names(osl_scop_p scop){

    //generate temp names
    osl_names_p names = osl_scop_names(scop);

    //if scop has names substitute them for temp names
    if(scop->context->nb_parameters){
        osl_strings_free(names->parameters);
        names->parameters = osl_strings_clone((osl_strings_p)scop->parameters->data);
    }

    osl_arrays_p arrays = osl_generic_lookup(scop->extension, OSL_URI_ARRAYS);
    if(arrays){
        osl_strings_free(names->arrays);
        names->arrays = osl_arrays_to_strings(arrays);
    }

    return names;
}


/* Compute dependences based on the iteration domain and access
 * information in "scop" and put the result in "prog".
 *
 * If options->lastwriter is false, then
 *      RAW deps are those from any earlier write to a read
 *      WAW deps are those from any earlier write to a write
 *      WAR deps are those from any earlier read to a write
 *      RAR deps are those from any earlier read to a read
 * If options->lastwriter is true, then
 *      RAW deps are those from the last write to a read
 *      WAW deps are those from the last write to a write
 *      WAR deps are those from any earlier read not masked by an intermediate
 *      write to a write
 *      RAR deps are those from the last read to a read
 *
 * The RAR deps are only computed if options->rar is set.
 */
static void compute_deps(osl_scop_p scop, PlutoProg *prog,
        PlutoOptions *options)
{
    int i, racc_num, wacc_num;
    int nstmts = osl_statement_number(scop->statement);
    isl_ctx *ctx;
    isl_dim *dim;
    isl_space *param_space;
    isl_set *context;
    isl_union_map *empty;
    isl_union_map *write;
    isl_union_map *read;
    isl_union_map *schedule;
    isl_union_map *dep_raw, *dep_war, *dep_waw, *dep_rar, *trans_dep_war;
    isl_union_map *trans_dep_waw;
    osl_statement_p stmt;
    osl_strings_p scop_params = NULL;

    IF_DEBUG(printf("[pluto] compute_deps (isl%s)\n", options->lastwriter? " with lastwriter":""););

    ctx = isl_ctx_alloc();
    assert(ctx);

    osl_names_p names = get_scop_names(scop);

    dim = isl_dim_set_alloc(ctx, scop->context->nb_parameters, 0);
    if (scop->context->nb_parameters){
        scop_params = (osl_strings_p)scop->parameters->data;
        dim = set_names(dim, isl_dim_param, scop_params->string);
    }
    param_space = isl_space_params(isl_space_copy(dim));
    context = osl_relation_to_isl_set(scop->context, param_space);

    if (!options->rar) dep_rar = isl_union_map_empty(isl_dim_copy(dim));
    empty = isl_union_map_empty(isl_dim_copy(dim));
    write = isl_union_map_empty(isl_dim_copy(dim));
    read = isl_union_map_empty(isl_dim_copy(dim));
    schedule = isl_union_map_empty(dim);

    if (!options->isldepaccesswise) {
        /* Leads to fewer dependences. Each dependence may not have a unique
         * source/target access relating to it, since a union is taken
         * across all reads for a statement (and writes) for a particualr
         * array. Relationship between a dependence and associated dependent
         * data / array elements is lost, and some analyses may not work with
         * such a representation
         */
        for (i = 0, stmt = scop->statement; i < nstmts; ++i, stmt = stmt->next) {
            isl_set *dom;
            isl_map *schedule_i;
            isl_union_map *read_i;
            isl_union_map *write_i;
            char name[20];

            snprintf(name, sizeof(name), "S_%d", i);

            int niter = osl_statement_get_nb_iterators(stmt);
            dim = isl_dim_set_alloc(ctx, scop->context->nb_parameters, niter);
            if(scop->context->nb_parameters){
                scop_params = (osl_strings_p)scop->parameters->data;
                dim = set_names(dim, isl_dim_param, scop_params->string);
            }
            if(niter){
                osl_body_p stmt_body = osl_generic_lookup(stmt->extension, OSL_URI_BODY);
                dim = set_names(dim, isl_dim_set, stmt_body->iterators->string);
            }
            dim = isl_dim_set_tuple_name(dim, isl_dim_set, name);
            dom = osl_relation_list_to_isl_set(stmt->domain, dim);
            dom = isl_set_intersect_params(dom, isl_set_copy(context));

            dim = isl_dim_alloc(ctx, scop->context->nb_parameters, niter,
                    2 * niter + 1);
            if(scop->context->nb_parameters){
                scop_params = (osl_strings_p)scop->parameters->data;
                dim = set_names(dim, isl_dim_param, scop_params->string);
            }
            if(niter){
                osl_body_p stmt_body = osl_generic_lookup(stmt->extension, OSL_URI_BODY);
                dim = set_names(dim, isl_dim_in, stmt_body->iterators->string);
            }
            dim = isl_dim_set_tuple_name(dim, isl_dim_in, name);
            schedule_i = osl_scattering_to_isl_map(stmt->scattering, dim);

            osl_relation_list_p rlist  = osl_access_list_filter_read(stmt->access);
            osl_relation_list_p wlist  = osl_access_list_filter_write(stmt->access);

            osl_arrays_p arrays = osl_generic_lookup(scop->extension, OSL_URI_ARRAYS);
            if(arrays){
                osl_strings_free(names->arrays);
                names->arrays = osl_arrays_to_strings(arrays);
            }

            read_i = osl_access_list_to_isl_union_map(rlist, isl_set_copy(dom),
                    names->arrays->string);
            write_i = osl_access_list_to_isl_union_map(wlist, isl_set_copy(dom),
                    names->arrays->string);

            read = isl_union_map_union(read, read_i);
            write = isl_union_map_union(write, write_i);
            schedule = isl_union_map_union(schedule,
                    isl_union_map_from_map(schedule_i));

            osl_relation_list_free(rlist);
            osl_relation_list_free(wlist);
        }
    }else{
        /* Each dependence is for a particular source and target access. Use
         * <stmt, access> pair while relating to accessed data so each
         * dependence can be associated to a unique source and target access
         */

        for (i = 0, stmt = scop->statement; i < nstmts; ++i, stmt = stmt->next) {
            isl_set *dom;

            racc_num = 0;
            wacc_num = 0;

            osl_relation_list_p access = stmt->access;
            for( ; access; access = access->next) {
                isl_map *read_pos;
                isl_map *write_pos;
                isl_map *schedule_i;

                char name[20];

                if (access->elt->type == OSL_TYPE_READ) {
                    snprintf(name, sizeof(name), "S_%d_r%d", i, racc_num);
                }else{
                    snprintf(name, sizeof(name), "S_%d_w%d", i, wacc_num);
                }

                int niter = osl_statement_get_nb_iterators(stmt);
                dim = isl_dim_set_alloc(ctx, scop->context->nb_parameters, niter);
                if(scop->context->nb_parameters){
                    scop_params = (osl_strings_p)scop->parameters->data;
                    dim = set_names(dim, isl_dim_param, scop_params->string);

                    osl_strings_free(names->parameters);
                    names->parameters = osl_strings_clone(scop_params);
                }
                if(niter){
                    osl_body_p stmt_body = osl_generic_lookup(stmt->extension, OSL_URI_BODY);
                    dim = set_names(dim, isl_dim_set, stmt_body->iterators->string);

                    osl_strings_free(names->iterators);
                    names->iterators = osl_strings_clone(stmt_body->iterators);
                }
                dim = isl_dim_set_tuple_name(dim, isl_dim_set, name);
                dom = osl_relation_list_to_isl_set(stmt->domain, dim);
                dom = isl_set_intersect_params(dom, isl_set_copy(context));

                dim = isl_dim_alloc(ctx, scop->context->nb_parameters, niter,
                        2 * niter + 1);
                if(scop->context->nb_parameters){
                    scop_params = (osl_strings_p)scop->parameters->data;
                    dim = set_names(dim, isl_dim_param, scop_params->string);
                }
                if(niter){
                    osl_body_p stmt_body = osl_generic_lookup(stmt->extension, OSL_URI_BODY);
                    dim = set_names(dim, isl_dim_in, stmt_body->iterators->string);
                }
                dim = isl_dim_set_tuple_name(dim, isl_dim_in, name);

                schedule_i = osl_scattering_to_isl_map(stmt->scattering, dim);

                osl_arrays_p arrays = osl_generic_lookup(scop->extension, OSL_URI_ARRAYS);
                if(arrays){
                    osl_strings_free(names->arrays);
                    names->arrays = osl_arrays_to_strings(arrays);
                }

                if (access->elt->type == OSL_TYPE_READ) {
                    read_pos = osl_basic_access_to_isl_union_map(access->elt, 
                            dom, names->arrays->string);
                    read = isl_union_map_union(read, isl_union_map_from_map(read_pos));
                }else{
                    write_pos = osl_basic_access_to_isl_union_map(access->elt, 
                            dom, names->arrays->string);
                    write = isl_union_map_union(write, isl_union_map_from_map(write_pos));
                }

                schedule = isl_union_map_union(schedule,
                        isl_union_map_from_map(schedule_i));

                if (access->elt->type == OSL_TYPE_READ) {
                    racc_num++;
                }else{
                    wacc_num++;
                }
            }
        }
    }
    // isl_union_map_dump(read);
    // isl_union_map_dump(write);
    // isl_union_map_dump(schedule);

    if (options->lastwriter) {
        // compute RAW dependences which do not contain transitive dependences
        isl_union_map_compute_flow(isl_union_map_copy(read),
                isl_union_map_copy(write),
                isl_union_map_copy(empty),
                isl_union_map_copy(schedule),
                &dep_raw, NULL, NULL, NULL);
        // isl_union_map_dump(dep_raw);
        // compute WAW and WAR dependences which do not contain transitive dependences
        isl_union_map_compute_flow(isl_union_map_copy(write),
                isl_union_map_copy(write),
                isl_union_map_copy(read),
                isl_union_map_copy(schedule),
                &dep_waw, &dep_war, NULL, NULL);
        // compute WAR dependences which may contain transitive dependences
        isl_union_map_compute_flow(isl_union_map_copy(write),
                isl_union_map_copy(empty),
                isl_union_map_copy(read),
                isl_union_map_copy(schedule),
                NULL, &trans_dep_war, NULL, NULL);
        isl_union_map_compute_flow(isl_union_map_copy(write),
                isl_union_map_copy(empty),
                isl_union_map_copy(write),
                isl_union_map_copy(schedule),
                NULL, &trans_dep_waw, NULL, NULL);
        if (options->rar) {
            // compute RAR dependences which do not contain transitive dependences
            isl_union_map_compute_flow(isl_union_map_copy(read),
                    isl_union_map_copy(read),
                    isl_union_map_copy(empty),
                    isl_union_map_copy(schedule),
                    &dep_rar, NULL, NULL, NULL);
        }
    }else{
        // compute RAW dependences which may contain transitive dependences
        isl_union_map_compute_flow(isl_union_map_copy(read),
                isl_union_map_copy(empty),
                isl_union_map_copy(write),
                isl_union_map_copy(schedule),
                NULL, &dep_raw, NULL, NULL);
        // compute WAR dependences which may contain transitive dependences
        isl_union_map_compute_flow(isl_union_map_copy(write),
                isl_union_map_copy(empty),
                isl_union_map_copy(read),
                isl_union_map_copy(schedule),
                NULL, &dep_war, NULL, NULL);
        // compute WAW dependences which may contain transitive dependences
        isl_union_map_compute_flow(isl_union_map_copy(write),
                isl_union_map_copy(empty),
                isl_union_map_copy(write),
                isl_union_map_copy(schedule),
                NULL, &dep_waw, NULL, NULL);
        if (options->rar) {
            // compute RAR dependences which may contain transitive dependences
            isl_union_map_compute_flow(isl_union_map_copy(read),
                    isl_union_map_copy(empty),
                    isl_union_map_copy(read),
                    isl_union_map_copy(schedule),
                    NULL, &dep_rar, NULL, NULL);
        }
    }

    if (options->isldepcoalesce) {
        dep_raw = isl_union_map_coalesce(dep_raw);
        dep_war = isl_union_map_coalesce(dep_war);
        dep_waw = isl_union_map_coalesce(dep_waw);
        dep_rar = isl_union_map_coalesce(dep_rar);
    }

    prog->ndeps = 0;
    isl_union_map_foreach_map(dep_raw, &isl_map_count, &prog->ndeps);
    isl_union_map_foreach_map(dep_war, &isl_map_count, &prog->ndeps);
    isl_union_map_foreach_map(dep_waw, &isl_map_count, &prog->ndeps);
    isl_union_map_foreach_map(dep_rar, &isl_map_count, &prog->ndeps);

    prog->deps = (Dep **)malloc(prog->ndeps * sizeof(Dep *));
    for (i=0; i<prog->ndeps; i++) {
        prog->deps[i] = pluto_dep_alloc();
    }
    prog->ndeps = 0;
    prog->ndeps += extract_deps(prog->deps, prog->ndeps, prog->stmts, dep_raw, OSL_DEPENDENCE_RAW);
    prog->ndeps += extract_deps(prog->deps, prog->ndeps, prog->stmts, dep_war, OSL_DEPENDENCE_WAR);
    prog->ndeps += extract_deps(prog->deps, prog->ndeps, prog->stmts, dep_waw, OSL_DEPENDENCE_WAW);
    prog->ndeps += extract_deps(prog->deps, prog->ndeps, prog->stmts, dep_rar, OSL_DEPENDENCE_RAR);

    if (options->lastwriter) {
        if (options->isldepcoalesce) {
            trans_dep_war = isl_union_map_coalesce(trans_dep_war);
            trans_dep_waw = isl_union_map_coalesce(trans_dep_waw);
        }

        prog->ntransdeps = 0;
        isl_union_map_foreach_map(dep_raw, &isl_map_count, &prog->ntransdeps);
        isl_union_map_foreach_map(trans_dep_war, &isl_map_count, &prog->ntransdeps);
        isl_union_map_foreach_map(trans_dep_waw, &isl_map_count, &prog->ntransdeps);
        isl_union_map_foreach_map(dep_rar, &isl_map_count, &prog->ntransdeps);

        if (prog->ntransdeps >= 1) {
            prog->transdeps = (Dep **)malloc(prog->ntransdeps * sizeof(Dep *));
            for (i=0; i<prog->ntransdeps; i++) {
                prog->transdeps[i] = pluto_dep_alloc();
            }
            prog->ntransdeps = 0;
            prog->ntransdeps += extract_deps(prog->transdeps, prog->ntransdeps, prog->stmts, dep_raw, OSL_DEPENDENCE_RAW);
            prog->ntransdeps += extract_deps(prog->transdeps, prog->ntransdeps, prog->stmts, trans_dep_war, OSL_DEPENDENCE_WAR);
            prog->ntransdeps += extract_deps(prog->transdeps, prog->ntransdeps, prog->stmts, trans_dep_waw, OSL_DEPENDENCE_WAW);
            prog->ntransdeps += extract_deps(prog->transdeps, prog->ntransdeps, prog->stmts, dep_rar, OSL_DEPENDENCE_RAR);
        }

        isl_union_map_free(trans_dep_war);
        isl_union_map_free(trans_dep_waw);
    }

    isl_union_map_free(dep_raw);
    isl_union_map_free(dep_war);
    isl_union_map_free(dep_waw);
    isl_union_map_free(dep_rar);

    isl_union_map_free(empty);
    isl_union_map_free(write);
    isl_union_map_free(read);
    isl_union_map_free(schedule);
    isl_set_free(context);

    if(names) osl_names_free(names);

    isl_ctx_free(ctx);
}

/*scoplib_matrix_p get_identity_schedule(int dim, int npar){
  scoplib_matrix_p smat = scoplib_matrix_malloc(2*dim+1, dim+npar+1+1);

  int i, j;
  for(i =0; i<2*dim+1; i++)
  for(j=0; j<dim+1+npar+1; j++)
  smat->p[i][j] = 0;

  for(i=1; i<dim; i++)
  smat->p[2*i-1][i] = 1;

  return smat;

  }*/
//
//void print_isl_map( __isl_keep isl_basic_map *bmap, int ncols){
//
//	int i, j;
//	for(i=0;i<bmap->n_eq;i++){
//		for(j=0;j<ncols;j++){
//			printf("%d\t", bmap->eq[i][j]);
//		}
//		printf("\n");
//	}
//
//}

PlutoMatrix *get_identity_schedule_new(int dim, int npar)
{
    PlutoMatrix *smat = pluto_matrix_alloc(2*dim+1, dim+npar+1);

    int i, j;
    for(i =0; i<2*dim+1; i++)
        for(j=0; j<dim+1+npar; j++)
            smat->val[i][j] = 0;

    for(i=0; i<dim; i++)
        smat->val[i][i] = 1;

    return smat;

}

/* 
 * Extract necessary information from clan_scop to create PlutoProg - a
 * representation of the program sufficient to be used throughout Pluto. 
 * PlutoProg also includes dependences; so candl is run here.
 */
PlutoProg *scop_to_pluto_prog(osl_scop_p scop, PlutoOptions *options)
{
    int i, max_sched_rows, npar;

    PlutoProg *prog = pluto_prog_alloc();

    /* Program parameters */
    npar = scop->context->nb_parameters;

    osl_strings_p osl_scop_params = NULL;
    if (npar >= 1)  osl_scop_params = (osl_strings_p)scop->parameters->data;

    for (i=0; i<npar; i++)  {
        pluto_prog_add_param(prog, osl_scop_params->string[i], prog->npar);
    }

    pluto_constraints_free(prog->context);
    prog->context = osl_relation_to_pluto_constraints(scop->context);

    if (options->codegen_context != -1)	{
      for (i=0; i<prog->npar; i++)  {
        pluto_constraints_add_inequality(prog->codegen_context);
        prog->codegen_context->val[i][i] = 1;
        prog->codegen_context->val[i][prog->codegen_context->ncols-1] = -options->codegen_context;
      }
    }
    read_codegen_context_from_file(prog->codegen_context);

    prog->nstmts = osl_statement_number(scop->statement);
    prog->options = options;

    /* Data variables in the program */
    osl_arrays_p arrays = osl_generic_lookup(scop->extension, OSL_URI_ARRAYS);
    if(arrays==NULL){
        prog->num_data = 0;
        fprintf(stderr, "warning: arrays extension not found\n");
    }else{
        prog->num_data = arrays->nb_names;
        prog->data_names = (char **) malloc (prog->num_data * sizeof(char *));
        for(i=0; i< prog->num_data; i++) {
            prog->data_names[i] = strdup(arrays->names[i]);
        }
    }

    osl_statement_p scop_stmt = scop->statement;

    prog->nvar = osl_statement_get_nb_iterators(scop_stmt);
    max_sched_rows = 0;
    for (i=0; i<prog->nstmts; i++) {
        int stmt_num_iter = osl_statement_get_nb_iterators(scop_stmt); 
        prog->nvar = PLMAX(prog->nvar, stmt_num_iter);
        max_sched_rows = PLMAX(max_sched_rows, scop_stmt->scattering->nb_rows);
        scop_stmt = scop_stmt->next;
    }

    prog->stmts = osl_to_pluto_stmts(scop);
    prog->scop = scop;

    /* Compute dependences */
    if (options->isldep) {
        compute_deps(scop, prog, options);
    }else{
        /*  Using Candl */
        candl_options_p candlOptions = candl_options_malloc();
        if (options->rar)   {
            candlOptions->rar = 1;
        }
        /* No longer supported */
        candlOptions->lastwriter = options->lastwriter;
        candlOptions->scalar_privatization = options->scalpriv;
        // candlOptions->verbose = 1;

        /* Add more infos (depth, label, ...) */
        /* Needed by Candl */
        candl_scop_usr_init(scop);

        osl_dependence_p candl_deps = candl_dependence(scop, candlOptions);
        prog->deps = deps_read(candl_deps, prog);
        prog->ndeps = osl_nb_dependences(candl_deps);
        candl_options_free(candlOptions);
        osl_dependence_free(candl_deps);

        candl_scop_usr_cleanup(scop); //undo candl_scop_user_init

        prog->transdeps = NULL;
        prog->ntransdeps = 0;
    }

    /* Add hyperplanes */
    if (prog->nstmts >= 1) {
        for (i=0; i<max_sched_rows; i++) {
            pluto_prog_add_hyperplane(prog,prog->num_hyperplanes,H_UNKNOWN);
            prog->hProps[prog->num_hyperplanes-1].type = 
                (i%2)? H_LOOP: H_SCALAR;
        }
    }

    /* Hack for linearized accesses */
    FILE *lfp = fopen(".linearized", "r");
    FILE *nlfp = fopen(".nonlinearized", "r");
    char tmpstr[256];
    char linearized[256];
    if (lfp && nlfp) {
        for (i=0; i<prog->nstmts; i++)    {
            rewind(lfp);
            rewind(nlfp);
            while (!feof(lfp) && !feof(nlfp))      {
                fgets(tmpstr, 256, nlfp);
                fgets(linearized, 256, lfp);
                if (strstr(tmpstr, prog->stmts[i]->text))        {
                    prog->stmts[i]->text = (char *) realloc(prog->stmts[i]->text, sizeof(char)*(strlen(linearized)+1));
                    strcpy(prog->stmts[i]->text, linearized);
                }
            }
        }
        fclose(lfp);
        fclose(nlfp);
    }

    return prog;
}

/* Get an upper bound for transformation coefficients to prevent spurious
 * transformations that represent shifts or skews proportional to trip counts:
 * this happens when loop bounds are constants
 */
int pluto_prog_get_largest_const_in_domains(const PlutoProg *prog)
{
    int max, i, r;

    max = 0;
    for (i=0; i<prog->nstmts; i++)  {
        Stmt *stmt = prog->stmts[i];
        for (r=0; r<stmt->domain->nrows; r++) {
            max  = PLMAX(max,stmt->domain->val[r][stmt->domain->ncols-1]);
        }
    }

    return max-1;
}


PlutoProg *pluto_prog_alloc()
{
    PlutoProg *prog = (PlutoProg *) malloc(sizeof(PlutoProg));

    prog->nstmts = 0;
    prog->stmts = NULL;
    prog->npar = 0;
    prog->nvar = 0;
    prog->params = NULL;
    prog->context = pluto_constraints_alloc(1, prog->npar+1);
    prog->codegen_context = pluto_constraints_alloc(1, prog->npar+1);
    prog->deps = NULL;
    prog->ndeps = 0;
    prog->transdeps = NULL;
    prog->ntransdeps = 0;
    prog->ddg = NULL;
    prog->hProps = NULL;
    prog->num_hyperplanes = 0;
    prog->decls = malloc(16384*9);

    strcpy(prog->decls, "");

    prog->globcst = NULL;

    prog->num_parameterized_loops = -1;

    return prog;
}



void pluto_prog_free(PlutoProg *prog)
{
    int i;

    /* Free dependences */
    for (i=0; i<prog->ndeps; i++) {
        pluto_dep_free(prog->deps[i]);
    }
    free(prog->deps);

    for (i=0; i<prog->ntransdeps; i++) {
        pluto_dep_free(prog->transdeps[i]);
    }
    free(prog->transdeps);

    /* Free DDG */
    if (prog->ddg != NULL)  {
        graph_free(prog->ddg);
    }

    if (prog->hProps != NULL)   {
        free(prog->hProps);
    }

    for (i=0; i<prog->npar; i++)  {
        free(prog->params[i]);
    }
    if (prog->npar >= 1)    {
        free(prog->params);
    }

    /* Statements */
    for (i=0; i<prog->nstmts; i++) {
        pluto_stmt_free(prog->stmts[i]);
    }
    if (prog->nstmts >= 1)  {
        free(prog->stmts);
    }

    pluto_constraints_free(prog->context);
    pluto_constraints_free(prog->codegen_context);

    pluto_constraints_free(prog->globcst);

    free(prog->decls);

    free(prog);
}


PlutoOptions *pluto_options_alloc()
{
    PlutoOptions *options;

    options  = (PlutoOptions *) malloc(sizeof(PlutoOptions));

    /* Initialize to default */
    options->tile = 0;
    options->intratileopt = 1;
    options->dynschedule = 0;
    options->dynschedule_graph = 0;
    options->dynschedule_graph_old = 0;
    options->dyn_trans_deps_tasks = 0;
    options->debug = 0;
    options->moredebug = 0;
    options->scancount = 0;
    options->parallel = 0;
    options->innerpar = 0;
    options->identity = 0;

    options->lbtile = 0;
    options->pet = 0;
    options->partlbtile = 0;

    options->iss = 0;
    options->unroll = 0;

    /* Unroll/jam factor */
    options->ufactor = 8;

    /* Ignore input deps */
    options->rar = 0;

    /* Override for first and last levels to tile */
    options->ft = -1;
    options->lt = -1;

    /* Override for first and last cloog options */
    options->cloogf = -1;
    options->cloogl = -1;

    options->cloogsh = 0;

    options->cloogbacktrack = 1;

    options->multipipe = 0;
    options->l2tile = 0;
    options->prevector = 1;
    options->fuse = SMART_FUSE;

    /* Experimental */
    options->polyunroll = 0;

    /* Default context is no context */
    options->codegen_context = -1;

    options->coeff_bound = COEFF_BOUND;

    options->forceparallel = 0;

    options->bee = 0;

    options->isldep = 0;
    options->isldepaccesswise = 1;
    options->isldepcoalesce = 1;

    options->candldep = 0;

    options->pipsolve = 0;
    options->islsolve = 1;

    options->glpksolve = 0;

    options->readscop = 0;

    options->lastwriter = 0;

    options->nodepbound = 0;

    options->scalpriv = 0;

    options->silent = 0;

    options->out_file = NULL;

    options->time = 1;
<<<<<<< HEAD

    options->disable_param_coeffs = 0;
    options->disable_neg_coeffs = 0;
=======
>>>>>>> f197aff0

    return options;
}


/* Add global/program parameter at position 'pos' */
void pluto_prog_add_param(PlutoProg *prog, const char *param, int pos)
{
    int i, j;

    for (i=0; i<prog->nstmts; i++) {
        Stmt *stmt = prog->stmts[i];
        pluto_constraints_add_dim(stmt->domain, stmt->domain->ncols-1-prog->npar+pos, param);
        pluto_matrix_add_col(stmt->trans, stmt->trans->ncols-1-prog->npar+pos);

        for (j=0; j<stmt->nwrites; j++)  {
            pluto_matrix_add_col(stmt->writes[j]->mat, stmt->dim+pos);
        }
        for (j=0; j<stmt->nreads; j++)  {
            pluto_matrix_add_col(stmt->reads[j]->mat, stmt->dim+pos);
        }
    }
    for (i=0; i<prog->ndeps; i++)   {
        pluto_constraints_add_dim(prog->deps[i]->dpolytope, 
                prog->deps[i]->dpolytope->ncols-1-prog->npar+pos, NULL);
    }
    pluto_constraints_add_dim(prog->context, prog->context->ncols-1-prog->npar+pos, param);
    pluto_constraints_add_dim(prog->codegen_context, 
            prog->codegen_context->ncols-1-prog->npar+pos, param);

    prog->params = (char **) realloc(prog->params, sizeof(char *)*(prog->npar+1));

    for (i=prog->npar-1; i>=pos; i--)    {
        prog->params[i+1] = prog->params[i];
    }

    prog->params[pos] = strdup(param);
    prog->npar++;
}


void pluto_options_free(PlutoOptions *options)
{
    if (options->out_file != NULL)  {
        free(options->out_file);
    }
    free(options);
}


/* pos: position of domain iterator 
 * time_pos: position of time iterator; iter: domain iterator; supply -1
 * if you don't want a scattering function row added for it */
void pluto_stmt_add_dim(Stmt *stmt, int pos, int time_pos, const char *iter,
        PlutoHypType hyp_type, PlutoProg *prog)
{
    int i, npar;

    npar = stmt->domain->ncols - stmt->dim - 1;

    assert(pos <= stmt->dim);
    assert(time_pos <= stmt->trans->nrows);
    assert(stmt->dim + npar + 1 == stmt->domain->ncols);

    pluto_constraints_add_dim(stmt->domain, pos, NULL);
    stmt->dim++;
    stmt->iterators = (char **) realloc(stmt->iterators, stmt->dim*sizeof(char *));
    for (i=stmt->dim-2; i>=pos; i--) {
        stmt->iterators[i+1] = stmt->iterators[i];
    }
    stmt->iterators[pos] = strdup(iter);

    /* Stmt should always have a transformation */
    assert(stmt->trans != NULL);
    pluto_matrix_add_col(stmt->trans, pos);

    if (time_pos != -1) {
        pluto_matrix_add_row(stmt->trans, time_pos);
        stmt->trans->val[time_pos][pos] = 1;


        stmt->hyp_types = realloc(stmt->hyp_types, 
                sizeof(int)*stmt->trans->nrows);
        for (i=stmt->trans->nrows-2; i>=time_pos; i--) {
            stmt->hyp_types[i+1] = stmt->hyp_types[i];
        }
        stmt->hyp_types[time_pos] = hyp_type;
    }

    /* Update is_orig_loop */
    stmt->is_orig_loop = realloc(stmt->is_orig_loop, sizeof(bool)*stmt->dim);
    for (i=stmt->dim-2; i>=pos; i--) {
        stmt->is_orig_loop[i+1] = stmt->is_orig_loop[i];
    }
    stmt->is_orig_loop[pos] = true;

    for (i=0; i<stmt->nwrites; i++)   {
        pluto_matrix_add_col(stmt->writes[i]->mat, pos);
    }
    for (i=0; i<stmt->nreads; i++)   {
        pluto_matrix_add_col(stmt->reads[i]->mat, pos);
    }

    for (i=0; i<prog->ndeps; i++) {
        if (prog->deps[i]->src == stmt->id) {
            pluto_constraints_add_dim(prog->deps[i]->dpolytope, pos, NULL);
        }
        if (prog->deps[i]->dest == stmt->id) {
            pluto_constraints_add_dim(prog->deps[i]->dpolytope, 
                    prog->stmts[prog->deps[i]->src]->dim+pos, NULL);
        }
    }

    for (i=0; i<prog->ntransdeps; i++) {
        assert(prog->transdeps[i] != NULL);
        if (prog->transdeps[i]->src == stmt->id) {
            pluto_constraints_add_dim(prog->transdeps[i]->dpolytope, pos, NULL);
        }
        if (prog->transdeps[i]->dest == stmt->id) {
            pluto_constraints_add_dim(prog->transdeps[i]->dpolytope, 
                    prog->stmts[prog->transdeps[i]->src]->dim+pos, NULL);
        }
    }
}

/* Warning: use it only to knock off a dummy dimension (unrelated to 
 * anything else */
void pluto_stmt_remove_dim(Stmt *stmt, int pos, PlutoProg *prog)
{
    int i, npar;

    npar = stmt->domain->ncols - stmt->dim - 1;

    assert(pos <= stmt->dim);
    assert(stmt->dim + npar + 1 == stmt->domain->ncols);

    pluto_constraints_remove_dim(stmt->domain, pos);
    stmt->dim--;

    if (stmt->iterators != NULL) {
        free(stmt->iterators[pos]);
        for (i=pos; i<=stmt->dim-1; i++) {
            stmt->iterators[i] = stmt->iterators[i+1];
        }
        stmt->iterators = (char **) realloc(stmt->iterators,
                stmt->dim*sizeof(char *));
    }

    pluto_matrix_remove_col(stmt->trans, pos);

    /* Update is_orig_loop */
    for (i=pos; i<=stmt->dim-1; i++) {
        stmt->is_orig_loop[i] = stmt->is_orig_loop[i+1];
    }
    stmt->is_orig_loop = realloc(stmt->is_orig_loop, sizeof(bool)*stmt->dim);

    for (i=0; i<stmt->nwrites; i++)   {
        pluto_matrix_remove_col(stmt->writes[i]->mat, pos);
    }

    for (i=0; i<stmt->nreads; i++)   {
        pluto_matrix_remove_col(stmt->reads[i]->mat, pos);
    }

    /* Update deps */
    for (i=0; i<prog->ndeps; i++) {
        if (prog->deps[i]->src == stmt->id) {
            pluto_constraints_remove_dim(prog->deps[i]->dpolytope, pos);
        }
        if (prog->deps[i]->dest == stmt->id) {
            pluto_constraints_remove_dim(prog->deps[i]->dpolytope, 
                    prog->stmts[prog->deps[i]->src]->dim+pos);
        }
    }

    for (i=0; i<prog->ntransdeps; i++) {
        assert(prog->transdeps[i] != NULL);
        if (prog->transdeps[i]->src == stmt->id) {
            pluto_constraints_remove_dim(prog->transdeps[i]->dpolytope, pos);
        }
        if (prog->transdeps[i]->dest == stmt->id) {
            pluto_constraints_remove_dim(prog->transdeps[i]->dpolytope,
                    prog->stmts[prog->transdeps[i]->src]->dim+pos);
        }
    }
}

void pluto_stmt_add_hyperplane(Stmt *stmt, PlutoHypType type, int pos)
{
    int i;

    assert(pos <= stmt->trans->nrows);

    pluto_matrix_add_row(stmt->trans, pos);

    stmt->hyp_types = realloc(stmt->hyp_types, 
            sizeof(int)*stmt->trans->nrows);
    for (i=stmt->trans->nrows-2; i>=pos; i--) {
        stmt->hyp_types[i+1] = stmt->hyp_types[i];
    }
    stmt->hyp_types[pos] = type;

    if (stmt->first_tile_dim >= pos) stmt->first_tile_dim++;
    if (stmt->last_tile_dim >= pos) stmt->last_tile_dim++;
}


void pluto_prog_add_hyperplane(PlutoProg *prog, int pos, PlutoHypType hyp_type)
{
    int i;

    prog->num_hyperplanes++;
    prog->hProps = (HyperplaneProperties *) realloc(prog->hProps, 
            prog->num_hyperplanes*sizeof(HyperplaneProperties));

    for (i=prog->num_hyperplanes-2; i>=pos; i--) {
        prog->hProps[i+1] = prog->hProps[i];
    }
    /* Initialize some */
    prog->hProps[pos].unroll = NO_UNROLL;
    prog->hProps[pos].prevec = 0;
    prog->hProps[pos].band_num = -1;
    prog->hProps[pos].dep_prop = UNKNOWN;
    prog->hProps[pos].type = hyp_type;
}

/*
 * Create a new statement (see also pluto_stmt_dup)
 */
Stmt *pluto_create_stmt(int dim, const PlutoConstraints *domain, const PlutoMatrix *trans,
        char **iterators, const char *text, PlutoStmtType type)
{
    int i;

    Stmt *stmt = pluto_stmt_alloc(dim, domain, trans);

    stmt->type = type;

    stmt->text = strdup(text);

    for (i=0; i<stmt->dim; i++) {
        stmt->iterators[i] = strdup(iterators[i]);
    }

    pluto_constraints_set_names_range(stmt->domain, stmt->iterators, 0, 0, stmt->dim);

    /* TODO: Set names for parameters */

    return stmt;
}

        
/* Pad statement transformations so that they all equal number
 * of rows */
void pluto_pad_stmt_transformations(PlutoProg *prog)
{
    int max_nrows, i, j, nstmts;

    nstmts = prog->nstmts;
    Stmt **stmts = prog->stmts;

    /* Pad all trans if necessary with zeros */
    max_nrows = 0;
    for (i=0; i<nstmts; i++)    {
        if (stmts[i]->trans != NULL)    {
            max_nrows = PLMAX(max_nrows, stmts[i]->trans->nrows);
        }
    }

    if (max_nrows >= 1) {
        for (i=0; i<nstmts; i++)    {
            if (stmts[i]->trans == NULL)    {
                stmts[i]->trans = pluto_matrix_alloc(max_nrows, 
                        stmts[i]->dim+prog->npar+1);
                stmts[i]->trans->nrows = 0;
            }

            int curr_rows = stmts[i]->trans->nrows;

            /* Add all zero rows */
            for (j=curr_rows; j<max_nrows; j++)    {
                pluto_stmt_add_hyperplane(stmts[i], H_SCALAR, stmts[i]->trans->nrows);
            }
        }

        int old_hyp_num = prog->num_hyperplanes;
        for (i=old_hyp_num; i<max_nrows; i++) {
            /* This is not really H_SCALAR, but this is the best we can do */
            pluto_prog_add_hyperplane(prog, prog->num_hyperplanes, H_SCALAR);
        }
    }
}


/* Add statement to program; can't reuse arg stmt pointer any more */
void pluto_add_given_stmt(PlutoProg *prog, Stmt *stmt)
{
    prog->stmts = (Stmt **) realloc(prog->stmts, ((prog->nstmts+1)*sizeof(Stmt *)));

    stmt->id = prog->nstmts;

    prog->nvar = PLMAX(prog->nvar, stmt->dim);
    prog->stmts[prog->nstmts] = stmt;
    prog->nstmts++;

    pluto_pad_stmt_transformations(prog);
}


/* Create a statement and add it to the program
 * iterators: domain iterators
 * trans: schedule/transformation
 * domain: domain
 * text: statement text
 */
void pluto_add_stmt(PlutoProg *prog, 
        const PlutoConstraints *domain,
        const PlutoMatrix *trans,
        char ** iterators,
        const char *text,
        PlutoStmtType type)
{
    int nstmts;

    assert(trans != NULL);
    assert(trans->ncols == domain->ncols);

    nstmts = prog->nstmts;

    prog->stmts = (Stmt **) realloc(prog->stmts, ((nstmts+1)*sizeof(Stmt *)));

    Stmt *stmt = pluto_create_stmt(domain->ncols-prog->npar-1, domain, trans, iterators, text, type);
    stmt->id = nstmts;

    prog->nvar = PLMAX(prog->nvar, stmt->dim);

    prog->stmts[nstmts] = stmt;
    prog->nstmts++;

    pluto_pad_stmt_transformations(prog);
}


Dep *pluto_dep_alloc()
{
    Dep *dep = malloc(sizeof(Dep));

    dep->id = -1;
    dep->satvec = NULL;
    dep->dpolytope = NULL;
    dep->depsat_poly = NULL;
    dep->satisfied = false;
    dep->satisfaction_level = -1;
    dep->dirvec = NULL;
    dep->src_acc = NULL;
    dep->dest_acc = NULL;
    dep->cst = NULL;
    dep->bounding_cst = NULL;
    dep->src_unique_dpolytope = NULL;

    return dep;
}


Dep *pluto_dep_dup(Dep *d)
{
    Dep *dep = malloc(sizeof(Dep));

    dep->id = d->id;
    dep->src = d->src;
    dep->dest = d->dest;
    dep->src_acc = d->src_acc;
    dep->dest_acc = d->dest_acc;
    dep->dpolytope = pluto_constraints_dup(d->dpolytope);

    dep->src_unique_dpolytope = 
        d->src_unique_dpolytope? pluto_constraints_dup(
                d->src_unique_dpolytope):NULL;

    dep->depsat_poly =  d->depsat_poly? 
        pluto_constraints_dup(d->depsat_poly):NULL;
    dep->satvec = NULL; // TODO
    dep->type = d->type;
    dep->satisfied = d->satisfied;
    dep->satisfaction_level = d->satisfaction_level;
    dep->dirvec = NULL; // TODO
    dep->cst = d->cst? pluto_constraints_dup(d->cst): NULL;
    dep->bounding_cst = d->bounding_cst? pluto_constraints_dup(d->bounding_cst): NULL;

    return dep;
}




/*
 * Only very essential information is needed to allocate; rest can be
 * populated as needed
 */
Stmt *pluto_stmt_alloc(int dim,
        const PlutoConstraints *domain,
        const PlutoMatrix *trans)
{
    int i;

    /* Have to provide a transformation */
    assert(trans != NULL);

    Stmt *stmt = (Stmt *) malloc(sizeof(Stmt));

    /* id will be assigned when added to PlutoProg */
    stmt->id = -1;
    stmt->dim = dim;
    stmt->dim_orig = dim;
    if (domain != NULL) {
        stmt->domain = pluto_constraints_dup(domain);
    }else{
        stmt->domain = NULL;
    }

    stmt->trans = pluto_matrix_dup(trans);

    stmt->hyp_types = malloc(stmt->trans->nrows*sizeof(int));
    for (i=0; i<stmt->trans->nrows; i++) {
        stmt->hyp_types[i] = H_LOOP;
    }

    stmt->text = NULL;
    stmt->tile =  1;
    stmt->num_tiled_loops = 0;
    stmt->reads = NULL;
    stmt->writes = NULL;
    stmt->nreads = 0;
    stmt->nwrites = 0;

    /* For diamond tiling */
    stmt->evicted_hyp = NULL;
    stmt->evicted_hyp_pos = -1;

    stmt->first_tile_dim = 0;
    stmt->last_tile_dim = -1;

    stmt->type = STMT_UNKNOWN;
    stmt->ploop_id = -1;

    if (dim >= 1)   {
        stmt->is_orig_loop = (bool *) malloc(dim*sizeof(bool));
        stmt->iterators = (char **) malloc(sizeof(char *)*dim);
        for (i=0; i<stmt->dim; i++) {
            stmt->iterators[i] = NULL;
        }
    }else{
        stmt->is_orig_loop = NULL;
        stmt->iterators = NULL;
    }

    return stmt;
}

PlutoAccess *pluto_access_dup(const PlutoAccess *acc)
{
    assert(acc);

    PlutoAccess *nacc = malloc(sizeof(PlutoAccess));
    nacc->mat = pluto_matrix_dup(acc->mat);
    nacc->name = strdup(acc->name);
    nacc->sym_id = acc->sym_id;

    return nacc;
}

void pluto_access_free(PlutoAccess *acc)
{
    if (acc) {
        pluto_matrix_free(acc->mat);
        free(acc->name);
        free(acc);
    }
}

void pluto_stmt_free(Stmt *stmt)
{
    int i, j;

    pluto_constraints_free(stmt->domain);

    pluto_matrix_free(stmt->trans);

    free(stmt->hyp_types);

    if (stmt->text != NULL) {
        free(stmt->text);
    }

    for (j=0; j<stmt->dim; j++)    {
        if (stmt->iterators[j] != NULL) {
            free(stmt->iterators[j]);
        }
    }

    /* If dim is zero, iterators, is_orig_loop are NULL */
    if (stmt->iterators != NULL)    {
        free(stmt->iterators);
        free(stmt->is_orig_loop);
    }

    PlutoAccess **writes = stmt->writes;
    PlutoAccess **reads = stmt->reads;

    if (writes != NULL) {
        for (i=0; i<stmt->nwrites; i++)   {
            pluto_access_free(writes[i]);
        }
        free(writes);
    }
    if (reads != NULL) {
        for (i=0; i<stmt->nreads; i++)   {
            pluto_access_free(reads[i]);
        }
        free(reads);
    }

    free(stmt);
}


/* Get transformed domain */
PlutoConstraints *pluto_get_new_domain(const Stmt *stmt)
{
    int i;
    PlutoConstraints *sched;

    PlutoConstraints *newdom = pluto_constraints_dup(stmt->domain);
    for (i=0; i<stmt->trans->nrows; i++)  {
        pluto_constraints_add_dim(newdom, 0, NULL);
    }

    sched = pluto_stmt_get_schedule(stmt);

    pluto_constraints_intersect(newdom, sched);

    // IF_DEBUG(printf("New pre-domain is \n"););
    // IF_DEBUG(pluto_constraints_print(stdout, newdom););

    pluto_constraints_project_out(newdom, 
            stmt->trans->nrows, stmt->dim);

    // IF_DEBUG(printf("New domain is \n"););
    // IF_DEBUG(pluto_constraints_print(stdout, newdom););

    pluto_constraints_free(sched);

    return newdom;
}


/* 
 * Checks if the range of the variable at depth 'depth' can be bound by a
 * constant; returns the constant of -1 if it can't be
 *
 * WARNING: If cnst is a list, looks at just the first element
 *
 * TODO: Not general now: difference being constant can be implied through
 * other inequalities 
 *
 * */
int get_const_bound_difference(const PlutoConstraints *cnst, int depth)
{
    int constdiff, r, r1, c, _lcm;

    assert(cnst != NULL);
    PlutoConstraints *cst = pluto_constraints_dup(cnst);

    pluto_constraints_project_out(cst, depth+1, cst->ncols-1-depth-1);
    assert(depth >= 0 && depth <= cst->ncols-2);

    // printf("Const bound diff at depth: %d\n", depth);
    // pluto_constraints_print(stdout, cst);

    constdiff = INT_MAX;

    for (r=0; r<cst->nrows; r++) {
        if (cst->val[r][depth] != 0)  break;
    }
    /* Variable doesn't appear */
    if (r==cst->nrows) return -1;

    /* Scale rows so that the coefficient of depth var is the same */
    _lcm = 1;
    for (r=0; r<cst->nrows; r++) {
        if (cst->val[r][depth] != 0) _lcm = lcm(_lcm, abs(cst->val[r][depth]));
    }
    for (r=0; r<cst->nrows; r++) {
        if (cst->val[r][depth] != 0) {
            for (c=0; c<cst->ncols; c++) {
                cst->val[r][c] = cst->val[r][c]*(_lcm/abs(cst->val[r][depth]));
            }
        }
    }

    /* Equality to a function of parameters/constant implies single point */
    for (r=0; r<cst->nrows; r++) {
        if (cst->is_eq[r] && cst->val[r][depth] != 0)  {
            for (c=depth+1; c<cst->ncols-1; c++)  { 
                if (cst->val[r][c] != 0)    {
                    break;
                }
            }
            if (c==cst->ncols-1) {
                constdiff = 1;
                //printf("constdiff is 1\n");
            }
        }
    }

    for (r=0; r<cst->nrows; r++) {
        if (cst->is_eq[r])  continue;
        if (cst->val[r][depth] <= -1)  {
            /* Find a lower bound with constant difference */
            for (r1=0; r1<cst->nrows; r1++) {
                if (cst->is_eq[r1])  continue;
                if (cst->val[r1][depth] >= 1) {
                    for (c=0; c<cst->ncols-1; c++)  { 
                        if (cst->val[r1][c] + cst->val[r][c] != 0)    {
                            break;
                        }
                    }
                    if (c==cst->ncols-1) {
                        constdiff = PLMIN(constdiff, 
                                floorf(cst->val[r][c]/(float)-cst->val[r][depth]) 
                                + ceilf(cst->val[r1][c]/(float)cst->val[r1][depth])
                                +1);
                    }
                }
            }
        }
    }
    pluto_constraints_free(cst);

    if (constdiff == INT_MAX)   {
        return -1;
    }

    /* Sometimes empty sets imply negative difference */
    /* It basically means zero points */
    if (constdiff <= -1) constdiff = 0;
    //printf("constdiff is %d\n", constdiff);

    return constdiff;
}

#define MINF 0
#define MAXF 1

/* Get expression for pos^{th} constraint in cst;
 * Returned string should be freed with 'free' */
char *get_expr(PlutoConstraints *cst, int pos, const char **params,
        int bound_type)
{
    int c, sum;

    char *expr = malloc(512);
    strcpy(expr, "");

    // printf("Get expr\n");
    // pluto_constraints_print(stdout, cst);

    if (bound_type == MINF) assert(cst->val[pos][0] <= -1);
    else assert(cst->val[pos][0] >= 1);

    sum = 0;
    for (c=1; c<cst->ncols-1; c++)    {
        sum += abs(cst->val[pos][c]);
    }

    if (sum == 0)   {
        /* constant */
        if (bound_type == MINF) {
            sprintf(expr+strlen(expr), "%d", 
                    (int)floorf(cst->val[pos][cst->ncols-1]/-(float)cst->val[pos][0]));
        }else{
            sprintf(expr+strlen(expr), "%d", 
                    (int)ceilf(-cst->val[pos][cst->ncols-1]/(float)cst->val[pos][0]));
        }
    }else{
        /* if it's being divided by 1, make it better by not putting
         * floor/ceil */
        if (abs(cst->val[pos][0]) != 1) {
            if (bound_type == MINF) {
                sprintf(expr+strlen(expr), "floorf((");
            }else{
                sprintf(expr+strlen(expr), "ceilf((");
            }
        }


        for (c=1; c<cst->ncols-1; c++)    {
            if (cst->val[pos][c] != 0) {
                if (bound_type == MINF) {
                    sprintf(expr+strlen(expr), (cst->val[pos][c] >= 1)? "+%lld*%s": "%lld*%s", 
                            cst->val[pos][c], params[c-1]);
                }else{
                    sprintf(expr+strlen(expr), (cst->val[pos][c] <= -1)? "+%lld*%s": "%lld*%s", 
                            -cst->val[pos][c], params[c-1]);
                }
            }
        }

        if (cst->val[pos][c] != 0) {
            if (bound_type == MINF) {
                sprintf(expr+strlen(expr), (cst->val[pos][c] >= 1)? "+%lld": "%lld", 
                        cst->val[pos][c]);
            }else{
                sprintf(expr+strlen(expr), (cst->val[pos][c] <= -1)? "+%lld": "%lld", 
                        -cst->val[pos][c]);
            }
        }

        /* if it's being divided by 1, make it better by not putting
         * floor/ceil */
        if (abs(cst->val[pos][0]) != 1) {
            sprintf(expr+strlen(expr), ")/(float)%lld)",
                    (bound_type==MINF)? -cst->val[pos][0]: cst->val[pos][0]);
        }
    }

    return expr;
}

/*
 * Get min or max of all upper or lower bounds (resp).
 * Returned string should be freed with free
 */
char *get_func_of_expr(PlutoConstraints *cst, int offset, int bound_type,
        const char **params)
{
    char *fexpr;
    char *expr, *expr1;

    fexpr = malloc(512);

    strcpy(fexpr, "");

    char func[5];
    if (bound_type == MINF)  strcpy(func, "min(");
    else strcpy(func, "max(");

    if (cst->nrows - offset == 1) {
        expr = get_expr(cst, offset, params, bound_type);
        strcat(fexpr, expr);
    }else{
        /* cst->nrows >= 2 */
        expr = get_expr(cst, offset, params, bound_type);
        strcat(fexpr, func);
        strcat(fexpr, expr);
        expr1 = get_func_of_expr(cst, offset+1,bound_type,params);
        strcat(fexpr, ",");
        strcat(fexpr, expr1);
        strcat(fexpr, ")");
        free(expr1);
    }
    free(expr);

    return fexpr;
}

/* Return the size of the parametric bounding box for a (contiguous) 
 * block of dimensions
 * start: position of start of block
 * num: number of dimensions in block
 * npar: number of parameters in terms of which expression will be computed;
 * these are assumed to be the last 'npar' variables of cst
 * parmas: strings for 'npar' parameters
 * Return: expression describing the maximum number of points 'block' 
 * vars traverse for any value of '0..start-1' variables
 *
 * This function is constant-aware, i.e., if possible, it will exploit the
 * fact that the range of a variable is bounded by a constant. The underlying
 * call to get_parametric_extent_const for each of the 'num' dimensions
 * achieves this.
 */
char *get_parametric_bounding_box(const PlutoConstraints *cst, int start, 
        int num, int npar, const char **params)
{
    int k;
    char *buf_size;

    buf_size = malloc(2048 * 8);
    strcpy(buf_size, "(");

    const PlutoConstraints *cst_tmp = cst;
    while (cst_tmp != NULL) {
        sprintf(buf_size+strlen(buf_size), "+1");
        for (k=0; k<num; k++) {
            char *extent;
            get_parametric_extent_const(cst_tmp, start+k, npar,
                    params, &extent, NULL);
            sprintf(buf_size+strlen(buf_size), "*(%s)", extent);
            free(extent);
        }
        cst_tmp = cst_tmp->next;
    }
    sprintf(buf_size+strlen(buf_size), ")");

    return buf_size;
}


/*  Parametric extent of the pos^th variable in cst
 *  Extent computation is constant-aware, i.e., look when it can be 
 *  bounded by a constant; if not, just a difference of max and min 
 *  expressions of parameters is returned;  last 'npar'  ones are 
 *  treated as parameters; *extent should be freed by 'free' 
 */
void get_parametric_extent_const(const PlutoConstraints *cst, int pos,
        int npar, const char **params, char **extent, char **p_lbexpr)
{
    int constdiff;

    // printf("Parametric/const bounds at pos: %d\n", pos);
    //pluto_constraints_print(stdout, cst);

    constdiff = get_const_bound_difference(cst, pos);

    if ((p_lbexpr == NULL) && (constdiff != -1))    {
        *extent = malloc(sizeof(int)*8);
        sprintf(*extent, "%d", constdiff);
    }else{
        get_parametric_extent(cst, pos, npar, params, extent, p_lbexpr);
    }
}


/* Get lower and upper bound expression as a function of parameters for pos^th
 * variable; last npar in cst are treated as parameters 
 * lbexpr and ubexpr should be freed with free
 * */
void get_lb_ub_expr(const PlutoConstraints *cst, int pos,
        int npar, const char **params, char **lbexpr, char **ubexpr)
{
    int i;
    PlutoConstraints *lb, *ub, *lbs, *ubs;
    char *lbe, *ube;

    PlutoConstraints *dup = pluto_constraints_dup(cst);

    pluto_constraints_project_out(dup, 0, pos);
    pluto_constraints_project_out(dup, 1, dup->ncols-npar-1-1);

    // printf("Parametric bounds at 0th pos\n");
    // pluto_constraints_print(stdout, dup);

    //pluto_constraints_simplify(dup);
    //pluto_constraints_print(stdout, dup);

    lbs = pluto_constraints_alloc(dup->nrows, dup->ncols);
    ubs = pluto_constraints_alloc(dup->nrows, dup->ncols);

    for (i=0; i<dup->nrows; i++)    {
        if (dup->is_eq[i] && dup->val[i][0] != 0) {
            lb = pluto_constraints_select_row(dup, i);
            pluto_constraints_add(lbs, lb);
            pluto_constraints_free(lb);

            ub = pluto_constraints_select_row(dup, i);
            pluto_constraints_negate_row(ub, 0);
            pluto_constraints_add(ubs, ub);
            pluto_constraints_free(ub);
        }
        if (dup->val[i][0] >= 1)    {
            /* Lower bound */
            lb = pluto_constraints_select_row(dup, i);
            pluto_constraints_add(lbs, lb);
            pluto_constraints_free(lb);
        }else if (dup->val[i][0] <= -1) {
            /* Upper bound */
            ub = pluto_constraints_select_row(dup, i);
            pluto_constraints_add(ubs, ub);
            pluto_constraints_free(ub);
        }
    }

    assert(lbs->nrows >= 1);
    assert(ubs->nrows >= 1);
    pluto_constraints_free(dup);

    lbe = get_func_of_expr(lbs, 0, MAXF, params);
    ube = get_func_of_expr(ubs, 0, MINF, params);

    *lbexpr = lbe;
    *ubexpr = ube;

    // printf("lbexpr: %s\n", lbe);
    // printf("ubexpr: %s\n", ube);

    pluto_constraints_free(lbs);
    pluto_constraints_free(ubs);
}


/* 
 * Get expression for difference of upper and lower bound of pos^th variable
 * in cst in terms of parameters;  last 'npar' dimensions of cst are treated 
 * as parameters; *extent should be freed by 'free'
 */
void get_parametric_extent(const PlutoConstraints *cst, int pos,
        int npar, const char **params, char **extent, char **p_lbexpr)
{
    char *lbexpr, *ubexpr;

    get_lb_ub_expr(cst, pos, npar, params, &lbexpr, &ubexpr);

    if (!strcmp(lbexpr, ubexpr)) {
        *extent = strdup("1");
    }else{
        *extent = malloc(strlen(lbexpr) + strlen(ubexpr) + strlen(" -  + 1")+1);
        sprintf(*extent, "%s - %s + 1", ubexpr, lbexpr);
    }
    if (p_lbexpr != NULL) {
        *p_lbexpr = malloc(strlen(lbexpr) + 1);
        strcpy(*p_lbexpr, lbexpr);
    }

#if 0
    if (cst->next != NULL)  {
        char *extent_next;
        get_parametric_extent(cst->next, pos, npar, params, &extent_next);
        *extent = realloc(*extent, strlen(*extent)+strlen(extent_next) + strlen(" + "));
        sprintf(*extent+strlen(*extent), " + %s", extent_next);
        free(extent_next);
    }
#endif

    // printf("Extent: %s\n", *extent);

    free(lbexpr);
    free(ubexpr);
}


/*char *get_data_extent(PlutoAccess *acc, char **params, int npars, int dim)
{
return scoplib_symbol_table_get_bound(acc->symbol, dim, params, npars);
}*/

/* Get Alpha matrix (A matrix - INRIA transformation representation */
PlutoMatrix *get_alpha(const Stmt *stmt, const PlutoProg *prog)
{
    int r, c, i;

    PlutoMatrix *a;
    a = pluto_matrix_alloc(stmt->dim, stmt->dim);

    r=0;
    for (i=0; i<stmt->trans->nrows; i++)    {
        if (stmt->hyp_types[i] == H_LOOP || 
                stmt->hyp_types[i] == H_TILE_SPACE_LOOP) {
            for (c=0; c<stmt->dim; c++) {
                a->val[r][c] = stmt->trans->val[i][c];
            }
            r++;
            if (r==stmt->dim)   break;
        }
    }

    assert(r==stmt->dim);

    return a;
}


int pluto_is_hyperplane_scalar(const Stmt *stmt, int level)
{
    int j;

    assert(level <= stmt->trans->nrows-1);

    for (j=0; j<stmt->dim; j++) {
        if (stmt->trans->val[level][j] != 0) return 0;
    }

    return 1;
}


int pluto_is_hyperplane_loop(const Stmt *stmt, int level)
{
    return !pluto_is_hyperplane_scalar(stmt, level);
}

/* Get the remapping matrix: maps time iterators back to the domain 
 * iterators; divs: divisors for the rows */
PlutoMatrix *pluto_stmt_get_remapping(const Stmt *stmt, int **divs)
{
    int i, j, k, _lcm, factor1, npar;

    PlutoMatrix *remap, *trans;

    trans = stmt->trans;
    remap = pluto_matrix_dup(trans);

    npar = stmt->domain->ncols - stmt->dim - 1;

    *divs = malloc(sizeof(int)*(stmt->dim+npar+1));

    for (i=0; i<remap->nrows; i++)  {
        pluto_matrix_negate_row(remap, remap->nrows-1-i);
        pluto_matrix_add_col(remap, 0);
        remap->val[trans->nrows-1-i][0] = 1;
    }

    /* Bring the stmt iterators to the left */
    for (i=0; i<stmt->dim; i++)  {
        pluto_matrix_move_col(remap, remap->nrows+i, i);
    }

    assert(stmt->dim <= remap->nrows);

    for (i=0; i<stmt->dim; i++)  {
        // pluto_matrix_print(stdout, remap);
        if (remap->val[i][i] == 0) {
            for (k=i+1; k<remap->nrows; k++) {
                if (remap->val[k][i] != 0) break;
            }
            if (k<remap->nrows)    {
                pluto_matrix_interchange_rows(remap, i, k);
            }else{
                /* Can't associate domain iterator with time iterator */
                /* Shouldn't happen with a full-ranked transformation */
                printf("Can't associate domain iterator #%d with time iterators\n", i+1);
                pluto_matrix_print(stdout, remap);
                assert(0);
            }
        }
        //printf("after interchange %d\n", i); 
        //pluto_matrix_print(stdout, remap);
        assert(remap->val[i][i] != 0);
        for (k=i+1; k<remap->nrows; k++) {
            if (remap->val[k][i] == 0) continue;
            _lcm = lcm(remap->val[k][i], remap->val[i][i]);
            factor1 = _lcm/remap->val[k][i];
            for (j=i; j<remap->ncols; j++) {
                remap->val[k][j] = remap->val[k][j]*factor1
                    - remap->val[i][j]*(_lcm/remap->val[i][i]);
            }

        }
        //printf("after iteration %d\n", i); 
        //pluto_matrix_print(stdout, remap);
    }

    //pluto_matrix_print(stdout, remap);

    /* Solve upper triangular system now */
    for (i=stmt->dim-1; i>=0; i--)  {
        assert(remap->val[i][i] != 0);
        for (k=i-1; k>=0; k--) {
            if (remap->val[k][i] == 0) continue;
            _lcm = lcm(remap->val[k][i], remap->val[i][i]);
            factor1 = _lcm/remap->val[k][i];
            for (j=0; j<remap->ncols; j++) {
                remap->val[k][j] = remap->val[k][j]*(factor1) 
                    - remap->val[i][j]*(_lcm/remap->val[i][i]);
            }
        }
    }

    assert(remap->nrows >= stmt->dim);
    for (i=remap->nrows-1; i>=stmt->dim; i--) {
        pluto_matrix_remove_row(remap, remap->nrows-1);
    }
    // pluto_matrix_print(stdout, remap);

    for (i=0; i<stmt->dim; i++) {
        assert(remap->val[i][i] != 0);
        if (remap->val[i][i] <= -1) {
            pluto_matrix_negate_row(remap, i);
        }
        (*divs)[i] = abs(remap->val[i][i]);
    }
    // pluto_matrix_print(stdout, remap);

    for (i=0; i<stmt->dim; i++) {
        pluto_matrix_remove_col(remap, 0);
    }

    for (i=0; i<stmt->dim; i++) {
        pluto_matrix_negate_row(remap, i);
    }

    /* Identity for the parameter and constant part */
    for (i=0; i<npar+1; i++) {
        pluto_matrix_add_row(remap, remap->nrows);
        remap->val[remap->nrows-1][remap->ncols-npar-1+i] = 1;
        (*divs)[stmt->dim+i] = 1;
    }

    // printf("Remapping using new technique is\n");
    // pluto_matrix_print(stdout, remap);

    return remap;
}


void pluto_prog_params_print(const PlutoProg *prog)
{
    int i;
    for (i=0; i<prog->npar; i++) {
        printf("%s\n", prog->params[i]);
    }
}


/* Get new access function */
PlutoMatrix *pluto_get_new_access_func(const Stmt *stmt, 
        const PlutoMatrix *acc, int **divs) 
{
    PlutoMatrix *remap, *newacc;
    int r, c, npar, *remap_divs;

    npar = stmt->domain->ncols - stmt->dim - 1;
    *divs = malloc(sizeof(int)*acc->nrows);

    // printf("Old access function is \n");;
    // pluto_matrix_print(stdout, acc);;

    // printf("Stmt trans\n");
    // pluto_matrix_print(stdout, stmt->trans);

    remap = pluto_stmt_get_remapping(stmt, &remap_divs);
    // printf("Remapping matrix\n");
    // pluto_matrix_print(stdout, remap);
    

    int _lcm = 1;
    for (r=0; r<remap->nrows; r++) {
        assert(remap_divs[r] != 0);
        _lcm = lcm(_lcm,remap_divs[r]);
    }
    for (r=0; r<remap->nrows; r++) {
        for (c=0; c<remap->ncols; c++) {
            remap->val[r][c] = (remap->val[r][c]*_lcm)/remap_divs[r];
        }
    }

    newacc = pluto_matrix_product(acc, remap);
    // printf("New access function is \n");
    // pluto_matrix_print(stdout, newacc);

    // printf("New access function is \n");
    // pluto_matrix_print(stdout, newacc);

    for (r=0; r<newacc->nrows; r++) {
        (*divs)[r] = _lcm;
    }

    // IF_DEBUG2(printf("New access function is \n"));
    // IF_DEBUG2(pluto_matrix_print(stdout, newacc));

    assert(newacc->ncols = stmt->trans->nrows+npar+1);

    pluto_matrix_free(remap);
    free(remap_divs);

    return newacc;
}


/* Separates a list of statements at level 'level' */
void pluto_separate_stmts(PlutoProg *prog, Stmt **stmts, int num, int level, int offset)
{
    int i, nstmts, k;

    nstmts = prog->nstmts;

    // pluto_matrix_print(stdout, stmt->trans);
    for (i=0; i<nstmts; i++)    {
        pluto_stmt_add_hyperplane(prog->stmts[i], H_SCALAR, level);
    }
    // pluto_matrix_print(stdout, stmt->trans);
    for (k=0; k<num; k++)   {
        stmts[k]->trans->val[level][stmts[k]->trans->ncols-1] = offset+1+k;
    }

    pluto_prog_add_hyperplane(prog, level, H_SCALAR);
    prog->hProps[level].dep_prop = SEQ;
}


/* Separates a statement from the rest (places it later) at level 'level';
 * this is done by inserting a scalar dimension separating them */
void pluto_separate_stmt(PlutoProg *prog, const Stmt *stmt, int level)
{
    int i, nstmts;

    nstmts = prog->nstmts;

    // pluto_matrix_print(stdout, stmt->trans);
    for (i=0; i<nstmts; i++)    {
        pluto_stmt_add_hyperplane(prog->stmts[i], H_SCALAR, level);
    }
    // pluto_matrix_print(stdout, stmt->trans);
    stmt->trans->val[level][stmt->trans->ncols-1] = 1;

    pluto_prog_add_hyperplane(prog, level, H_SCALAR);
    prog->hProps[level].dep_prop = SEQ;
}

int pluto_stmt_is_member_of(int stmt_id, Stmt **slist, int len)
{
    int i;
    for (i=0; i<len; i++) {
        if (stmt_id == slist[i]->id) return 1;
    }
    return 0;
}


int pluto_stmt_is_subset_of(Stmt **s1, int n1, Stmt **s2, int n2)
{
    int i;

    for (i=0; i<n1; i++) {
        if (!pluto_stmt_is_member_of(s1[i]->id, s2, n2)) return 0;
    }

    return 1;
}

/* Add new to accs if it's an access to a variable not already contained in
 * accs */
void add_if_new_var(PlutoAccess ***accs, int *num, PlutoAccess *new)
{
    int i;

    for (i=0; i<*num; i++) {
        if (!strcmp((*accs)[i]->name, new->name)) {
            break;
        }
    }

    if (i==*num) {
        *accs = realloc(*accs, (*num+1)*sizeof(PlutoAccess *));
        (*accs)[*num] = new;
        (*num)++;
    }
}


/* Get all write accesses in the program */
PlutoAccess **pluto_get_all_waccs(const PlutoProg *prog, int *num)
{
    int i;

    PlutoAccess **accs = NULL;
    *num = 0;

    for (i=0; i<prog->nstmts; i++) {
        assert(prog->stmts[i]->nwrites == 1);
        add_if_new_var(&accs, num, prog->stmts[i]->writes[0]);
    }
    return accs;
}


int pluto_get_max_ind_hyps_non_scalar(const PlutoProg *prog)
{
    int max, i;

    max = 0;

    for (i=0; i<prog->nstmts; i++) {
        max = PLMAX(max, pluto_stmt_get_num_ind_hyps_non_scalar(prog->stmts[i]));
    }

    return max;
}

int pluto_get_max_ind_hyps(const PlutoProg *prog)
{
    int max, i;

    max = 0;

    for (i=0; i<prog->nstmts; i++) {
        max = PLMAX(max, pluto_stmt_get_num_ind_hyps(prog->stmts[i]));
    }

    return max;
}

int pluto_stmt_get_num_ind_hyps_non_scalar(const Stmt *stmt)
{
    int isols, i,j=0;

    PlutoMatrix *tprime = pluto_matrix_dup(stmt->trans);

    /* Ignore padding dimensions, params, and constant part */
    for (i=stmt->dim_orig; i<stmt->trans->ncols; i++) {
        pluto_matrix_remove_col(tprime, stmt->dim_orig);
    }
    for (i=0; i<stmt->trans->nrows; i++) {
        if (stmt->hyp_types[i]==H_SCALAR) {   
            pluto_matrix_remove_row(tprime, i-j); 
            j++; 
        }
    }

    isols = pluto_matrix_get_rank(tprime);
    pluto_matrix_free(tprime);

    return isols;
}

int pluto_stmt_get_num_ind_hyps(const Stmt *stmt)
{
    int isols, i;

    PlutoMatrix *tprime = pluto_matrix_dup(stmt->trans);

    /* Ignore padding dimensions, params, and constant part */
    for (i=stmt->dim_orig; i<stmt->trans->ncols; i++) {
        pluto_matrix_remove_col(tprime, stmt->dim_orig);
    }

    isols = pluto_matrix_get_rank(tprime);
    pluto_matrix_free(tprime);

    return isols;
}

/*
 * Are all transformations full column-ranked?
 */
int pluto_transformations_full_ranked(PlutoProg *prog)
{
    int i;

    for (i=0; i<prog->nstmts; i++) {
        if (pluto_stmt_get_num_ind_hyps(prog->stmts[i]) < prog->stmts[i]->dim_orig) {
            return 0;
        }
    }

    return 1;
}

struct acc_info{
    char *prefix;
    int acc_num;
    isl_union_map **new_maps;
    isl_union_map **schedule;
    isl_map *base_schedule;
};
<<<<<<< HEAD

static int set_tuple_name(__isl_take isl_map *map, void *usr)
{
    char *name;

    struct acc_info *info = (struct acc_info *) usr;
    name = malloc(strlen(info->prefix)+4);
    sprintf(name, "%s%d", info->prefix, info->acc_num);
    // printf("%s\n", name);
    map = isl_map_set_tuple_name(map, isl_dim_in, name);
    info->acc_num++;

    *info->new_maps = isl_union_map_union(*info->new_maps, 
            isl_union_map_from_map(map));
    isl_map *schedule_i = isl_map_copy(info->base_schedule);
    schedule_i = isl_map_set_tuple_name(schedule_i, isl_dim_in, name);
    *info->schedule = isl_union_map_union(*info->schedule,
            isl_union_map_from_map(schedule_i));
    free(name);

    return 0;
}

/* Compute dependences based on the domain, scheduling, and access
 * information in "pscop", and put the result in "prog".
 */
static void compute_deps_pet(struct pet_scop *pscop, PlutoProg *prog,
        PlutoOptions *options)
{
    int i;
    isl_union_map *empty;
    isl_union_map *writes;
    isl_union_map *reads;
    isl_union_map *schedule;
    isl_union_map *dep_raw, *dep_war, *dep_waw, *dep_rar;

    IF_DEBUG(printf("[pluto] compute_deps (isl%s)\n",
                options->lastwriter? " with lastwriter":""););

    isl_space *space = isl_set_get_space(pscop->context);
    empty = isl_union_map_empty(isl_space_copy(space));
    // writes = pet_scop_collect_may_writes(pscop);
    // schedule = pet_scop_collect_schedule(pscop);
    // reads = pet_scop_collect_may_reads(pscop);

    reads = isl_union_map_copy(empty);
    writes = isl_union_map_copy(empty);
    schedule = isl_union_map_copy(empty);

    for (i=0; i<prog->nstmts; i++) {
    	struct pet_stmt *pstmt = pscop->stmts[i];
        Stmt *stmt = prog->stmts[i];

        /* The schedule's parameters are not aligned by pet to its context and
         * domain (the latter two are consistent */
        //pstmt->schedule = isl_map_align_params(pstmt->schedule, isl_set_get_space(pscop->context));

        isl_union_map *lreads =	pet_stmt_collect_accesses(pstmt, 1, 0, 
                0, 0, 0, isl_space_copy(space));
        isl_union_map *lwrites = pet_stmt_collect_accesses(pstmt, 0, 1, 
                0, 0, 0, isl_space_copy(space));

        char name[20];
        sprintf(name, "S_%d_r", stmt->id);
        struct acc_info rinfo = {name, 0, &reads, &schedule, pstmt->schedule};
        isl_union_map_foreach_map(lreads, &set_tuple_name, &rinfo);
        sprintf(name, "S_%d_w", stmt->id);
        struct acc_info winfo = {name, 0, &writes, &schedule, pstmt->schedule};
        isl_union_map_foreach_map(lwrites, &set_tuple_name, &winfo);

        isl_union_map_free(lreads);
        isl_union_map_free(lwrites);
    }

    isl_space_free(space);

=======

static int set_tuple_name(__isl_take isl_map *map, void *usr)
{
    char *name;

    struct acc_info *info = (struct acc_info *) usr;
    name = malloc(strlen(info->prefix)+4);
    sprintf(name, "%s%d", info->prefix, info->acc_num);
    // printf("%s\n", name);
    map = isl_map_set_tuple_name(map, isl_dim_in, name);
    info->acc_num++;

    *info->new_maps = isl_union_map_union(*info->new_maps, 
            isl_union_map_from_map(map));
    isl_map *schedule_i = isl_map_copy(info->base_schedule);
    schedule_i = isl_map_set_tuple_name(schedule_i, isl_dim_in, name);
    *info->schedule = isl_union_map_union(*info->schedule,
            isl_union_map_from_map(schedule_i));
    free(name);

    return 0;
}

/* Compute dependences based on the domain, scheduling, and access
 * information in "pscop", and put the result in "prog".
 */
static void compute_deps_pet(struct pet_scop *pscop, PlutoProg *prog,
        PlutoOptions *options)
{
    int i;
    isl_union_map *empty;
    isl_union_map *writes;
    isl_union_map *reads;
    isl_union_map *schedule;
    isl_union_map *dep_raw, *dep_war, *dep_waw, *dep_rar;

    IF_DEBUG(printf("[pluto] compute deps (isl)\n"););

    isl_space *space = isl_set_get_space(pscop->context);
    empty = isl_union_map_empty(isl_space_copy(space));
    // writes = pet_scop_collect_may_writes(pscop);
    // schedule = pet_scop_collect_schedule(pscop);
    // reads = pet_scop_collect_may_reads(pscop);

    reads = isl_union_map_copy(empty);
    writes = isl_union_map_copy(empty);
    schedule = isl_union_map_copy(empty);

    for (i=0; i<prog->nstmts; i++) {
    	struct pet_stmt *pstmt = pscop->stmts[i];
        Stmt *stmt = prog->stmts[i];

        /* The schedule's parameters are not aligned by pet to its context and
         * domain (the latter two are consistent */
        //pstmt->schedule = isl_map_align_params(pstmt->schedule, isl_set_get_space(pscop->context));

        isl_union_map *lreads =	pet_stmt_collect_accesses(pstmt, 1, 0, 
                0, 0, 0, isl_space_copy(space));
        isl_union_map *lwrites = pet_stmt_collect_accesses(pstmt, 0, 1, 
                0, 0, 0, isl_space_copy(space));

        char name[20];
        sprintf(name, "S_%d_r", stmt->id);
        struct acc_info rinfo = {name, 0, &reads, &schedule, pstmt->schedule};
        isl_union_map_foreach_map(lreads, &set_tuple_name, &rinfo);
        sprintf(name, "S_%d_w", stmt->id);
        struct acc_info winfo = {name, 0, &writes, &schedule, pstmt->schedule};
        isl_union_map_foreach_map(lwrites, &set_tuple_name, &winfo);

        isl_union_map_free(lreads);
        isl_union_map_free(lwrites);
    }

    isl_space_free(space);

>>>>>>> f197aff0
    // isl_union_map_dump(reads);
    // isl_union_map_dump(writes);
    // isl_union_map_dump(schedule);

    if (options->lastwriter) {
        // compute RAW dependences which do not contain transitive dependences
        isl_union_map_compute_flow(isl_union_map_copy(reads),
                isl_union_map_copy(writes),
                isl_union_map_copy(empty),
                isl_union_map_copy(schedule),
                &dep_raw, NULL, NULL, NULL);
        // isl_union_map_dump(dep_raw);
        // compute WAW and WAR dependences which do not contain transitive dependences
        isl_union_map_compute_flow(isl_union_map_copy(writes),
                isl_union_map_copy(writes),
                isl_union_map_copy(reads),
                isl_union_map_copy(schedule),
                &dep_waw, &dep_war, NULL, NULL);
        if (options->rar) {
            // compute RAR dependences which do not contain transitive dependences
            isl_union_map_compute_flow(isl_union_map_copy(reads),
                    isl_union_map_copy(reads),
                    isl_union_map_copy(empty),
                    isl_union_map_copy(schedule),
                    &dep_rar, NULL, NULL, NULL);
        }
    }else{
        // compute RAW dependences which may contain transitive dependences
        isl_union_map_compute_flow(isl_union_map_copy(reads),
                isl_union_map_copy(empty),
                isl_union_map_copy(writes),
                isl_union_map_copy(schedule),
                NULL, &dep_raw, NULL, NULL);
        // compute WAR dependences which may contain transitive dependences
        isl_union_map_compute_flow(isl_union_map_copy(writes),
                isl_union_map_copy(empty),
                isl_union_map_copy(reads),
                isl_union_map_copy(schedule),
                NULL, &dep_war, NULL, NULL);
        // compute WAW dependences which may contain transitive dependences
        isl_union_map_compute_flow(isl_union_map_copy(writes),
                isl_union_map_copy(empty),
                isl_union_map_copy(writes),
                isl_union_map_copy(schedule),
                NULL, &dep_waw, NULL, NULL);
        if (options->rar) {
            // compute RAR dependences which may contain transitive dependences
            isl_union_map_compute_flow(isl_union_map_copy(reads),
                    isl_union_map_copy(empty),
                    isl_union_map_copy(reads),
                    isl_union_map_copy(schedule),
                    NULL, &dep_rar, NULL, NULL);
        }
    }

    if (options->isldepcoalesce) {
        dep_raw = isl_union_map_coalesce(dep_raw);
        dep_war = isl_union_map_coalesce(dep_war);
        dep_waw = isl_union_map_coalesce(dep_waw);
    }

    prog->ndeps = 0;
    isl_union_map_foreach_map(dep_raw, &isl_map_count, &prog->ndeps);
    isl_union_map_foreach_map(dep_war, &isl_map_count, &prog->ndeps);
    isl_union_map_foreach_map(dep_waw, &isl_map_count, &prog->ndeps);

    prog->deps = (Dep **)malloc(prog->ndeps * sizeof(Dep *));
    for (i=0; i<prog->ndeps; i++) {
        prog->deps[i] = pluto_dep_alloc();
    }
    prog->ndeps = 0;
    prog->ndeps += extract_deps(prog->deps, prog->ndeps, prog->stmts, dep_raw, OSL_DEPENDENCE_RAW);
    prog->ndeps += extract_deps(prog->deps, prog->ndeps, prog->stmts, dep_war, OSL_DEPENDENCE_WAR);
    prog->ndeps += extract_deps(prog->deps, prog->ndeps, prog->stmts, dep_waw, OSL_DEPENDENCE_WAW);
    prog->transdeps = NULL;
    prog->ntransdeps = 0;

    isl_union_map_free(dep_raw);
    isl_union_map_free(dep_war);
    isl_union_map_free(dep_waw);

    isl_union_map_free(empty);
    isl_union_map_free(writes);
    isl_union_map_free(reads);
    isl_union_map_free(schedule);
}

/* Read statement info from pet structures (nvar: max domain dim) */
static Stmt **pet_to_pluto_stmts(struct pet_scop * pscop)
{
    int i, j, s;
    Stmt **stmts;
    int nvar, npar, nstmts, max_sched_rows;
    char **params;

    IF_DEBUG(printf("[pluto] Pet to Pluto stmts\n"););

    npar = isl_set_dim(pscop->context, isl_dim_all);
    nstmts = pscop->n_stmt;

    if (nstmts == 0)    return NULL;

<<<<<<< HEAD
=======
    IF_DEBUG(printf("[pluto] Pet SCoP context\n"););
    IF_DEBUG(isl_set_dump(pscop->context););

>>>>>>> f197aff0
    params = NULL;
    if (npar >= 1)    {
        params = (char **) malloc(sizeof(char *)*npar);
    }
    isl_space *cspace = isl_set_get_space(pscop->context);
    for (i=0; i<npar; i++)  {
        params[i] = strdup(isl_space_get_dim_name(cspace, isl_dim_param, i));
    }
    isl_space_free(cspace);

    /* Max dom dimensionality */
    nvar = -1;
    max_sched_rows = 0;

    for (s=0; s<nstmts; s++) {
    	struct pet_stmt * pstmt = pscop->stmts[s];
    	int stmt_dim = isl_set_dim(pstmt->domain, isl_dim_set);
        nvar = PLMAX(nvar, stmt_dim);

        int nrows = isl_map_dim(pstmt->schedule, isl_dim_out);
        max_sched_rows = PLMAX(max_sched_rows, nrows);
    }

    /* Allocate more to account for unroll/jamming later on */
    stmts = (Stmt **) malloc(nstmts*sizeof(Stmt *));

    for(s=0; s<nstmts; s++)  {
    	struct pet_stmt *pstmt = pscop->stmts[s];
        PlutoConstraints *domain = isl_set_to_pluto_constraints(pstmt->domain);

        PlutoMatrix *trans = isl_map_to_pluto_func(pstmt->schedule,
                isl_set_dim(pstmt->domain, isl_dim_set), npar);

        stmts[s] = pluto_stmt_alloc(isl_set_dim(pstmt->domain, isl_dim_set), 
                domain, trans);

        /* Pad with all zero rows */
        int curr_sched_rows = stmts[s]->trans->nrows;
        for (j=curr_sched_rows; j<max_sched_rows; j++) {
            pluto_stmt_add_hyperplane(stmts[s], H_SCALAR, j);
        }

        pluto_constraints_free(domain);
        pluto_matrix_free(trans);

        Stmt *stmt = stmts[s];

        stmt->id = s;
        stmt->type = ORIG;

        // assert(scop_stmt->domain->elt->NbColumns-1 == stmt->dim + npar + 1);

        for (j=0; j<stmt->dim; j++)  {
            stmt->is_orig_loop[j] = true;
        }

        /* Tile it if it's tilable unless turned off by .fst/.precut file */
        stmt->tile = 1;

        /* Store the iterator names*/
        isl_space *dspace = isl_set_get_space(pstmt->domain);
        for (j=0; j<stmt->dim; j++)    {
            stmt->iterators[j] = strdup(
                    isl_space_get_dim_name(dspace, isl_dim_set, j));
        }
        isl_space_free(dspace);

        pluto_constraints_set_names_range(stmt->domain, stmt->iterators, 0, 0, stmt->dim);
        pluto_constraints_set_names_range(stmt->domain, params, stmt->dim, 0, npar);


        /*
         * Copy the body of the statement found by print_user. Remove 
         * the newline character at the end to make it compatible to ClooG 
         * format.
         */
        if (pstmt->stmt_text) {
            int len=(strlen(pstmt->stmt_text));
            stmt->text = (char *) malloc(len+1);
            strcpy(stmt->text, pstmt->stmt_text);
            stmt->text[len-1]='\0'; 
            free(pstmt->stmt_text);
            pstmt->stmt_text = NULL;
        }else stmt->text = strdup("/* unknown - failure constructing stmt body */");

        isl_space *space = isl_set_get_space(pscop->context);
        isl_union_map *reads =	pet_stmt_collect_accesses(pstmt, 
                1, 0, 0, 0, 0, isl_space_copy(space));
        isl_union_map *writes = pet_stmt_collect_accesses(pstmt, 0, 1, 
                0, 0, 0, space);
        isl_union_map_foreach_map(reads, &isl_map_count, &stmt->nreads);
        isl_union_map_foreach_map(writes, &isl_map_count, &stmt->nwrites);

        struct pluto_access_meta_info e_reads = {&stmt->reads, 0, stmt->dim, npar};
        struct pluto_access_meta_info e_writes = {&stmt->writes, 0, stmt->dim, npar};

        //printf("Num reads: %d\n", stmt->nreads);
        //isl_union_map_dump(reads);
        //printf("Num writes: %d\n", stmt->nwrites);
        //isl_union_map_dump(writes);

        if (stmt->nreads >= 1) {
            stmt->reads = (PlutoAccess **) malloc(stmt->nreads*sizeof(PlutoAccess *));
        }
        if (stmt->nwrites >= 1) {
            stmt->writes = (PlutoAccess **) malloc(stmt->nwrites*sizeof(PlutoAccess *));
        }
        for (j=0; j<stmt->nreads; j++) {
            stmt->reads[j] = NULL;
        }
        for (j=0; j<stmt->nwrites; j++) {
            stmt->writes[j] = NULL;
        }

        isl_union_map_foreach_map(reads, &isl_map_extract_access_func, &e_reads);
        isl_union_map_foreach_map(writes, &isl_map_extract_access_func, &e_writes);

        isl_union_map_free(reads);
        isl_union_map_free(writes);
    }

    for (j=0; j<npar; j++) {
        free(params[j]);
    }
    free(params);

    // pluto_stmts_print(stdout, stmts, nstmts);

    return stmts;
}


/* Find the element in scop->stmts that has the given "name".
 *  */
static struct pet_stmt *find_stmt(struct pet_scop *scop, const char *name)
{
    int i;

    for (i = 0; i < scop->n_stmt; ++i) {
        struct pet_stmt *stmt = scop->stmts[i];
        const char *name_i;

        name_i = isl_set_get_tuple_name(stmt->domain);
        if (!strcmp(name, name_i))
            return stmt;
    }
    return NULL;
}

static __isl_give void free_isl_id_to_ast_expr(void *user)
{
        isl_id_to_ast_expr_free((isl_id_to_ast_expr *) user);
}

/* Find the element in scop->stmts that the same name
 *  * as the function call by the given user node.
 *   * These names are determined by the names of the domains
 *    * of the schedule constructed in transform().
 *     */
static struct pet_stmt *extract_pet_stmt(__isl_keep isl_ast_node *node,
        struct pet_scop *scop)
{
    isl_ast_expr *expr, *arg;
    isl_id *id;
    struct pet_stmt *stmt;

    expr = isl_ast_node_user_get_expr(node);
    arg = isl_ast_expr_get_op_arg(expr, 0);
    isl_ast_expr_free(expr);
    id = isl_ast_expr_get_id(arg);
    isl_ast_expr_free(arg);
    stmt = find_stmt(scop, isl_id_get_name(id));
    isl_id_free(id);

    return stmt;
}

/* Index transformation callback for pet_stmt_build_ast_exprs.
 * "index" expresses the array indices in terms of statement iterators
 * "iterator_map" expresses the statement iterators in terms of
 * AST loop iterators.
 * 
 * The result expresses the array indices in terms of
 * AST loop iterators.
 */
static __isl_give isl_multi_pw_aff *pullback_index(
        __isl_take isl_multi_pw_aff *index, __isl_keep isl_id *id, void *user)
{
    isl_pw_multi_aff *iterator_map = (isl_pw_multi_aff *) user;

    iterator_map = isl_pw_multi_aff_copy(iterator_map);
    return isl_multi_pw_aff_pullback_pw_multi_aff(index, iterator_map);
}


#if 0
/* Return a list of isl_ids of the form "prefix%d".
*/
static __isl_give isl_id_list *generate_names_(isl_ctx * ctx)
{
    isl_id_list *names;

    names = isl_id_list_alloc(ctx, 7);
        isl_id *id;

        id = isl_id_alloc(ctx, "0", NULL);
        names = isl_id_list_add(names, id);
        id = isl_id_alloc(ctx, "t", NULL);
        names = isl_id_list_add(names, id);
        id = isl_id_alloc(ctx, "0", NULL);
        names = isl_id_list_add(names, id);
        id = isl_id_alloc(ctx, "i", NULL);
        names = isl_id_list_add(names, id);
        id = isl_id_alloc(ctx, "0", NULL);
        names = isl_id_list_add(names, id);
        id = isl_id_alloc(ctx, "j", NULL);
        names = isl_id_list_add(names, id);
        id = isl_id_alloc(ctx, "0", NULL);
        names = isl_id_list_add(names, id);

    return names;
}
#endif

/* Set the iterator names using schedule map of the statement*/
static __isl_give isl_id_list *generate_names(isl_ctx * ctx, struct pet_stmt * stmt)
{
    isl_id_list *names;
    isl_id *id;
    isl_printer *k;

    char buffer[10];
    int local = 0;

    names = isl_id_list_alloc(ctx, 20);

    k = isl_printer_to_str(ctx);
    k = isl_printer_print_map(k, stmt->schedule);
    char *map_text= isl_printer_get_str(k);
    isl_printer_free(k);
    char *cur;

    /* Read from the map text and populate the id list*/

    cur=map_text;
    while ( *cur != '{') cur ++;
    while ( *cur != '>') cur ++;
    while ( *cur != '[') cur ++;
    while ( *cur != ']' )
    { 
        if ( *cur == ',')  
        {
            buffer[local]='\0'; 
            id = isl_id_alloc(ctx, buffer, NULL);
            names = isl_id_list_add(names, id);
            local=0;
        }
        else{
            buffer[local]=*cur;
            local++;
        }
        cur ++;
    }
    buffer[local]='\0'; 
    id = isl_id_alloc(ctx, buffer, NULL);
    names = isl_id_list_add(names, id);
    //printf("map_text: %s", map_text);
    free(map_text);

    return names;
}

/* Transform the accesses in the statement associated to the domain
 * called by "node" to refer to the AST loop iterators, construct
 * corresponding AST expressions using "build" and attach them
 * to the node.
 */
static __isl_give isl_ast_node *at_each_domain(__isl_take isl_ast_node *node,
        __isl_keep isl_ast_build *build, void *user)
{
        struct pet_stmt *stmt;
        isl_ctx *ctx;
        isl_id *id;
        isl_map *map;
        isl_pw_multi_aff *iterator_map;
        isl_id_to_ast_expr *ref2expr;
        struct pet_scop *scop = (struct pet_scop *) user;

        ctx = isl_ast_node_get_ctx(node);

        stmt = extract_pet_stmt(node, scop);
        if (!stmt)
                isl_die(ctx, isl_error_internal, "cannot find statement",
                        isl_ast_node_free(node); node = NULL);

        map = isl_map_from_union_map(isl_ast_build_get_schedule(build));
        map = isl_map_reverse(map);
        iterator_map = isl_pw_multi_aff_from_map(map);

        isl_id_list * iterators = generate_names(ctx, stmt);
        build = isl_ast_build_set_iterators(build, iterators);
        //isl_ast_build_dump(build);

        ref2expr = pet_stmt_build_ast_exprs(stmt, build,
                                    &pullback_index, iterator_map, NULL, NULL);
        isl_pw_multi_aff_free(iterator_map);

        id = isl_id_alloc(ctx, NULL, ref2expr);
        id = isl_id_set_free_user(id, &free_isl_id_to_ast_expr);

        return isl_ast_node_set_annotation(node, id);
}

/* Print the statement corresponding to "node" to "p".
 *  We look for the statement in the pet_scop passed through "user".
 *  The AST expressions for all references in the statement
 *  have been attached to the node by at_each_domain().
 */
static __isl_give isl_printer *print_user(__isl_take isl_printer *p,
        __isl_take isl_ast_print_options *print_options,
        __isl_keep isl_ast_node *node, void *user)
{
    isl_id_to_ast_expr *ref2expr;
    isl_id *id;
    struct pet_stmt *stmt;
    struct pet_scop *scop = (struct pet_scop *) user;

    isl_ctx *ctx = isl_printer_get_ctx(p);
    isl_printer *k;
    k = isl_printer_to_str(ctx);

    stmt = extract_pet_stmt(node, scop);

    id = isl_ast_node_get_annotation(node);
    ref2expr = (isl_id_to_ast_expr *) isl_id_get_user(id);
    isl_id_free(id);

    k = pet_stmt_print_body(stmt, k, ref2expr);
    stmt->stmt_text = isl_printer_get_str(k);
    isl_printer_free(k);

    isl_ast_print_options_free(print_options);

    return p;
}
/* Is "stmt" a kill statement?
 */
static int is_kill(struct pet_stmt *stmt)
{
	if (stmt->body->type != pet_expr_unary)
		return 0;
	return stmt->body->op == pet_op_kill;
}

/* Is "stmt" not a kill statement?
 */
static int is_not_kill(struct pet_stmt *stmt)
{
	return !is_kill(stmt);
<<<<<<< HEAD
}

static __isl_give isl_union_set *collect_domains(struct pet_scop *scop,
	int (*pred)(struct pet_stmt *stmt))
{
	int i;
	isl_set *domain_i;
	isl_union_set *domain;

	if (!scop)
		return NULL;

	domain = isl_union_set_empty(isl_set_get_space(scop->context));

	for (i = 0; i < scop->n_stmt; ++i) {
		struct pet_stmt *stmt = scop->stmts[i];

		if (!pred(stmt))
			continue;

		if (stmt->n_arg > 0)
			isl_die(isl_union_set_get_ctx(domain),
				isl_error_unsupported,
				"data dependent conditions not supported",
				return isl_union_set_free(domain));

		domain_i = isl_set_copy(scop->stmts[i]->domain);
		domain = isl_union_set_add_set(domain, domain_i);
	}

	return domain;
}

/* Collect the iteration domains of the statements in "scop",
 * skipping kill statements.
 */
static __isl_give isl_union_set *collect_non_kill_domains(struct pet_scop *scop)
{
	return collect_domains(scop, &is_not_kill);
}


/* Code generate the scop 'scop' and print the corresponding C code to 'p'.
 */
static __isl_give isl_printer *construct_stmt_body(struct pet_scop *scop,
	__isl_take isl_printer *p)
{
	isl_ctx *ctx = isl_printer_get_ctx(p);
	isl_union_set *domain_set;
	isl_union_map *schedule_map;
	isl_ast_build *build;
	isl_ast_print_options *print_options;
	isl_ast_node *tree;

    domain_set = collect_non_kill_domains(scop);
    schedule_map = pet_scop_collect_schedule(scop);
	schedule_map = isl_union_map_intersect_domain(schedule_map, domain_set);

	build = isl_ast_build_from_context(isl_set_copy(scop->context));
	build = isl_ast_build_set_at_each_domain(build, &at_each_domain, scop);

	tree = isl_ast_build_ast_from_schedule(build, schedule_map);

	isl_ast_build_free(build);

	print_options = isl_ast_print_options_alloc(ctx);
	print_options = isl_ast_print_options_set_print_user(print_options,
							&print_user, scop);
	p = isl_ast_node_print(tree, p, print_options);

	isl_ast_node_free(tree);

	return p;
}

=======
}

static __isl_give isl_union_set *collect_domains(struct pet_scop *scop,
	int (*pred)(struct pet_stmt *stmt))
{
	int i;
	isl_set *domain_i;
	isl_union_set *domain;

	if (!scop)
		return NULL;

	domain = isl_union_set_empty(isl_set_get_space(scop->context));

	for (i = 0; i < scop->n_stmt; ++i) {
		struct pet_stmt *stmt = scop->stmts[i];

		if (!pred(stmt))
			continue;

		if (stmt->n_arg > 0)
			isl_die(isl_union_set_get_ctx(domain),
				isl_error_unsupported,
				"data dependent conditions not supported",
				return isl_union_set_free(domain));

		domain_i = isl_set_copy(scop->stmts[i]->domain);
		domain = isl_union_set_add_set(domain, domain_i);
	}

	return domain;
}

/* Collect the iteration domains of the statements in "scop",
 * skipping kill statements.
 */
static __isl_give isl_union_set *collect_non_kill_domains(struct pet_scop *scop)
{
	return collect_domains(scop, &is_not_kill);
}


/* Code generate the scop 'scop' and print the corresponding C code to 'p'.
 */
static __isl_give isl_printer *construct_stmt_body(struct pet_scop *scop,
	__isl_take isl_printer *p)
{
	isl_ctx *ctx = isl_printer_get_ctx(p);
	isl_union_set *domain_set;
	isl_union_map *schedule_map;
	isl_ast_build *build;
	isl_ast_print_options *print_options;
	isl_ast_node *tree;

    domain_set = collect_non_kill_domains(scop);
    schedule_map = pet_scop_collect_schedule(scop);
	schedule_map = isl_union_map_intersect_domain(schedule_map, domain_set);

	build = isl_ast_build_from_context(isl_set_copy(scop->context));
	build = isl_ast_build_set_at_each_domain(build, &at_each_domain, scop);

	tree = isl_ast_build_ast_from_schedule(build, schedule_map);

	isl_ast_build_free(build);

	print_options = isl_ast_print_options_alloc(ctx);
	print_options = isl_ast_print_options_set_print_user(print_options,
							&print_user, scop);
	p = isl_ast_node_print(tree, p, print_options);

	isl_ast_node_free(tree);

	return p;
}

>>>>>>> f197aff0

static int read_codegen_context_from_file(PlutoConstraints *codegen_context)
{
    FILE *fp = fopen("codegen.context", "r");

    if (fp) {
        IF_DEBUG(printf("[Pluto] Reading from codegen.context\n"););
        PlutoConstraints *cc = pluto_constraints_read(fp);
        if (cc && cc->ncols == codegen_context->ncols) {
            pluto_constraints_add(codegen_context, cc);
            return 0;
        }
        IF_DEBUG(printf("[WARNING] Failed to read from codegen.context\n"););
    }

    return 1;
}

/* 
 * Extract necessary information from pet_scop to create PlutoProg - a
 * representation of the program sufficient to be used throughout Pluto. 
 * PlutoProg also includes dependences; uses isl.
 */
PlutoProg *pet_to_pluto_prog(struct pet_scop *pscop, isl_ctx *ctx, PlutoOptions *options)
{
    int i, max_sched_rows, npar;

    if (pscop == NULL) return NULL;

    pet_scop_align_params(pscop);

    PlutoProg *prog = pluto_prog_alloc();

    /* Program parameters */
    npar = isl_set_dim(pscop->context, isl_dim_all);

    isl_space *cspace = isl_set_get_space(pscop->context);
    for (i=0; i<npar; i++) {
        pluto_prog_add_param(prog, 
                isl_space_get_dim_name(cspace, isl_dim_param, i),
                prog->npar);
    }
    isl_space_free(cspace);

    pluto_constraints_free(prog->context);
    prog->context = isl_set_to_pluto_constraints(pscop->context);
<<<<<<< HEAD
    IF_DEBUG(printf("[pluto] Pet SCoP context\n"));
    IF_DEBUG(isl_set_dump(pscop->context););
    IF_DEBUG(pluto_constraints_compact_print(stdout, prog->context));
=======
>>>>>>> f197aff0

    // isl_set_dump(pscop->context);

    if (options->codegen_context != -1)	{
        for (i=0; i<prog->npar; i++)  {
            pluto_constraints_add_inequality(prog->codegen_context);
            prog->codegen_context->val[i][i] = 1;
            prog->codegen_context->val[i][prog->codegen_context->ncols-1] = -options->codegen_context;
        }
    }

    read_codegen_context_from_file(prog->codegen_context);

    prog->options = options;
    prog->nstmts = pscop->n_stmt;

    prog->nvar = -1;
    max_sched_rows = 0;

    for (i=0; i<prog->nstmts; i++) {
    	struct pet_stmt * pstmt = pscop->stmts[i];

    	int stmt_dim = isl_set_dim(pstmt->domain, isl_dim_set);
        prog->nvar = PLMAX(prog->nvar, stmt_dim);

        int nrows = isl_map_dim(pstmt->schedule, isl_dim_out);
        max_sched_rows = PLMAX(max_sched_rows, nrows);
    }

    FILE *text_dump = fopen(".dumpstmttxt", "w");
    isl_printer *p = isl_printer_to_file(ctx , text_dump);
    p = construct_stmt_body(pscop,p);
    isl_printer_free(p);
    fclose(text_dump);

    prog->stmts = pet_to_pluto_stmts(pscop);

    /* Compute dependences */
    compute_deps_pet(pscop, prog, options);

    /* Add hyperplanes */
    if (prog->nstmts >= 1) {
        for (i=0; i<max_sched_rows; i++) {
            pluto_prog_add_hyperplane(prog,prog->num_hyperplanes,H_UNKNOWN);
            prog->hProps[prog->num_hyperplanes-1].type =
                (i%2)? H_LOOP: H_SCALAR;
        }
    }

    /* Hack for linearized accesses */
    FILE *lfp = fopen(".linearized", "r");
    FILE *nlfp = fopen(".nonlinearized", "r");
    char tmpstr[256];
    char linearized[256];
    if (lfp && nlfp) {
        for (i=0; i<prog->nstmts; i++)    {
            rewind(lfp);
            rewind(nlfp);
            while (!feof(lfp) && !feof(nlfp))      {
                fgets(tmpstr, 256, nlfp);
                fgets(linearized, 256, lfp);
                if (strstr(tmpstr, prog->stmts[i]->text))        {
                    prog->stmts[i]->text = (char *) realloc(prog->stmts[i]->text, sizeof(char)*(strlen(linearized)+1));
                    strcpy(prog->stmts[i]->text, linearized);
                }
            }
        }
        fclose(lfp);
        fclose(nlfp);
    }

    return prog;
}



osl_relation_p get_identity_schedule(int dim, int npar)
{

    int i, j;
    osl_relation_p rln = osl_relation_pmalloc(PLUTO_OSL_PRECISION, 2*dim + 1,
            dim+npar+1+1);

    //copy matrix values
    for(i=0; i < rln->nb_rows; i++){
        osl_int_set_si(rln->precision, &rln->m[i][0], 0);
        for(j=0; j < rln->nb_columns; j++){
            osl_int_set_si(rln->precision, &rln->m[i][j], 0);
        }
    }

    for(i=1; i < dim ; i++){
        osl_int_set_si(rln->precision, &rln->m[2*i-1][i], 1);
    }

    rln->type = OSL_TYPE_SCATTERING;
    rln->nb_parameters = npar;
    rln->nb_output_dims = dim;
    rln->nb_input_dims = 0;
    rln->nb_local_dims  = 0;

    return rln;
}


/*
 * Return clone of a statement
 */
Stmt *pluto_stmt_dup(const Stmt *stmt)
{
    int i;

    Stmt *nstmt = pluto_stmt_alloc(stmt->dim, stmt->domain, stmt->trans);

    nstmt->dim_orig = stmt->dim_orig;
    nstmt->type = stmt->type;

    for (i=0; i<stmt->dim; i++) {
        nstmt->iterators[i] = strdup(stmt->iterators[i]);
        nstmt->is_orig_loop[i] = stmt->is_orig_loop[i];
    }
    if (stmt->text) nstmt->text = strdup(stmt->text);

    nstmt->nreads = stmt->nreads;
    nstmt->nwrites = stmt->nwrites;

    nstmt->reads = malloc(nstmt->nreads*sizeof(PlutoAccess *));
    nstmt->writes = malloc(nstmt->nwrites*sizeof(PlutoAccess *));

    for (i=0; i<stmt->nreads; i++) {
        nstmt->reads[i] = pluto_access_dup(stmt->reads[i]);
    }

    for (i=0; i<stmt->nwrites; i++) {
        nstmt->writes[i] = pluto_access_dup(stmt->reads[i]);
    }

    return nstmt;
}

static void decrement_stmt_id(PlutoProg *prog, int id)
{
    int i;

    prog->stmts[id]->id--;

    for (i=0; i<prog->ndeps; i++) {
        Dep *dep = prog->deps[i];
        if (dep->src == id) {
            dep->src--;
        }
        if (dep->dest == id) {
            dep->dest--;
        }
    }
}


/* Add statement to program; can't reuse arg stmt pointer any more */
void pluto_remove_stmt(PlutoProg *prog, int stmt_id)
{
    int i;

    pluto_stmt_free(prog->stmts[stmt_id]);

    for (i=stmt_id; i<prog->nstmts-1; i++) {
        prog->stmts[i] = prog->stmts[i+1];
        decrement_stmt_id(prog, prog->stmts[i]->id);
    }

    prog->nstmts--;

    prog->stmts = (Stmt **) realloc(prog->stmts, ((prog->nstmts)*sizeof(Stmt *)));

    for (i=0; i<prog->nstmts; i++) {
        prog->nvar = PLMAX(prog->nvar, prog->stmts[i]->dim);
    }
}

void pluto_transformations_pretty_print(const PlutoProg *prog)
{
    int nstmts, i;

    nstmts = prog->nstmts;

    for (i=0; i<nstmts; i++) {
        pluto_stmt_transformation_print(prog->stmts[i]);
    }
}

void pluto_transformation_print_level(const PlutoProg *prog, int level)
{
    int nstmts, i;

    nstmts = prog->nstmts;

    for (i=0; i<nstmts; i++) {
        fprintf(stdout, "h(S%d) = ", i+1);
        pluto_stmt_print_hyperplane(stdout, prog->stmts[i], level);
        if (i < nstmts-1) fprintf(stdout, ", ");
    }
    printf("\n");
}

/* List properties of newly found hyperplanes */
void pluto_print_hyperplane_properties(const PlutoProg *prog)
{
    int j, numH;
    HyperplaneProperties *hProps;

    hProps = prog->hProps;
    numH = prog->num_hyperplanes;

    if (numH == 0)  {
        fprintf(stdout, "No hyperplanes\n");
    }

    /* Note that loop properties are calculated for each dimension in the
     * transformed space (common for all statements) */
    for (j=0; j<numH; j++)  {
        fprintf(stdout, "t%d --> ", j+1);
        switch (hProps[j].dep_prop)    {
            case PARALLEL:
                fprintf(stdout, "parallel ");
                break;
            case SEQ:
                fprintf(stdout, "serial   ");
                break;
            case PIPE_PARALLEL:
                fprintf(stdout, "fwd_dep  ");
                break;
            default:
                fprintf(stdout, "unknown  ");
                break;
        }
        switch (hProps[j].type) {
            case H_LOOP:
                fprintf(stdout, "loop  ");
                break;
            case H_SCALAR:
                fprintf(stdout, "scalar");
                break;
            case H_TILE_SPACE_LOOP:
                fprintf(stdout, "tLoop ");
                break;
            default:
                fprintf(stdout, "unknown  ");
                // assert(0);
                break;
        }
        fprintf(stdout, " (band %d)", hProps[j].band_num);
        fprintf(stdout, hProps[j].unroll? "ujam":"no-ujam"); 
        fprintf(stdout, "\n");
    }
    fprintf(stdout, "\n");
}



void pluto_transformations_print(const PlutoProg *prog)
{
    int i;

    for (i=0; i<prog->nstmts; i++)    {
        printf("T_(S%d) \n", prog->stmts[i]->id+1);
        pluto_matrix_print(stdout, prog->stmts[i]->trans);
    }
}


void pluto_stmt_transformation_print(const Stmt *stmt)
{
    fprintf(stdout, "T(S%d): ", stmt->id+1);
    int level;
    printf("(");
    for (level=0; level<stmt->trans->nrows; level++) {
        pluto_stmt_print_hyperplane(stdout, stmt, level);
        if (level <= stmt->trans->nrows-2) printf(", ");
    }
    printf(")\n");

    printf("loop types (");
    for (level=0; level<stmt->trans->nrows; level++) {
        if (level > 0) printf(", ");
        if (stmt->hyp_types[level] == H_SCALAR) printf("scalar");
        else if (stmt->hyp_types[level] == H_LOOP) printf("loop");
        else if (stmt->hyp_types[level] == H_TILE_SPACE_LOOP) printf("tloop");
        else printf("unknown");
    }
    printf(")\n\n");
}

/*
 * Computes the dependence polyhedron between the source iterators of dep1 and dep2
 * domain1:  source iterators of dep1
 * domain2:  source iterators of dep2
 * dep1: first dependence
 * dep2: second dependence
 * access_matrix: access function matrix for source iterators of dep2. pass NULL to use access function in dep2
 * returns dependence polyhedron
 */

PlutoConstraints* pluto_find_dependence(PlutoConstraints *domain1, PlutoConstraints *domain2, Dep *dep1, Dep *dep2,
        PlutoProg *prog, PlutoMatrix *access_matrix)
{
    int i, *divs;
    isl_ctx *ctx;
    isl_dim *dim;
    isl_space *param_space;
    isl_set *context;
    isl_union_map *empty;
    isl_union_map *write;
    isl_union_map *read;
    isl_union_map *schedule;
    isl_union_map *dep_raw;

    ctx = isl_ctx_alloc();
    assert(ctx);

    dim = isl_dim_set_alloc(ctx, prog->npar , 0);
    dim = set_names(dim, isl_dim_param,prog->params );
    param_space = isl_space_params(isl_space_copy(dim));
    context = osl_relation_list_to_isl_set(
            pluto_constraints_to_osl_domain(prog->context, prog->npar), 
            param_space);


    empty = isl_union_map_empty(isl_dim_copy(dim));
    write = isl_union_map_empty(isl_dim_copy(dim));
    read = isl_union_map_empty(isl_dim_copy(dim));
    schedule = isl_union_map_empty(dim);

    isl_set *dom;

    //Add the source iterators of dep1 and corresponding access function to isl
    PlutoConstraints *source_iterators = domain2;
    PlutoAccess *access = dep2->src_acc;
    Stmt *s = prog->stmts[dep2->src];
    int domain_dim = source_iterators->ncols - prog->npar -1;
    char **iter = (char**)malloc(domain_dim*sizeof(char*));

    for (i=0; i < domain_dim; i++) {
        iter[i] = malloc(10 * sizeof(char));
        sprintf(iter[i], "d%d", i+1);
    }

    //assert(domain_dim <= s->dim);
    isl_map *read_pos;
    isl_map *write_pos;
    isl_map *schedule_i;

    char name[20];

    snprintf(name, sizeof(name), "S_%d_r%d", 0, 0);

    dim = isl_dim_set_alloc(ctx,prog->npar ,domain_dim );
    dim = set_names(dim, isl_dim_param,prog->params);
    dim = set_names(dim, isl_dim_set,iter);
    dim = isl_dim_set_tuple_name(dim, isl_dim_set, name);

    dom = osl_relation_list_to_isl_set(
            pluto_constraints_list_to_osl_domain(source_iterators, prog->npar),
            dim);


    dom = isl_set_intersect_params(dom, isl_set_copy(context));


    dim = isl_dim_alloc(ctx,prog->npar ,domain_dim,
            2*domain_dim +1);
    dim = set_names(dim, isl_dim_param, prog->params);
    dim = set_names(dim, isl_dim_in,iter );
    dim = isl_dim_set_tuple_name(dim, isl_dim_in, name);


    PlutoMatrix *i_schedule = get_identity_schedule_new(domain_dim, prog->npar);
    schedule_i = pluto_matrix_schedule_to_isl_map(i_schedule, dim);

    if(access_matrix == NULL)
        read_pos = pluto_basic_access_to_isl_union_map(pluto_get_new_access_func(s, access->mat, &divs), access->name,  dom);
    else
        read_pos = pluto_basic_access_to_isl_union_map(access_matrix,access->name,  dom);
    read = isl_union_map_union(read, isl_union_map_from_map(read_pos));
    free(divs);

    schedule = isl_union_map_union(schedule,
            isl_union_map_from_map(schedule_i));


    for(i=0;i<domain_dim; i++){
        free(iter[i]);
    }

    free(iter);


    //Add the source iterators of dep2 and corresponding access function to isl
    source_iterators = domain1;
    access = dep1->src_acc;
    s = prog->stmts[dep1->src];
    domain_dim = source_iterators->ncols - prog->npar -1;

    iter = (char**)malloc(domain_dim*sizeof(char*));

    for (i=0; i < domain_dim; i++) {
        iter[i] = malloc(10 * sizeof(char));
        sprintf(iter[i], "d%d", i+1);
    }

    snprintf(name, sizeof(name), "S_%d_w%d", 0, 0);

    dim = isl_dim_set_alloc(ctx,prog->npar , domain_dim );
    dim = set_names(dim, isl_dim_param,prog->params);
    dim = set_names(dim, isl_dim_set,iter);
    dim = isl_dim_set_tuple_name(dim, isl_dim_set, name);

    dom = osl_relation_list_to_isl_set(
            pluto_constraints_list_to_osl_domain(source_iterators, prog->npar),
            dim);

    dom = isl_set_intersect_params(dom, isl_set_copy(context));

    dim = isl_dim_alloc(ctx,prog->npar ,domain_dim,
            2*domain_dim +1);
    dim = set_names(dim, isl_dim_param, prog->params);
    dim = set_names(dim, isl_dim_in,iter);
    dim = isl_dim_set_tuple_name(dim, isl_dim_in, name);

    //osl_relation_free(smat);
   i_schedule = get_identity_schedule_new(domain_dim, prog->npar);
    schedule_i = pluto_matrix_schedule_to_isl_map(i_schedule, dim);

    write_pos = pluto_basic_access_to_isl_union_map(pluto_get_new_access_func(s, access->mat, &divs), access->name,  dom);
    //write_pos = pluto_basic_access_to_isl_union_map(access_matrix,access->name,  dom);
    write = isl_union_map_union(write, isl_union_map_from_map(write_pos));

    schedule = isl_union_map_union(schedule,
            isl_union_map_from_map(schedule_i));


    isl_union_map_compute_flow(isl_union_map_copy(read),
            isl_union_map_copy(empty),
            isl_union_map_copy(write),
            isl_union_map_copy(schedule),
            NULL, &dep_raw, NULL, NULL);


    /*
    //Find dep with last writer option
    isl_union_map_compute_flow(isl_union_map_copy(read),
    isl_union_map_copy(write),
    isl_union_map_copy(empty),
    isl_union_map_copy(schedule),
    &dep_raw, NULL, NULL, NULL);
    */

    dep_raw = isl_union_map_coalesce(dep_raw);

    int ndeps = 0;
    isl_union_map_foreach_map(dep_raw, &isl_map_count, &ndeps);

    if(ndeps == 0) {
        return NULL;
    }

    Dep **deps = (Dep **)malloc(ndeps * sizeof(Dep *));
    for (i=0; i<ndeps; i++) {
        deps[i] = pluto_dep_alloc();
    }
    ndeps = 0;
    ndeps += extract_deps(deps, ndeps, prog->stmts, dep_raw, OSL_DEPENDENCE_RAW);

    PlutoConstraints *tdpoly = NULL;
    for(i=0; i<ndeps; i++){
        if(tdpoly == NULL)
            tdpoly = pluto_constraints_dup(deps[i]->dpolytope);
        else
            pluto_constraints_unionize(tdpoly, deps[i]->dpolytope);
    }



    //TODO: Free deps

    isl_union_map_free(dep_raw);

    isl_union_map_free(empty);
    isl_union_map_free(write);
    isl_union_map_free(read);
    isl_union_map_free(schedule);
    isl_set_free(context);

    isl_ctx_free(ctx);

    for(i=0;i<domain_dim; i++){
        free(iter[i]);
    }

    free(iter);

    return tdpoly;
}<|MERGE_RESOLUTION|>--- conflicted
+++ resolved
@@ -2789,12 +2789,9 @@
     options->out_file = NULL;
 
     options->time = 1;
-<<<<<<< HEAD
 
     options->disable_param_coeffs = 0;
     options->disable_neg_coeffs = 0;
-=======
->>>>>>> f197aff0
 
     return options;
 }
@@ -4149,7 +4146,6 @@
     isl_union_map **schedule;
     isl_map *base_schedule;
 };
-<<<<<<< HEAD
 
 static int set_tuple_name(__isl_take isl_map *map, void *usr)
 {
@@ -4226,83 +4222,6 @@
 
     isl_space_free(space);
 
-=======
-
-static int set_tuple_name(__isl_take isl_map *map, void *usr)
-{
-    char *name;
-
-    struct acc_info *info = (struct acc_info *) usr;
-    name = malloc(strlen(info->prefix)+4);
-    sprintf(name, "%s%d", info->prefix, info->acc_num);
-    // printf("%s\n", name);
-    map = isl_map_set_tuple_name(map, isl_dim_in, name);
-    info->acc_num++;
-
-    *info->new_maps = isl_union_map_union(*info->new_maps, 
-            isl_union_map_from_map(map));
-    isl_map *schedule_i = isl_map_copy(info->base_schedule);
-    schedule_i = isl_map_set_tuple_name(schedule_i, isl_dim_in, name);
-    *info->schedule = isl_union_map_union(*info->schedule,
-            isl_union_map_from_map(schedule_i));
-    free(name);
-
-    return 0;
-}
-
-/* Compute dependences based on the domain, scheduling, and access
- * information in "pscop", and put the result in "prog".
- */
-static void compute_deps_pet(struct pet_scop *pscop, PlutoProg *prog,
-        PlutoOptions *options)
-{
-    int i;
-    isl_union_map *empty;
-    isl_union_map *writes;
-    isl_union_map *reads;
-    isl_union_map *schedule;
-    isl_union_map *dep_raw, *dep_war, *dep_waw, *dep_rar;
-
-    IF_DEBUG(printf("[pluto] compute deps (isl)\n"););
-
-    isl_space *space = isl_set_get_space(pscop->context);
-    empty = isl_union_map_empty(isl_space_copy(space));
-    // writes = pet_scop_collect_may_writes(pscop);
-    // schedule = pet_scop_collect_schedule(pscop);
-    // reads = pet_scop_collect_may_reads(pscop);
-
-    reads = isl_union_map_copy(empty);
-    writes = isl_union_map_copy(empty);
-    schedule = isl_union_map_copy(empty);
-
-    for (i=0; i<prog->nstmts; i++) {
-    	struct pet_stmt *pstmt = pscop->stmts[i];
-        Stmt *stmt = prog->stmts[i];
-
-        /* The schedule's parameters are not aligned by pet to its context and
-         * domain (the latter two are consistent */
-        //pstmt->schedule = isl_map_align_params(pstmt->schedule, isl_set_get_space(pscop->context));
-
-        isl_union_map *lreads =	pet_stmt_collect_accesses(pstmt, 1, 0, 
-                0, 0, 0, isl_space_copy(space));
-        isl_union_map *lwrites = pet_stmt_collect_accesses(pstmt, 0, 1, 
-                0, 0, 0, isl_space_copy(space));
-
-        char name[20];
-        sprintf(name, "S_%d_r", stmt->id);
-        struct acc_info rinfo = {name, 0, &reads, &schedule, pstmt->schedule};
-        isl_union_map_foreach_map(lreads, &set_tuple_name, &rinfo);
-        sprintf(name, "S_%d_w", stmt->id);
-        struct acc_info winfo = {name, 0, &writes, &schedule, pstmt->schedule};
-        isl_union_map_foreach_map(lwrites, &set_tuple_name, &winfo);
-
-        isl_union_map_free(lreads);
-        isl_union_map_free(lwrites);
-    }
-
-    isl_space_free(space);
-
->>>>>>> f197aff0
     // isl_union_map_dump(reads);
     // isl_union_map_dump(writes);
     // isl_union_map_dump(schedule);
@@ -4405,12 +4324,6 @@
 
     if (nstmts == 0)    return NULL;
 
-<<<<<<< HEAD
-=======
-    IF_DEBUG(printf("[pluto] Pet SCoP context\n"););
-    IF_DEBUG(isl_set_dump(pscop->context););
-
->>>>>>> f197aff0
     params = NULL;
     if (npar >= 1)    {
         params = (char **) malloc(sizeof(char *)*npar);
@@ -4770,7 +4683,6 @@
 static int is_not_kill(struct pet_stmt *stmt)
 {
 	return !is_kill(stmt);
-<<<<<<< HEAD
 }
 
 static __isl_give isl_union_set *collect_domains(struct pet_scop *scop,
@@ -4846,83 +4758,6 @@
 	return p;
 }
 
-=======
-}
-
-static __isl_give isl_union_set *collect_domains(struct pet_scop *scop,
-	int (*pred)(struct pet_stmt *stmt))
-{
-	int i;
-	isl_set *domain_i;
-	isl_union_set *domain;
-
-	if (!scop)
-		return NULL;
-
-	domain = isl_union_set_empty(isl_set_get_space(scop->context));
-
-	for (i = 0; i < scop->n_stmt; ++i) {
-		struct pet_stmt *stmt = scop->stmts[i];
-
-		if (!pred(stmt))
-			continue;
-
-		if (stmt->n_arg > 0)
-			isl_die(isl_union_set_get_ctx(domain),
-				isl_error_unsupported,
-				"data dependent conditions not supported",
-				return isl_union_set_free(domain));
-
-		domain_i = isl_set_copy(scop->stmts[i]->domain);
-		domain = isl_union_set_add_set(domain, domain_i);
-	}
-
-	return domain;
-}
-
-/* Collect the iteration domains of the statements in "scop",
- * skipping kill statements.
- */
-static __isl_give isl_union_set *collect_non_kill_domains(struct pet_scop *scop)
-{
-	return collect_domains(scop, &is_not_kill);
-}
-
-
-/* Code generate the scop 'scop' and print the corresponding C code to 'p'.
- */
-static __isl_give isl_printer *construct_stmt_body(struct pet_scop *scop,
-	__isl_take isl_printer *p)
-{
-	isl_ctx *ctx = isl_printer_get_ctx(p);
-	isl_union_set *domain_set;
-	isl_union_map *schedule_map;
-	isl_ast_build *build;
-	isl_ast_print_options *print_options;
-	isl_ast_node *tree;
-
-    domain_set = collect_non_kill_domains(scop);
-    schedule_map = pet_scop_collect_schedule(scop);
-	schedule_map = isl_union_map_intersect_domain(schedule_map, domain_set);
-
-	build = isl_ast_build_from_context(isl_set_copy(scop->context));
-	build = isl_ast_build_set_at_each_domain(build, &at_each_domain, scop);
-
-	tree = isl_ast_build_ast_from_schedule(build, schedule_map);
-
-	isl_ast_build_free(build);
-
-	print_options = isl_ast_print_options_alloc(ctx);
-	print_options = isl_ast_print_options_set_print_user(print_options,
-							&print_user, scop);
-	p = isl_ast_node_print(tree, p, print_options);
-
-	isl_ast_node_free(tree);
-
-	return p;
-}
-
->>>>>>> f197aff0
 
 static int read_codegen_context_from_file(PlutoConstraints *codegen_context)
 {
@@ -4969,12 +4804,9 @@
 
     pluto_constraints_free(prog->context);
     prog->context = isl_set_to_pluto_constraints(pscop->context);
-<<<<<<< HEAD
     IF_DEBUG(printf("[pluto] Pet SCoP context\n"));
     IF_DEBUG(isl_set_dump(pscop->context););
     IF_DEBUG(pluto_constraints_compact_print(stdout, prog->context));
-=======
->>>>>>> f197aff0
 
     // isl_set_dump(pscop->context);
 

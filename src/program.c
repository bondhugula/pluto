--- conflicted
+++ resolved
@@ -3209,10 +3209,6 @@
 
     free(prog->decls);
 
-<<<<<<< HEAD
-    /* Free data names. */
-=======
->>>>>>> 8bc0c183
     for (i=0; i<prog->num_data; i++) {
         free(prog->data_names[i]);
     }

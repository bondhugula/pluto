--- conflicted
+++ resolved
@@ -1646,7 +1646,6 @@
     return set;
 }
 
-<<<<<<< HEAD
 /* Convert an m x ( n + 1) pluto access_matrix_p [d A c]
  * to an m x (m + n + 1) isl_mat [-I A c].
  */
@@ -1674,8 +1673,6 @@
     return eq;
 }
 
-=======
->>>>>>> a372de9a
 /* Convert an m x (1 + m + n + 1) osl_relation_p [d -I A c]
  * to an m x (m + n + 1) isl_mat [-I A c].
  */
@@ -2125,7 +2122,6 @@
 }
 
 
-<<<<<<< HEAD
 struct pluto_access_meta_info {
     /* Pointer to an array of accesses */
     PlutoAccess ***accs;
@@ -2194,9 +2190,7 @@
 }
 
 
-=======
 /* Extract deps from isl union maps into Pluto Deps */
->>>>>>> a372de9a
 int extract_deps(Dep **deps, int first, Stmt **stmts,
         __isl_keep isl_union_map *umap, int type)
 {

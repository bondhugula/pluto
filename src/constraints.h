--- conflicted
+++ resolved
@@ -155,7 +155,6 @@
 __isl_give isl_basic_map *isl_basic_map_from_pluto_constraints(
        isl_ctx *ctx, const PlutoConstraints *cst, int n_par, int n_in, int n_out);
 
-<<<<<<< HEAD
 PlutoConstraints *pluto_constraints_unionize_isl(PlutoConstraints *cst1, 
         const PlutoConstraints *cst2);
 PlutoConstraints *pluto_constraints_union_isl(const PlutoConstraints *cst1, 
@@ -163,7 +162,5 @@
 
 PlutoMatrix *pluto_constraints_extract_equalities(const PlutoConstraints *cst);
 
-=======
 void pluto_constraints_remove_names_single(PlutoConstraints *cst);
->>>>>>> 2cab647d
 #endif
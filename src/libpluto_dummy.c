--- conflicted
+++ resolved
@@ -17,18 +17,11 @@
     return NULL;
 }
 
-<<<<<<< HEAD
-=======
-
->>>>>>> 76de0fe9
 PlutoConstraints *pluto_constraints_intersect(PlutoConstraints *cst1, 
         const PlutoConstraints *cst2)
 {
     assert(0);
     return NULL;
-<<<<<<< HEAD
-}
-=======
 }
 
 
@@ -37,5 +30,4 @@
 {
     assert(0);
     return NULL;
-}
->>>>>>> 76de0fe9
+}
#include <stdio.h>
#include <assert.h>

#include "pluto.h"

PlutoConstraints *pluto_constraints_union(const PlutoConstraints *cst1,
        const PlutoConstraints *cst2)
{
    assert(0);
    return NULL;
}


PlutoConstraints *pluto_constraints_image(const PlutoConstraints *cst, const PlutoMatrix *func)
{
    assert(0);
    return NULL;
}

<<<<<<< HEAD
=======

>>>>>>> a372de9a
PlutoConstraints *pluto_constraints_intersect(PlutoConstraints *cst1, 
        const PlutoConstraints *cst2)
{
    assert(0);
    return NULL;
<<<<<<< HEAD
}
=======
}


PlutoConstraints *pluto_constraints_subtract(PlutoConstraints *cst1, 
        const PlutoConstraints *cst2)
{
    assert(0);
    return NULL;
}
>>>>>>> a372de9a
<|MERGE_RESOLUTION|>--- conflicted
+++ resolved
@@ -17,18 +17,12 @@
     return NULL;
 }
 
-<<<<<<< HEAD
-=======
 
->>>>>>> a372de9a
 PlutoConstraints *pluto_constraints_intersect(PlutoConstraints *cst1, 
         const PlutoConstraints *cst2)
 {
     assert(0);
     return NULL;
-<<<<<<< HEAD
-}
-=======
 }
 
 
@@ -38,4 +32,3 @@
     assert(0);
     return NULL;
 }
->>>>>>> a372de9a

/*
 * PLUTO: An automatic parallelier and locality optimizer
 * 
 * Copyright (C) 2007 Uday Bondhugula
 *
 * This program is free software; you can redistribute it and/or modify
 * it under the terms of the GNU General Public License as published by
 * the Free Software Foundation; either version 3 of the License, or
 * (at your option) any later version.

 * This program is distributed in the hope that it will be useful,
 * but WITHOUT ANY WARRANTY; without even the implied warranty of
 * MERCHANTABILITY or FITNESS FOR A PARTICULAR PURPOSE.  See the
 * GNU General Public License for more details.
 *
 * A copy of the GNU General Public Licence can be found in the 
 * top-level directory of this program (`COPYING') 
 *
 */
#ifndef _PROGRAM_H

#include "pluto.h"
#include "constraints.h"

#include "clan/clan.h"
#include "candl/candl.h"

#include "pet.h"
#include "osl/scop.h"

Stmt *pluto_stmt_alloc(int dim, const PlutoConstraints *domain, const PlutoMatrix *mat);
void pluto_stmt_free(Stmt *stmt);
Stmt *pluto_stmt_dup(const Stmt *src);

void pluto_stmts_print(FILE *fp, Stmt **, int);
void pluto_stmt_print(FILE *fp, const Stmt *stmt);
void pluto_prog_print(FILE *fp, PlutoProg *prog);

Dep *pluto_dep_alloc();
void pluto_dep_print(FILE *fp, Dep *dep);
void pluto_deps_print(FILE *, PlutoProg *prog);

PlutoProg *pluto_prog_alloc();
void pluto_prog_free(PlutoProg *prog);
PlutoProg *scop_to_pluto_prog(osl_scop_p scop, PlutoOptions *options);

int get_coeff_upper_bound(PlutoProg *prog);

void pluto_prog_add_param(PlutoProg *prog, const char *param, int pos);
void pluto_add_stmt(PlutoProg *prog, 
        const PlutoConstraints *domain,
        const PlutoMatrix *trans,
        char ** iterators,
        const char *text,
        PlutoStmtType type
        );

void pluto_add_stmt_to_end(PlutoProg *prog, 
        const PlutoConstraints *domain,
        char **iterators,
        const char *text,
        int level,
        PlutoStmtType type
        );

void pluto_stmt_add_dim(Stmt *stmt, int pos, int time_pos, const char *iter, 
        PlutoHypType type, PlutoProg *prog);
void pluto_stmt_remove_dim(Stmt *stmt, int pos, PlutoProg *prog);
void pluto_prog_add_hyperplane(PlutoProg *prog, int pos, PlutoHypType type);

int get_const_bound_difference(const PlutoConstraints *cst, int depth);
PlutoMatrix *get_alpha(const Stmt *stmt, const PlutoProg *prog);
PlutoMatrix *pluto_stmt_get_remapping(const Stmt *stmt, int **strides);

void get_parametric_extent(const PlutoConstraints *cst, int pos,
        int npar, const char **params, char **extent, char **p_lbexpr);

void get_parametric_extent_const(const PlutoConstraints *cst, int pos,
        int npar, const char **params, char **extent, char **p_lbexpr);

char *get_parametric_bounding_box(const PlutoConstraints *cst, int start, 
        int num, int npar, const char **params);

void pluto_separate_stmt(PlutoProg *prog, const Stmt *stmt, int level);
void pluto_separate_stmts(PlutoProg *prog, Stmt **stmts, int num, int level, int offset);

int extract_stmts(__isl_keep isl_union_set *domains, Stmt **stmts);
int pluto_is_hyperplane_scalar(const Stmt *stmt, int level);
int pluto_stmt_is_member_of(int stmt_id, Stmt **slist, int len);
PlutoAccess **pluto_get_all_waccs(const PlutoProg *prog, int *num);
<<<<<<< HEAD
PlutoAccess **pluto_get_accs(Stmt **stmts, int nstmts, int *num);
=======
>>>>>>> 709a9052
int pluto_stmt_is_subset_of(Stmt **s1, int n1, Stmt **s2, int n2);
void pluto_stmt_add_hyperplane(Stmt *stmt, PlutoHypType type, int pos);
PlutoMatrix *pluto_get_new_access_func(const Stmt *stmt, const PlutoMatrix *acc, int **divs); 


int extract_deps(Dep **deps, int first, Stmt **stmts,
        __isl_keep isl_union_map *umap, int type);
int isl_map_count(__isl_take isl_map *map, void *user);

int pluto_get_max_ind_hyps(const PlutoProg *prog);
int pluto_get_max_ind_hyps_non_scalar(const PlutoProg *prog);
int pluto_stmt_get_num_ind_hyps(const Stmt *stmt);
int pluto_stmt_get_num_ind_hyps_non_scalar(const Stmt *stmt);
int pluto_transformations_full_ranked(PlutoProg *prog);
void pluto_pad_stmt_transformations(PlutoProg *prog);

PlutoProg *pet_to_pluto_prog(struct pet_scop *pscop, isl_ctx *, PlutoOptions *);
void pluto_populate_scop (osl_scop_p scop, PlutoProg *prog,
                           PlutoOptions *options);

void pluto_access_print(FILE *fp, const PlutoAccess *acc);
void pluto_transformations_print(const PlutoProg *prog);
void pluto_transformations_pretty_print(const PlutoProg *prog);
void pluto_print_hyperplane_properties(const PlutoProg *prog);
void pluto_stmt_transformation_print(const Stmt *stmt);

Stmt *pluto_stmt_dup(const Stmt *stmt);
PlutoAccess *pluto_access_dup(const PlutoAccess *acc);
void pluto_dep_free(Dep *dep);
Dep *pluto_dep_dup(Dep *d);
void pluto_remove_stmt(PlutoProg *prog, int stmt_id);

#endif<|MERGE_RESOLUTION|>--- conflicted
+++ resolved
@@ -88,10 +88,6 @@
 int pluto_is_hyperplane_scalar(const Stmt *stmt, int level);
 int pluto_stmt_is_member_of(int stmt_id, Stmt **slist, int len);
 PlutoAccess **pluto_get_all_waccs(const PlutoProg *prog, int *num);
-<<<<<<< HEAD
-PlutoAccess **pluto_get_accs(Stmt **stmts, int nstmts, int *num);
-=======
->>>>>>> 709a9052
 int pluto_stmt_is_subset_of(Stmt **s1, int n1, Stmt **s2, int n2);
 void pluto_stmt_add_hyperplane(Stmt *stmt, PlutoHypType type, int pos);
 PlutoMatrix *pluto_get_new_access_func(const Stmt *stmt, const PlutoMatrix *acc, int **divs); 

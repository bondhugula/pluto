/*
 * PLUTO: An automatic parallelizer and locality optimizer
 * 
 * Copyright (C) 2007 Uday Bondhugula
 *
 * This program is free software; you can redistribute it and/or modify
 * it under the terms of the GNU General Public License as published by
 * the Free Software Foundation; either version 3 of the License, or
 * (at your option) any later version.

 * This program is distributed in the hope that it will be useful,
 * but WITHOUT ANY WARRANTY; without even the implied warranty of
 * MERCHANTABILITY or FITNESS FOR A PARTICULAR PURPOSE.  See the
 * GNU General Public License for more details.
 *
 * A copy of the GNU General Public Licence can be found in the 
 * top-level directory of this program (`COPYING') 
 *
 */
#ifndef _PLUTO_H_
#define _PLUTO_H_

#include <stdbool.h>

#include "osl/scop.h"

#include "math_support.h"
#include "constraints.h"
#include "ddg.h"
#include "pluto/libpluto.h"

#include "osl/extensions/dependence.h"

/* Check out which piplib we are linking with */
/* Candl/piplib_wrapper converts relation to matrices */
#ifdef SCOPLIB_INT_T_IS_LONGLONG // Defined in src/Makefile.am
#define PLUTO_OSL_PRECISION 64
#elif  SCOPLIB_INT_T_IS_MP
#define PLUTO_OSL_PRECISION 0
#endif

#define IF_DEBUG(foo) {if (options->debug || options->moredebug) { foo; }}
#define IF_DEBUG2(foo) {if (options->moredebug) {foo; }}
#define IF_MORE_DEBUG(foo) {if (options->moredebug) {foo; }}

#define MAX_TILING_LEVELS 2

#define DEFAULT_L1_TILE_SIZE 32

#define PI_TABLE_SIZE 256

#define CST_WIDTH (npar+1+nstmts*(nvar+1)+1)

#define ALLOW_NEGATIVE_COEFF 1 
#define DO_NOT_ALLOW_NEGATIVE_COEFF 0 

typedef enum dirvec_type {DEP_MINUS='-', DEP_ZERO='0', DEP_PLUS='+', DEP_STAR='*'} DepDir;

/* H_TILE_SPACE_LOOP may not always be distinguished from H_LOOP */
typedef enum hyptype {H_UNKNOWN=0, H_LOOP, H_TILE_SPACE_LOOP,
    H_SCALAR} PlutoHypType;

/* Candl dependences are not marked uniform/non-uniform */
#define IS_UNIFORM(type) (0)
#define IS_RAR(type) (type == OSL_DEPENDENCE_RAR)
#define IS_RAW(type) (type == OSL_DEPENDENCE_RAW)
#define IS_WAR(type) (type == OSL_DEPENDENCE_WAR)
#define IS_WAW(type) (type == OSL_DEPENDENCE_WAW)

typedef enum looptype {UNKNOWN=0, PARALLEL, PIPE_PARALLEL, SEQ, 
    PIPE_PARALLEL_INNER_PARALLEL} PlutoLoopType;


/* ORIG is an original compute statement provided by a polyhedral extractor */
typedef enum stmttype {ORIG=0, ORIG_IN_FUNCTION, IN_FUNCTION, 
    COPY_OUT, COPY_IN, LW_COPY_OUT, LW_COPY_IN, 
    COMM_CALL, LW_COMM_CALL, SIGMA, ALL_TASKS, 
    MISC, STMT_UNKNOWN} PlutoStmtType;

typedef struct pluto_access{
    int sym_id;
    char *name;

    /* scoplib_symbol_p symbol; */

    PlutoMatrix *mat;
} PlutoAccess;




struct statement{
    int id;

    PlutoConstraints *domain;

    /* Original iterator names */
    char **iterators;

    /* Statement text */
    char *text;

    /* Does this dimension appear in the statement's original domain? 
     * dummy dimensions added (sinking) will have is_orig_loop as false
     */
    bool *is_orig_loop;

    /* Dimensionality of statement's domain */
    int dim;

    /* Original dimensionality of statement's domain */
    int dim_orig;

    /* Should you tile even if it's tilable? */
    int tile;

    /* Affine transformation matrix that will be completed step by step */
    /* this captures the A/B/G notation of the INRIA group - except that
     * we don't have parametric shifts
     * Size: nvar+npar+1 columns inside auto_transform
     *       stmt->dim + npar + 1 after auto_transform (after denormalize)
     */
    PlutoMatrix *trans;

    /* The last hyperplane for the diamond tiling transformation */
    PlutoMatrix *last_con_start_enabling_hyperplane;

    /* H_LOOP, H_SCALAR, .. */
    PlutoHypType *hyp_types;

    /* Num of scattering dimensions tiled */
    int num_tiled_loops;

    PlutoAccess **reads;
    int nreads;

    PlutoAccess **writes;
    int nwrites;

    /***/
    /* Used by scheduling algo */
    /***/

    /* ID of the SCC in the DDG this statement belongs to */
    int scc_id;

    int first_tile_dim;
    int last_tile_dim;

    PlutoStmtType type;

    /* ID of the domain parallel loop that the statement belongs to */
    int ploop_id;
};
typedef struct statement Stmt;

struct stmt_access_pair{
    PlutoAccess *acc;
    Stmt *stmt;
};


struct dependence{

    /* Unique number of the dependence: starts with 0  */
    int id;

    /* Source statement ID -- can be used to directly index into Stmt *stmts */
    int src;

    /* Dest statement ID */
    int dest;

    /* Points into statements's read or write access */
    PlutoAccess *src_acc;
    PlutoAccess *dest_acc;

    /* 
     * Dependence polyhedra (both src & dest) 
     * (product space)
     *
     *        [src iterators|dest iterators | params |const] >= 0
     * sizes: [src_dim      |dest_dim       |npar    |1    ]
     */
    PlutoConstraints *dpolytope;

    /*
     * Polyhedra used to store source unique dependence polyhedra
     * in FOP scheme
     */
    PlutoConstraints *src_unique_dpolytope;

    PlutoConstraints *depsat_poly;

    int *satvec;

    /* Dependence type from Candl (raw, war, or rar) */
    int type;

    /* Has this dependence been satisfied? */
    bool satisfied;

    /* Level at which the dependence is satisfied */
    int satisfaction_level;

    /* Constraints for validity of a transformation */
    PlutoConstraints *valid_cst;

    /* Constraints for bounding the dependence distance */
    PlutoConstraints *bounding_cst;

    /* Dependence direction in transformed space */
    DepDir *dirvec;
};
typedef struct dependence Dep;


typedef enum unrollType {NO_UNROLL, UNROLL, UNROLLJAM} UnrollType;


/* Properties of the new hyperplanes found. These are common across all
 * statements or apply at a level across all statements 
 */
struct hyperplane_properties{

    /* Hyperplane property: see looptype enum definition */
    PlutoLoopType dep_prop;

    /* Hyperplane type: scalar, loop, or tile-space loop (H_SCALAR,
     * H_LOOP, H_TILE... */
    PlutoHypType type;

    /* The band number this hyperplane belongs to. Note that everything is a
     * hierarchy of permutable loop nests (it's not a tree, but a straight
     * hierarchy) */
    int band_num;

    /* Unroll or Unroll-jam this dimension? */
    UnrollType unroll;

    /* Mark for icc vectorization */
    int prevec;
};
typedef struct hyperplane_properties HyperplaneProperties;

struct plutoProg{
    /* Array of statements */
    Stmt **stmts;
    int nstmts;

    /* Array of dependences */
    /* Does not contain transitive dependences if options->lastwriter */
    Dep **deps;
    int ndeps;

    /* Array of dependences */
    /* Used for calculating write-out set only if options->lastwriter */
    /* May contain transitive WAR dependences */
    Dep **transdeps;
    int ntransdeps;

    /* Array of data variable names */
    /* used by distmem to set different tags for different data */
    char **data_names;
    int num_data;

    /* Parameters */
    char **params;

    /* Number of hyperplanes that represent the transformed space
     * same as stmts[i].trans->nrows, for all i; even if statements 
     * are allowed to have different number of rows, at codegen time,
     * they all have to be padded to the maximum across all statements;
     * in that case, num_hyperplanes is intended to be max across
     * stmt->trans->nrows */
    int num_hyperplanes;

    /* Data dependence graph of the program */
    Graph *ddg;

    /* Options for Pluto */
    PlutoOptions *options;

    /* Hyperplane properties */
    HyperplaneProperties *hProps;

    /* Max (original) domain dimensionality */
    int nvar;

    /* Number of program parameters */
    int npar;

    /* Param context */
    PlutoConstraints *context;

<<<<<<< HEAD
    char *decls;

=======
    /* Codegen context */
    PlutoConstraints *codegen_context;
>>>>>>> 709a9052
    /* Temp autotransform data */
    PlutoConstraints *globcst;

    /* Hyperplane that was replaced in case concurrent start 
     * had been found*/
    int rep_hyp_pos;

    osl_scop_p scop;

    /* number of outermost parallel dimensions to be parameterized */
    /* used by dynschedule */
    int num_parameterized_loops;
};
typedef struct plutoProg PlutoProg;

/*
 * A Ploop is NOT an AST loop; this is a dimension in the scattering tree
 * which is not a scalar one. Ploop exists in the polyhedral representation
 * and corresponds to one or more loops at the *same* depth (same t<num>) in
 * the final generated AST
 */
typedef struct pLoop{
    int depth;
    Stmt **stmts;
    int nstmts;
} Ploop;

struct pluto_dep_list {
    Dep *dep;
    struct pluto_dep_list *next;
};
typedef struct pluto_dep_list PlutoDepList;

PlutoDepList* pluto_dep_list_alloc(Dep *dep);

void pluto_deps_list_free(PlutoDepList *deplist);

PlutoDepList* pluto_deps_list_dup(PlutoDepList *src);

void pluto_deps_list_append(PlutoDepList *list, Dep *dep);

struct pluto_dep_list_list{
    PlutoDepList *dep_list;
    struct pluto_dep_list_list *next;
};
typedef struct pluto_dep_list_list PlutoDepListList;

PlutoDepListList *pluto_dep_list_list_alloc();

struct pluto_constraints_list {
    PlutoConstraints *constraints;
    PlutoDepList *deps;
    struct pluto_constraints_list *next;
};

typedef struct pluto_constraints_list PlutoConstraintsList;

PlutoConstraintsList* pluto_constraints_list_alloc(PlutoConstraints *cst);

void pluto_constraints_list_free(PlutoConstraintsList *cstlist);

void pluto_constraints_list_add(PlutoConstraintsList *list,const PlutoConstraints *cst,
    Dep *dep, int copyDep);

void pluto_constraints_list_replace(PlutoConstraintsList *list, PlutoConstraints *cst);

typedef struct band{
    Ploop *loop;
    int width;
    /* Not used yet */
    struct band **children;
} Band;

/* Globally visible, easily accessible data */
/* It's declared in main.c (for pluto binary) and in libpluto.c for 
 * the library */
extern PlutoOptions *options;

void dep_alloc_members(Dep *);
void dep_free(Dep *);

void pluto_compute_dep_satisfaction(PlutoProg *prog);
void pluto_compute_dep_satisfaction_complex(PlutoProg *prog);
bool dep_is_satisfied(Dep *dep);
void pluto_detect_transformation_properties(PlutoProg *prog);
void pluto_detect_hyperplane_types_stmtwise(PlutoProg *prog);

void pluto_compute_satisfaction_vectors(PlutoProg *prog);
void pluto_compute_dep_directions(PlutoProg *prog);

PlutoConstraints *get_permutability_constraints(Dep **, int, PlutoProg *);
PlutoConstraints **get_stmt_ortho_constraints(Stmt *stmt, const PlutoProg *prog,
        const PlutoConstraints *currcst, int *orthonum);
PlutoConstraints *get_global_independence_cst(
        PlutoConstraints ***ortho_cst, int *orthonum, 
        const PlutoProg *prog);
PlutoConstraints *get_non_trivial_sol_constraints(const PlutoProg *, bool);

int pluto_auto_transform(PlutoProg *prog);
int pluto_multicore_codegen(FILE *fp, FILE *outfp, const PlutoProg *prog);
int pluto_dynschedule_graph_codegen(PlutoProg *prog, FILE *sigmafp, FILE *outfp, FILE *headerfp);
int pluto_dynschedule_codegen(PlutoProg *prog, FILE *sigmafp, FILE *outfp, FILE *headerfp);
int pluto_distmem_codegen(PlutoProg *prog, FILE *cloogfp, FILE *sigmafp, FILE *outfp, FILE *headerfp);

int  find_permutable_hyperplanes(PlutoProg *prog, bool lin_ind_mode, 
       bool loop_search_mode, int max_sols);

void detect_hyperplane_type(Stmt *stmts, int nstmts, Dep *deps, int ndeps, int, int, int);
DepDir  get_dep_direction(const Dep *dep, const PlutoProg *prog, int level);

void getInnermostTilableBand(PlutoProg *prog, int *bandStart, int *bandEnd);
void getOutermostTilableBand(PlutoProg *prog, int *bandStart, int *bandEnd);

void pluto_gen_cloog_file(FILE *fp, const PlutoProg *prog);
void cut_lightest_edge(Stmt *stmts, int nstmts, Dep *deps, int ndeps, int);
void pluto_tile(PlutoProg *);
bool pluto_create_tile_schedule(PlutoProg *prog, Band **bands, int nbands);
int pluto_detect_mark_unrollable_loops(PlutoProg *prog);

int pluto_omp_parallelize(PlutoProg *prog);
int pluto_dynschedule_graph_parallelize(PlutoProg *prog, FILE *sigmafp, FILE *headerfp);
int pluto_dynschedule_parallelize(PlutoProg *prog, FILE *sigmafp, FILE *headerfp, FILE *pifp);
int pluto_distmem_parallelize(PlutoProg *prog, FILE *sigmafp, FILE *headerfp, FILE *pifp);

void   ddg_update(Graph *g, PlutoProg *prog);
void   ddg_compute_scc(PlutoProg *prog);
Graph *ddg_create(PlutoProg *prog);
int    ddg_sccs_direct_conn(Graph *g, PlutoProg *prog, int scc1, int scc2);

void unroll_phis(PlutoProg *prog, int unroll_dim, int ufactor);

void pluto_print_dep_directions(PlutoProg *prog);
void pluto_print_depsat_vectors(Dep **deps, int ndeps, int levels);
PlutoConstraints *pluto_stmt_get_schedule(const Stmt *stmt);
void pluto_update_deps(Stmt *stmt, PlutoConstraints *cst, PlutoProg *prog);

PlutoMatrix *get_new_access_func(const Stmt *stmt, const PlutoMatrix *acc, const PlutoProg *prog);
PlutoConstraints *pluto_get_new_domain(const Stmt *stmt);
PlutoConstraints *pluto_compute_region_data(const Stmt *stmt, const PlutoConstraints *dom,
        const PlutoAccess *acc, int copy_level, const PlutoProg *prog);

int generate_declarations(const PlutoProg *prog, FILE *outfp);
int pluto_gen_cloog_code(const PlutoProg *prog, int cloogf, int cloogl, FILE *cloogfp, FILE *outfp);
Stmt *create_helper_stmt(const Stmt *stmt, int level, const char *text, PlutoStmtType type, int ploop_num);
void pluto_add_given_stmt(PlutoProg *prog, Stmt *stmt);
Stmt *pluto_create_stmt(int dim, const PlutoConstraints *domain, const PlutoMatrix *trans,
        char ** iterators, const char *text, PlutoStmtType type);

PlutoConstraints *compute_flow_in_of_dep(Dep *dep, 
        int copy_level, PlutoProg *prog, int use_src_unique_dpolytope);
PlutoConstraints *compute_flow_in(struct stmt_access_pair *wacc_stmt, 
        int copy_level, PlutoProg *prog);
PlutoConstraints *compute_flow_out_of_dep(Dep *dep, 
        int src_copy_level, int *copy_level, PlutoProg *prog, int split, PlutoConstraints **dcst1, int *pi_mappings);
PlutoConstraints *compute_flow_out(struct stmt_access_pair *wacc_stmt, 
        int src_copy_level, int *copy_level, PlutoProg *prog, int *pi_mappings);
void compute_flow_out_partitions(struct stmt_access_pair *wacc_stmt,
        int src_copy_level, int *copy_level, PlutoProg *prog, PlutoConstraintsList *atomic_flowouts, int *pi_mappings);
PlutoConstraints *compute_write_out(struct stmt_access_pair *wacc_stmt,
        int copy_level, PlutoProg *prog);
void split_deps_acc_flowout(PlutoConstraintsList *atomic_flowouts, int copy_level, int access_nrows, PlutoProg *prog);

void generate_pi(FILE *pifp, FILE *headerfp, int outer_dist_loop_level, int inner_dist_loop_level, 
        const PlutoProg *prog, Ploop *loop, int loop_num, int *dimensions_to_skip, int num_dimensions);
void generate_outgoing(Stmt **loop_stmts, int nstmts,
        int *copy_level, PlutoProg *prog, int loop_num, int *pi_mappings, char *tasks_loops_decl, FILE *outfp, FILE *headerfp);
void generate_incoming(Stmt **loop_stmts, int nstmts,
        int *copy_level, PlutoProg *prog, int loop_num, int *pi_mappings, FILE *outfp, FILE *headerfp);
void generate_sigma(struct stmt_access_pair **wacc_stmts, int naccs,
        int *copy_level, PlutoProg *prog, int loop_num, int *pi_mappings, FILE *outfp, FILE *headerfp);
void generate_sigma_dep_split(struct stmt_access_pair **wacc_stmts, int naccs,
        int *copy_level, PlutoProg *prog, PlutoConstraintsList *list, int loop_num, int *pi_mappings, FILE *outfp, FILE *headerfp);
void generate_tau(struct stmt_access_pair **racc_stmts,
        int naccs, int *copy_level, PlutoProg *prog, int loop_num, int *pi_mappings, FILE *outfp, FILE *headerfp);
PlutoConstraints* get_receiver_tiles_of_dep(Dep *dep, 
        int src_copy_level, int dest_copy_level, PlutoProg *prog, int use_src_unique_dpolytope);
PlutoConstraints* get_receiver_tiles(struct stmt_access_pair **wacc_stmt, int naccs,
        int src_copy_level, int dest_copy_level, PlutoProg *prog, int dep_loop_num, int *pi_mappings);

void print_dynsched_file(char *srcFileName, FILE *cloogfp, FILE *outfp, PlutoProg* prog);
int get_outermost_parallel_loop(const PlutoProg *prog);

int is_loop_dominated(Ploop *loop1, Ploop *loop2, const PlutoProg *prog);
Ploop **pluto_get_parallel_loops(const PlutoProg *prog, int *nploops);
Ploop **pluto_get_dom_parallel_loops(const PlutoProg *prog, int *nploops);
void pluto_loop_print(const Ploop *loop);
void pluto_loops_print(Ploop **loops, int num);
void pluto_loops_free(Ploop **loops, int nloops);
int pluto_loop_compar(const void *_l1, const void *_l2);
Band *pluto_band_alloc(Ploop *loop, int width);
void pluto_bands_print(Band **bands, int num);
void pluto_band_print(const Band *band);

Band **pluto_get_outermost_permutable_bands(PlutoProg *prog, int *ndbands);
Ploop *pluto_loop_dup(Ploop *l);
int pluto_loop_is_parallel(const PlutoProg *prog, Ploop *loop);
void pluto_bands_free(Band **bands, int nbands);
int pluto_is_hyperplane_loop(const Stmt *stmt, int level);
void pluto_detect_hyperplane_types(PlutoProg *prog);
void pluto_tile_band(PlutoProg *prog, Band *band, int *tile_sizes);

Ploop **pluto_get_loops_under(Stmt **stmts, int nstmts, int depth,
        const PlutoProg *prog, int *num);
int pluto_intra_tile_optimize(PlutoProg *prog,  int is_tiled);
int pluto_intra_tile_optimize_band(Band *band, int is_tiled, PlutoProg *prog);

int pluto_pre_vectorize_band(Band *band, int is_tiled, PlutoProg *prog);
int pluto_is_band_innermost(const Band *band, int is_tiled);
Band **pluto_get_innermost_permutable_bands(PlutoProg *prog, int *ndbands);
int pluto_is_loop_innermost(const Ploop *loop, const PlutoProg *prog);

PlutoConstraints *pluto_get_transformed_dpoly(const Dep *dep, Stmt *src, Stmt *dest);

PlutoConstraints* pluto_find_dependence(PlutoConstraints *domain1, PlutoConstraints *domain2, Dep *dep1, Dep *dep2,
        PlutoProg *prog, PlutoMatrix *access_matrix);

PlutoDepList* pluto_dep_list_alloc(Dep *dep);

void pluto_detect_scalar_dimensions(PlutoProg *prog);
void pluto_opencl_codegen();
void pluto_iss_dep(PlutoProg *prog);
PlutoConstraints *pluto_find_iss(const PlutoConstraints **doms, int ndoms, int npar, PlutoConstraints *);
void pluto_iss(Stmt *stmt, PlutoConstraints **cuts, int num_cuts, PlutoProg *prog);

#endif<|MERGE_RESOLUTION|>--- conflicted
+++ resolved
@@ -293,13 +293,10 @@
     /* Param context */
     PlutoConstraints *context;
 
-<<<<<<< HEAD
     char *decls;
 
-=======
     /* Codegen context */
     PlutoConstraints *codegen_context;
->>>>>>> 709a9052
     /* Temp autotransform data */
     PlutoConstraints *globcst;
 

--- conflicted
+++ resolved
@@ -50,7 +50,6 @@
 
 #define PI_TABLE_SIZE 256
 
-<<<<<<< HEAD
 // One decision variable to avoid zero solution,
 // one decision variable for linear independence,
 // and one to minimize the sum of absolute values
@@ -61,10 +60,6 @@
 #define CST_WIDTH (npar+1+nstmts*(nvar+npar+1+3)+1)
 
 #define COEFF_BOUND 4
-=======
-#define CST_WIDTH (npar+1+nstmts*(nvar+1)+1)
-
->>>>>>> f197aff0
 #define ALLOW_NEGATIVE_COEFF 1 
 #define DO_NOT_ALLOW_NEGATIVE_COEFF 0 
 

/*
 * PLUTO: An automatic parallelizer and locality optimizer
 *
 * Copyright (C) 2007 Uday Bondhugula
 *
 * This program is free software; you can redistribute it and/or modify
 * it under the terms of the GNU General Public License as published by
 * the Free Software Foundation; either version 3 of the License, or
 * (at your option) any later version.

 * This program is distributed in the hope that it will be useful,
 * but WITHOUT ANY WARRANTY; without even the implied warranty of
 * MERCHANTABILITY or FITNESS FOR A PARTICULAR PURPOSE.  See the
 * GNU General Public License for more details.
 *
 * A copy of the GNU General Public Licence can be found in the
 * top-level directory of this program (`COPYING')
 *
 */
#ifndef _PLUTO_H_
#define _PLUTO_H_

#include <stdbool.h>

#include "osl/scop.h"

#include "constraints.h"
#include "ddg.h"
#include "math_support.h"
#include "pluto/libpluto.h"

#include "osl/extensions/dependence.h"

#ifdef GLPK
#include <glpk.h>
#endif

/* Check out which piplib we are linking with */
/* Candl/piplib_wrapper converts relation to matrices */
#ifdef SCOPLIB_INT_T_IS_LONGLONG // Defined in src/Makefile.am
#define PLUTO_OSL_PRECISION 64
#elif SCOPLIB_INT_T_IS_MP
#define PLUTO_OSL_PRECISION 0
#endif

#define IF_DEBUG(foo)                                                          \
  {                                                                            \
    if (options->debug || options->moredebug) {                                \
      foo;                                                                     \
    }                                                                          \
  }
#define IF_DEBUG2(foo)                                                         \
  {                                                                            \
    if (options->moredebug) {                                                  \
      foo;                                                                     \
    }                                                                          \
  }
#define IF_MORE_DEBUG(foo)                                                     \
  {                                                                            \
    if (options->moredebug) {                                                  \
      foo;                                                                     \
    }                                                                          \
  }
#define PLUTO_MESSAGE(foo)                                                     \
  {                                                                            \
    if (!options->silent) {                                                    \
      foo;                                                                     \
    }                                                                          \
  }

#define MAX_TILING_LEVELS 2

#define DEFAULT_L1_TILE_SIZE 32

#define PI_TABLE_SIZE 256

#define CST_WIDTH (npar + 1 + nstmts * (nvar + 1) + 1)

#define ALLOW_NEGATIVE_COEFF 1
#define DO_NOT_ALLOW_NEGATIVE_COEFF 0

/* Iterative search modes */
#define EAGER 0
#define LAZY 1

typedef enum dirvec_type {
  DEP_MINUS = '-',
  DEP_ZERO = '0',
  DEP_PLUS = '+',
  DEP_STAR = '*'
} DepDir;

/* H_TILE_SPACE_LOOP may not always be distinguished from H_LOOP */
typedef enum hyptype {
  H_UNKNOWN = 0,
  H_LOOP,
  H_TILE_SPACE_LOOP,
  H_SCALAR
} PlutoHypType;

/* Candl dependences are not marked uniform/non-uniform */
#define IS_UNIFORM(type) (0)
#define IS_RAR(type) (type == OSL_DEPENDENCE_RAR)
#define IS_RAW(type) (type == OSL_DEPENDENCE_RAW)
#define IS_WAR(type) (type == OSL_DEPENDENCE_WAR)
#define IS_WAW(type) (type == OSL_DEPENDENCE_WAW)

typedef enum looptype {
  UNKNOWN = 0,
  PARALLEL,
  PIPE_PARALLEL,
  SEQ,
  PIPE_PARALLEL_INNER_PARALLEL
} PlutoLoopType;

/* ORIG is an original compute statement provided by a polyhedral extractor */
typedef enum stmttype {
  ORIG = 0,
  ORIG_IN_FUNCTION,
  IN_FUNCTION,
  COMM_CALL,
  LW_COMM_CALL,
  SIGMA,
  TAU,
  MISC,
  DATA_DIST_INIT,
  DATA_SETUP,
  DATA_DIST_MANG,
  DATA_DIST_COPY,
  COPY_OUT,
  COPY_IN,
  LW_COPY_OUT,
  LW_COPY_IN,
  ALL_TASKS,
  STMT_UNKNOWN
} PlutoStmtType;

typedef struct pluto_access {
  int sym_id;
  char *name;

  /* scoplib_symbol_p symbol; */

  PlutoMatrix *mat;
} PlutoAccess;

struct pet_stmt;

struct statement {
  int id;

  PlutoConstraints *domain;

  /* Original iterator names */
  char **iterators;

  /* Statement text */
  char *text;

  /* Does this dimension appear in the statement's original domain?
   * dummy dimensions added (sinking) will have is_orig_loop as false
   */
  bool *is_orig_loop;

  /* Dimensionality of statement's domain */
  unsigned dim;

  /* Original dimensionality of statement's domain */
  unsigned dim_orig;

  /* Should you tile even if it's tilable? */
  int tile;

  /* Affine transformation matrix that will be completed step by step */
  /* this captures the A/B/G notation of the INRIA group - except that
   * we don't have parametric shifts
   * Size: nvar+npar+1 columns inside auto_transform
   *       stmt->dim + npar + 1 after auto_transform (after denormalize)
   */
  PlutoMatrix *trans;

  /* The hyperplane evicted by the hyperplane enabling
   * concurrent start (diamond tiling) */
  PlutoMatrix *evicted_hyp;

  /* Hyperplane that was replaced in case concurrent start
   * had been found*/
  int evicted_hyp_pos;

  /* H_LOOP, H_SCALAR, .. */
  PlutoHypType *hyp_types;

  /* Num of scattering dimensions tiled */
  int num_tiled_loops;

  PlutoAccess **reads;
  int nreads;

  PlutoAccess **writes;
  int nwrites;

  /***/
  /* Used by scheduling algo */
  /***/

  /* ID of the SCC in the DDG this statement belongs to */
  int scc_id;

  /* ID of the CC in the DDG this statement belongs to */
  int cc_id;

  int first_tile_dim;
  int last_tile_dim;

  PlutoStmtType type;

  /* ID of the domain parallel loop that the statement belongs to */
  int ploop_id;

  /* indicates whether inner loop is vectorized or not*/
  int inner_loop_vec;

  int pos_peel_offset;

  int neg_peel_offset;

  /* Compute statement associated with distmem copy/sigma stmt */
  const struct statement *parent_compute_stmt;

  /* Intra statement depndence constraints.  Used to construct the fusion
   * conflict graph */
  PlutoConstraints *intra_stmt_dep_cst;

  struct pet_stmt *pstmt;
};
typedef struct statement Stmt;

struct stmt_access_pair {
  PlutoAccess *acc;
  Stmt *stmt;
};

struct TiledHyperplane {

  // Is the corresponding loop hyperplane tiled?
  int loop_tiled;

  // already tiled?
  int is_tiled;

  // Used to store the tile size tiled dim
  int tile_sizes;

  // Indicates the tile loop dim corresponding to original array dim
  int tiled_dim;

  // current col number of orignal dim
  int orig_dim;

  int depth;

  int firstD;

  int lastD;

  char *size_buffer;
};

struct array {

  int id;

  /*name of the array*/
  char *text;

  // datatype
  char *data_type;

  PlutoConstraints *array_bounds;

  PlutoConstraints **parmetric_domain;

  int dim_updated;

  /*Dimensionality of array*/
  int dim;

  /*Original dimensionality of array*/
  int dim_orig;

  //	Should the data layout of the array be changed?
  int change_layout;

  // Affine data transformation matrix of array
  // Size: nvar+npar+1
  PlutoMatrix *trans;
  PlutoMatrix *trans_orig;

  // Read access of the array
  PlutoAccess **reads;
  int nreads;

  // Write access of the array
  PlutoAccess **writes;
  int nwrites;

  // Statements that have this array reference
  int nstmts;
  Stmt **stmts;

  // Num of hyperplanes found
  int num_hyperplanes_found;

  // iterator names
  char **iterators;

  struct TiledHyperplane *tiled_hyperplane;

  int num_tiled_loops;

  int first_tile_dim;

  int last_tile_dim;

  int num_cur_tiled_loops;

  // dim upto copy level should be treated as parameters
  int *copy_level;

  int copy_level_used;

  // npar in arr parametric domain
  int npar;

  int *hyperplane_mapping;
};
typedef struct array Array;

struct dependence {

  /* Unique number of the dependence: starts with 0  */
  int id;

  /* Source statement ID -- can be used to directly index into Stmt *stmts */
  int src;

  /* Dest statement ID */
  int dest;

  /* Points into statements's read or write access */
  PlutoAccess *src_acc;
  PlutoAccess *dest_acc;

  /*
   * Dependence polyhedra (both src & dest)
   * (product space)
   *
   *        [src iterators|dest iterators | params |const] >= 0
   * sizes: [src_dim      |dest_dim       |npar    |1    ]
   */
  PlutoConstraints *dpolytope;

  /* Used for bounding function constraints */
  PlutoConstraints *bounding_poly;

  /*
   * Polyhedra used to store source unique dependence polyhedra
   * in FOP scheme
   */
  PlutoConstraints *src_unique_dpolytope;

  PlutoConstraints *depsat_poly;

  /* Dependence type from Candl (raw, war, or rar) */
  int type;

  /* Has this dependence been satisfied? */
  bool satisfied;

  /* Does this dependence need to be skipped? Set to true during variable
   * liberalization */
  bool skipdep;

  /* Level at which this dependence is completely satisfied (when doing
   * conservative computation) or level *by* which the dependence is
   * completely satisfied (if doing a complex/accurate check) */
  int satisfaction_level;

  /*
   * A vector which provides the levels at which a
   * dependence has been satisfied. Depending on how this is
   * computed, it may be conservative or accurate
   */
  int *satvec;

  /* Constraints for preserving this dependence while bounding
   * its distance */
  PlutoConstraints *cst;

  /* Constraints for bounding dependence distance */
  PlutoConstraints *bounding_cst;

  /* Dependence direction in transformed space */
  DepDir *dirvec;
};
typedef struct dependence Dep;

typedef enum unrollType { NO_UNROLL, UNROLL, UNROLLJAM } UnrollType;

/* Properties of the new hyperplanes found. These are common across all
 * statements or apply at a level across all statements
 */
struct hyperplane_properties {

  /* Hyperplane property: see looptype enum definition */
  PlutoLoopType dep_prop;

  /* Hyperplane type: scalar, loop, or tile-space loop (H_SCALAR,
   * H_LOOP, H_TILE... */
  PlutoHypType type;

  /* The band number this hyperplane belongs to. Note that everything is a
   * hierarchy of permutable loop nests (it's not a tree, but a straight
   * hierarchy) */
  int band_num;

  /* Unroll or Unroll-jam this dimension? */
  UnrollType unroll;

  /* Mark for icc vectorization */
  int prevec;
};
typedef struct hyperplane_properties HyperplaneProperties;

struct plutoProg {
  /* Array of statements */
  Stmt **stmts;
  int nstmts;

  /* Array of dependences */
  /* Does not contain transitive dependences if options->lastwriter */
  Dep **deps;
  int ndeps;

  // Array of arrays in the prog
  Array **arrays;
  int narrays;

  /* Array of dependences */
  /* Used for calculating write-out set only if options->lastwriter */
  /* May contain transitive WAR dependences */
  Dep **transdeps;
  int ntransdeps;

  /* Array of data variable names */
  /* used by distmem to set different tags for different data */
  char **data_names;
  int num_data;

  /* Parameters */
  char **params;

  /* Number of hyperplanes that represent the transformed space
   * same as stmts[i].trans->nrows, for all i; even if statements
   * are allowed to have different number of rows, at codegen time,
   * they all have to be padded to the maximum across all statements;
   * in that case, num_hyperplanes is intended to be max across
   * stmt->trans->nrows */
  int num_hyperplanes;

  /* Data dependence graph of the program */
  Graph *ddg;

  /* Fusion conflict graph of the program */
  Graph *fcg;

  /* Options for Pluto */
  PlutoOptions *options;

  /* Hyperplane properties */
  HyperplaneProperties *hProps;

  /* Max (original) domain dimensionality */
  int nvar;

  /* Max dim of all the arrays*/
  int max_array_dim;

  /* Number of program parameters */
  int npar;

  /* Param context */
  PlutoConstraints *context;

<<<<<<< HEAD
=======
  // Declarations to be emitted.
  char *decls;

>>>>>>> 8955f028
  /* Codegen context */
  PlutoConstraints *codegen_context;

  char *decls;

  PlutoAccess **orig_accesses;
  int num_accesses;

  /* Temp autotransform data */
  PlutoConstraints *globcst;

  /* Hyperplane that was replaced in case concurrent start
   * had been found*/
  int evicted_hyp_pos;

  osl_scop_p scop;

  /* number of outermost parallel dimensions to be parameterized */
  /* used by dynschedule */
  int num_parameterized_loops;

  /* used to store decls var for vec optimization in data dist*/
  char **decl_indices;
  int num_decl_indices;
  char *vec_decls;
  int num_stmts_to_be_coloured;
  // Boolean Array indicating whether a dimension is scaled
  int *scaled_dims;

  /* Total number of statements coloured per dimension in the FCG */
  int *total_coloured_stmts;

  /* Total number of coloured dimensions that have been coloured for all
   * statements */
  int coloured_dims;

  /* Used to store constraint solving times */
  double mipTime, ilpTime, cst_solve_time, cst_const_time, cst_write_time,
      scaling_cst_sol_time, skew_time;
  double fcg_const_time, fcg_colour_time, fcg_dims_scale_time, fcg_update_time,
      fcg_cst_alloc_time;
  long int num_lp_calls;
};
typedef struct plutoProg PlutoProg;

/*
 * A Ploop is NOT an AST loop; this is a dimension in the scattering tree
 * which is not a scalar one. Ploop exists in the polyhedral representation
 * and corresponds to one or more loops at the *same* depth (same t<num>) in
 * the final generated AST
 */
typedef struct pLoop {
  unsigned depth;
  Stmt **stmts;
  unsigned nstmts;
} Ploop;

struct pluto_dep_list {
  Dep *dep;
  struct pluto_dep_list *next;
};
typedef struct pluto_dep_list PlutoDepList;

#if defined(__cplusplus)
extern "C" {
#endif

PlutoDepList *pluto_dep_list_alloc(Dep *dep);

void pluto_deps_list_free(PlutoDepList *deplist);

PlutoDepList *pluto_deps_list_dup(PlutoDepList *src);

void pluto_deps_list_append(PlutoDepList *list, Dep *dep);

struct pluto_dep_list_list {
  PlutoDepList *dep_list;
  struct pluto_dep_list_list *next;
};
typedef struct pluto_dep_list_list PlutoDepListList;

PlutoDepListList *pluto_dep_list_list_alloc();

struct pluto_constraints_list {
  PlutoConstraints *constraints;
  PlutoDepList *deps;
  struct pluto_constraints_list *next;
};

typedef struct pluto_constraints_list PlutoConstraintsList;

PlutoConstraintsList *pluto_constraints_list_alloc(PlutoConstraints *cst);

void pluto_constraints_list_free(PlutoConstraintsList *cstlist);

void pluto_constraints_list_add(PlutoConstraintsList *list,
                                const PlutoConstraints *cst, Dep *dep,
                                int copyDep);

void pluto_constraints_list_replace(PlutoConstraintsList *list,
                                    PlutoConstraints *cst);

typedef struct band {
  /* Root loop of this band */
  Ploop *loop;
  int width;
  /* Not used yet */
  struct band **children;
} Band;

/* Globally visible, easily accessible data */
/* It's declared in main.c (for pluto binary) and in libpluto.c for
 * the library */
extern PlutoOptions *options;

void dep_alloc_members(Dep *);
void dep_free(Dep *);

void pluto_compute_dep_satisfaction(PlutoProg *prog);
int pluto_compute_dep_satisfaction_precise(PlutoProg *prog);
bool dep_is_satisfied(Dep *dep);
void pluto_detect_transformation_properties(PlutoProg *prog);
void pluto_detect_hyperplane_types_stmtwise(PlutoProg *prog);

void pluto_compute_satisfaction_vectors(PlutoProg *prog);
void pluto_compute_dep_directions(PlutoProg *prog);
void pluto_dep_satisfaction_reset(PlutoProg *prog);

void compute_pairwise_permutability(Dep *dep, PlutoProg *prog);
PlutoConstraints *get_permutability_constraints(PlutoProg *);
PlutoConstraints *get_scc_permutability_constraints(int, PlutoProg *);
PlutoConstraints *get_feautrier_schedule_constraints(PlutoProg *prog, Stmt **,
                                                     int);
PlutoConstraints **get_stmt_ortho_constraints(Stmt *stmt, const PlutoProg *prog,
                                              const PlutoConstraints *currcst,
                                              int *orthonum);
PlutoConstraints **get_array_ortho_constraints(Array *array,
                                               const PlutoProg *prog,
                                               const PlutoConstraints *currcst,
                                               int *orthonum);
PlutoConstraints *get_global_independence_cst(PlutoConstraints ***ortho_cst,
                                              int *orthonum,
                                              const PlutoProg *prog);
PlutoConstraints *get_non_trivial_sol_constraints(const PlutoProg *, bool);
PlutoConstraints *get_coeff_bounding_constraints(const PlutoProg *);

int64 *pluto_prog_constraints_lexmin(PlutoConstraints *cst, PlutoProg *prog);

int pluto_auto_transform(PlutoProg *prog);
int pluto_dist_auto_transform(PlutoProg *prog);

PlutoConstraints *pluto_dist_add_constraints_array_access(PlutoAccess *access,
                                                          Stmt *stmt,
                                                          PlutoProg *prog);

int pluto_multicore_codegen(FILE *fp, FILE *outfp, PlutoProg *prog);
int pluto_dynschedule_graph_codegen(PlutoProg *prog, FILE *sigmafp, FILE *outfp,
                                    FILE *headerfp);
int pluto_dynschedule_codegen(PlutoProg *prog, FILE *sigmafp, FILE *outfp,
                              FILE *headerfp);
int pluto_distmem_codegen(PlutoProg *prog, FILE *cloogfp, FILE *sigmafp,
                          FILE *outfp, FILE *headerfp);

int find_permutable_hyperplanes(PlutoProg *prog, bool lin_ind_mode,
                                int max_sols, int band_depth);

void detect_hyperplane_type(Stmt *stmts, int nstmts, Dep *deps, int ndeps, int,
                            int, int);
DepDir get_dep_direction(const Dep *dep, const PlutoProg *prog, int level);

void getInnermostTilableBand(PlutoProg *prog, int *bandStart, int *bandEnd);
void getOutermostTilableBand(PlutoProg *prog, int *bandStart, int *bandEnd);

void pluto_gen_cloog_file(FILE *fp, const PlutoProg *prog);
void cut_lightest_edge(Stmt *stmts, int nstmts, Dep *deps, int ndeps, int);
void pluto_tile(PlutoProg *);
bool pluto_create_tile_schedule(PlutoProg *prog, Band **bands, int nbands);
int pluto_detect_mark_unrollable_loops(PlutoProg *prog);

int pluto_omp_parallelize(PlutoProg *prog);
int pluto_dynschedule_graph_parallelize(PlutoProg *prog, FILE *sigmafp,
                                        FILE *headerfp);
int pluto_dynschedule_parallelize(PlutoProg *prog, FILE *sigmafp,
                                  FILE *headerfp, FILE *pifp);
int pluto_distmem_parallelize(PlutoProg *prog, FILE *sigmafp, FILE *headerfp,
                              FILE *pifp);

void ddg_update(Graph *g, PlutoProg *prog);
void ddg_compute_scc(PlutoProg *prog);
void ddg_compute_cc(PlutoProg *prog);
Graph *ddg_create(PlutoProg *prog);
int ddg_sccs_direct_connected(Graph *g, PlutoProg *prog, int scc1, int scc2);
int cut_between_sccs(PlutoProg *prog, Graph *ddg, int scc1, int scc2);
int cut_all_sccs(PlutoProg *prog, Graph *ddg);
void cut_smart(PlutoProg *prog, Graph *ddg);

void pluto_print_dep_directions(PlutoProg *prog);
void pluto_print_depsat_vectors(PlutoProg *prog, int levels);
PlutoConstraints *pluto_stmt_get_schedule(const Stmt *stmt);

int is_access_scalar(PlutoAccess *access);

PlutoConstraints *pluto_arr_get_schedule(const Array *arr);
void pluto_update_deps(Stmt *stmt, PlutoConstraints *cst, PlutoProg *prog);
int dep_satisfaction_update(PlutoProg *prog, int level);
int deps_satisfaction_check(PlutoProg *prog);

PlutoMatrix *get_new_access_func(const Stmt *stmt, const PlutoMatrix *acc,
                                 const PlutoProg *prog);
PlutoConstraints *pluto_get_new_domain(const Stmt *stmt);

PlutoConstraints *pluto_get_new_arr_domain(const Array *arr,
                                           PlutoConstraints *domain,
                                           int copy_level);

PlutoConstraints *pluto_compute_region_data(const Stmt *stmt,
                                            const PlutoConstraints *dom,
                                            const PlutoAccess *acc,
                                            int copy_level,
                                            const PlutoProg *prog);

int generate_declarations(PlutoProg *prog, FILE *outfp);
int pluto_gen_cloog_code(const PlutoProg *prog, int cloogf, int cloogl,
                         FILE *cloogfp, FILE *outfp);
void pluto_mark_vec_stmts(FILE *cloogfp, PlutoProg *prog);
Stmt *create_helper_stmt(const Stmt *stmt, int level, const char *text,
                         PlutoStmtType type, int ploop_num);
void pluto_add_given_stmt(PlutoProg *prog, Stmt *stmt);
Stmt *pluto_create_stmt(int dim, const PlutoConstraints *domain,
                        const PlutoMatrix *trans, char **iterators,
                        const char *text, PlutoStmtType type);

void pluto_add_stmt_at_given_pos(PlutoProg *prog, Stmt *stmt, int pos);
PlutoConstraints *compute_flow_in_of_dep(Dep *dep, int copy_level,
                                         PlutoProg *prog,
                                         int use_src_unique_dpolytope);
PlutoConstraints *compute_flow_in(struct stmt_access_pair *wacc_stmt,
                                  int copy_level, PlutoProg *prog);
PlutoConstraints *compute_flow_out_of_dep(Dep *dep, int src_copy_level,
                                          int *copy_level, PlutoProg *prog,
                                          int split, PlutoConstraints **dcst1,
                                          int *pi_mappings);
PlutoConstraints *compute_flow_out(struct stmt_access_pair *wacc_stmt,
                                   int src_copy_level, int *copy_level,
                                   PlutoProg *prog, int *pi_mappings);
void compute_flow_out_partitions(struct stmt_access_pair *wacc_stmt,
                                 int src_copy_level, int *copy_level,
                                 PlutoProg *prog,
                                 PlutoConstraintsList *atomic_flowouts,
                                 int *pi_mappings);
PlutoConstraints *compute_write_out(struct stmt_access_pair *wacc_stmt,
                                    int copy_level, PlutoProg *prog);
void split_deps_acc_flowout(PlutoConstraintsList *atomic_flowouts,
                            int copy_level, int access_nrows, PlutoProg *prog);

void generate_pi(FILE *pifp, FILE *headerfp, int outer_dist_loop_level,
                 int inner_dist_loop_level, const PlutoProg *prog, Ploop *loop,
                 int loop_num, int *dimensions_to_skip, int num_dimensions);
void generate_outgoing(Stmt **loop_stmts, int nstmts, int *copy_level,
                       PlutoProg *prog, int loop_num, int *pi_mappings,
                       char *tasks_loops_decl, FILE *outfp, FILE *headerfp);
void generate_incoming(Stmt **loop_stmts, int nstmts, int *copy_level,
                       PlutoProg *prog, int loop_num, int *pi_mappings,
                       FILE *outfp, FILE *headerfp);
void generate_sigma(struct stmt_access_pair **wacc_stmts, int naccs,
                    int *copy_level, PlutoProg *prog, int loop_num,
                    int *pi_mappings, FILE *outfp, FILE *headerfp);
void generate_sigma_dep_split(struct stmt_access_pair **wacc_stmts, int naccs,
                              int *copy_level, PlutoProg *prog,
                              PlutoConstraintsList *list, int loop_num,
                              int *pi_mappings, FILE *outfp, FILE *headerfp);
void generate_tau(struct stmt_access_pair **racc_stmts, int naccs,
                  int *copy_level, PlutoProg *prog, int loop_num,
                  int *pi_mappings, FILE *outfp, FILE *headerfp);
PlutoConstraints *get_receiver_tiles_of_dep(Dep *dep, int src_copy_level,
                                            int dest_copy_level,
                                            PlutoProg *prog,
                                            int use_src_unique_dpolytope);
PlutoConstraints *get_receiver_tiles(struct stmt_access_pair **wacc_stmt,
                                     int naccs, int src_copy_level,
                                     int dest_copy_level, PlutoProg *prog,
                                     int dep_loop_num, int *pi_mappings);

void print_dynsched_file(char *srcFileName, FILE *cloogfp, FILE *outfp,
                         PlutoProg *prog);
int get_outermost_parallel_loop(const PlutoProg *prog);

int is_loop_dominated(Ploop *loop1, Ploop *loop2, const PlutoProg *prog);
Ploop **pluto_get_parallel_loops(const PlutoProg *prog, unsigned *nploops);
Ploop **pluto_get_all_loops(const PlutoProg *prog, unsigned *num);
Ploop **pluto_get_dom_parallel_loops(const PlutoProg *prog, unsigned *nploops);
Band **pluto_get_dom_parallel_bands(PlutoProg *prog, unsigned *nbands,
                                    int **comm_placement_levels);
void pluto_loop_print(const Ploop *loop);
void pluto_loops_print(Ploop **loops, int num);
void pluto_loops_free(Ploop **loops, int nloops);
int pluto_loop_compar(const void *_l1, const void *_l2);
Band *pluto_band_alloc(Ploop *loop, int width);
void pluto_bands_print(Band **bands, int num);
void pluto_band_print(const Band *band);

Band **pluto_get_outermost_permutable_bands(PlutoProg *prog, unsigned *ndbands);
Ploop *pluto_loop_dup(Ploop *l);
int pluto_loop_is_parallel(const PlutoProg *prog, Ploop *loop);
int pluto_loop_is_parallel_for_stmt(const PlutoProg *prog, const Ploop *loop,
                                    const Stmt *stmt);
int pluto_loop_satisfies_inter_stmt_dep(const PlutoProg *prog,
                                        const Ploop *loop);
int pluto_loop_has_satisfied_dep_with_component(const PlutoProg *prog,
                                                const Ploop *loop);
void pluto_bands_free(Band **bands, unsigned nbands);
int pluto_is_hyperplane_loop(const Stmt *stmt, int level);
void pluto_detect_hyperplane_types(PlutoProg *prog);
void pluto_tile_band(PlutoProg *prog, Band *band, int *tile_sizes);

Ploop **pluto_get_loops_under(Stmt **stmts, unsigned nstmts, unsigned depth,
                              const PlutoProg *prog, unsigned *num);
Ploop **pluto_get_loops_immediately_inner(Ploop *ploop, PlutoProg *prog,
                                          unsigned *num);
int pluto_intra_tile_optimize(PlutoProg *prog, int is_tiled);
int pluto_intra_tile_optimize_band(Band *band, int is_tiled, PlutoProg *prog);

int pluto_is_band_innermost(const Band *band, int is_tiled);
Band **pluto_get_innermost_permutable_bands(PlutoProg *prog, unsigned *ndbands);
int pluto_loop_is_innermost(const Ploop *loop, const PlutoProg *prog);

PlutoConstraints *pluto_get_transformed_dpoly(const Dep *dep, Stmt *src,
                                              Stmt *dest);

PlutoConstraints *pluto_find_dependence(PlutoConstraints *domain1,
                                        PlutoConstraints *domain2, Dep *dep1,
                                        Dep *dep2, PlutoProg *prog,
                                        PlutoMatrix *access_matrix);

PlutoDepList *pluto_dep_list_alloc(Dep *dep);

void pluto_detect_scalar_dimensions(PlutoProg *prog);
void pluto_opencl_codegen();

Array *pluto_dist_get_corrs_array(char *arr_name, const PlutoProg *prog);

PlutoConstraints *pluto_dist_get_required_data_tiles(PlutoConstraints *domain,
                                                     int copylevel,
                                                     char *arr_name,
                                                     PlutoProg *prog);

char *pluto_dist_modify_stmt_text(char *stmt_text, int use_stride,
                                  PlutoProg *prog);
int pluto_dist_apply_mod_optimization(char *stmt_text, char *new_stmt_text,
                                      char *decls, const Stmt *stmt,
                                      PlutoProg *prog);
char *pluto_dist_malloc_stmt_text(char *arr_name, PlutoProg *prog,
                                  int usr_strides);

char *pluto_dist_ptr_init_stmt_text(char *arr_name, PlutoProg *prog);

char *pluto_dist_get_ptr_dim_stride(Array *arr, int curr_dim, PlutoProg *prog);
char *pluto_dist_get_ptr_dim_stride_malloc(Array *arr, int curr_dim,
                                           PlutoProg *prog);

void add_data_dist_parm_decl(FILE *fp, char *acc_name, PlutoProg *prog);
void pluto_dist_print_tiles_strided_access(char *new_stmt_text, Array *arr,
                                           PlutoProg *prog);

void pluto_dist_add_upper_lower_bounds(PlutoConstraints *cst, PlutoProg *prog);
void pluto_data_dist_identity_trans(PlutoProg *prog);
void pluto_dist_print_tiles_index_string(char *new_stmt_text, Array *arr,
                                         PlutoProg *prog);
void restore_data_hyperplane(Array *arr, int row);

int pluto_shared_memory_data_dist(PlutoProg *prog, FILE *headerfp, FILE *outfp);
int pluto_sharedmem_data_dist_codegen(PlutoProg *prog, Ploop **loops,
                                      int nloops, int copy_level[nloops],
                                      FILE *outfp);

int pluto_dist_get_innermost_loop(const Stmt *stmt, const PlutoProg *prog);

void pluto_dist_generate_copy_back_code(Ploop **loops, int nloops,
                                        int *copy_level, FILE *headerfp,
                                        PlutoProg *prog);

void gen_copy_back_function(Stmt ****copy_back_stmts, int *num_write_data,
                            int num_copy_back_stmts, int nloops,
                            PlutoProg *prog, FILE *headerfp);

void print_data_dist_parm_call(char *str, Array *arr);
PlutoConstraints *compute_read_in(struct stmt_access_pair *racc_stmt,
                                  int copy_level, PlutoProg *prog);

void generate_pack_or_unpack(FILE *packfp, PlutoProg *prog,
                             PlutoConstraints *constraints, char *stmttext,
                             PlutoStmtType stmttype, char **iters,
                             int src_copy_level, int acc_nrows, char *acc_name,
                             char *send_count);

int pluto_dist_gen_intial_code(int nloops, Ploop **loops, int *copy_level,
                               PlutoProg *prog, FILE *headerfp);

int pluto_dist_gen_compute_pi(int nloops, Ploop **loops, int *copy_level,
                              PlutoProg *prog, int *pi_mappings, FILE *outfp,
                              FILE *headerfp);

void generate_sigma_common(struct stmt_access_pair **wacc_stmts, int naccs,
                           int *copy_level, PlutoProg *prog, int loop_num,
                           int *pi_mappings, int isRemoteOnly, int *broadcast,
                           int *num_dest_loops,
                           PlutoConstraints *tdpoly_list[prog->ndeps],
                           int dep_loop_num_list[prog->ndeps],
                           PlutoMatrix *trans[prog->ndeps],
                           char **iters[prog->ndeps],
                           char *indices[prog->ndeps]);

int pluto_dist_read_tile_sizes(int *tile_sizes, int num_tile_dims);

int pluto_are_stmts_fused(Stmt **stmts, int nstmts, const PlutoProg *prog);

void pluto_iss_dep(PlutoProg *prog);
PlutoConstraints *pluto_find_iss(const PlutoConstraints **doms, int ndoms,
                                 int npar, PlutoConstraints *);
void pluto_iss(Stmt *stmt, PlutoConstraints **cuts, int num_cuts,
               PlutoProg *prog);

void populate_scaling_csr_matrices_for_pluto_program(int ***index,
                                                     double ***val, int nrows,
                                                     PlutoProg *prog);
PlutoMatrix *construct_cplex_objective(const PlutoConstraints *cst,
                                       const PlutoProg *prog);

#ifdef GLPK
Graph *build_fusion_conflict_graph(PlutoProg *prog, int *colour, int num_nodes,
                                   int current_colour);
void find_permutable_dimensions_scc_based(int *colour, PlutoProg *prog);
void introduce_skew(PlutoProg *prog);
#endif

#if defined(__cplusplus)
}
#endif

#endif<|MERGE_RESOLUTION|>--- conflicted
+++ resolved
@@ -492,16 +492,11 @@
   /* Param context */
   PlutoConstraints *context;
 
-<<<<<<< HEAD
-=======
   // Declarations to be emitted.
   char *decls;
 
->>>>>>> 8955f028
   /* Codegen context */
   PlutoConstraints *codegen_context;
-
-  char *decls;
 
   PlutoAccess **orig_accesses;
   int num_accesses;

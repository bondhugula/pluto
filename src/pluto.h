--- conflicted
+++ resolved
@@ -125,11 +125,7 @@
     PlutoMatrix *trans;
 
     /* The last hyperplane for the diamond tiling transformation */
-<<<<<<< HEAD
-    PlutoMatrix *last;
-=======
     PlutoMatrix *last_con_start_enabling_hyperplane;
->>>>>>> 62664405
 
     /* H_LOOP, H_SCALAR, .. */
     PlutoHypType *hyp_types;
@@ -300,14 +296,9 @@
     PlutoConstraints **depcst;
     PlutoConstraints **dep_bounding_cst;
 
-<<<<<<< HEAD
-    /* Hyperplane row that is replaced in case concurrent start is found*/
-    int replaced_hyperplane;
-=======
     /* Hyperplane that was replaced in case concurrent start 
      * had been found*/
     int rep_hyp_pos;
->>>>>>> 62664405
 
     osl_scop_p scop;
 
@@ -521,10 +512,7 @@
 
 void pluto_detect_scalar_dimensions(PlutoProg *prog);
 void pluto_opencl_codegen();
-<<<<<<< HEAD
 void pluto_iss_dep(PlutoProg *prog);
 PlutoConstraints *pluto_iss(const PlutoConstraints **doms, int ndoms, int npar, PlutoConstraints *);
-=======
->>>>>>> 62664405
 
 #endif
/*
 * PLUTO: An automatic parallelizer and locality optimizer
 * 
 * Copyright (C) 2007 Uday Bondhugula
 *
 * This program is free software; you can redistribute it and/or modify
 * it under the terms of the GNU General Public License as published by
 * the Free Software Foundation; either version 3 of the License, or
 * (at your option) any later version.

 * This program is distributed in the hope that it will be useful,
 * but WITHOUT ANY WARRANTY; without even the implied warranty of
 * MERCHANTABILITY or FITNESS FOR A PARTICULAR PURPOSE.  See the
 * GNU General Public License for more details.
 *
 * A copy of the GNU General Public Licence can be found in the 
 * top-level directory of this program (`COPYING') 
 *
 */
#ifndef _PLUTO_H_
#define _PLUTO_H_

#include <stdbool.h>

#include "osl/scop.h"

#include "math_support.h"
#include "constraints.h"
#include "ddg.h"
#include "pluto/libpluto.h"

#include "osl/extensions/dependence.h"

/* Check out which piplib we are linking with */
/* Candl/piplib_wrapper converts relation to matrices */
#ifdef SCOPLIB_INT_T_IS_LONGLONG // Defined in src/Makefile.am
#define PLUTO_OSL_PRECISION 64
#elif  SCOPLIB_INT_T_IS_MP
#define PLUTO_OSL_PRECISION 0
#endif

#define IF_DEBUG(foo) {if (options->debug || options->moredebug) { foo; }}
#define IF_DEBUG2(foo) {if (options->moredebug) {foo; }}
#define IF_MORE_DEBUG(foo) {if (options->moredebug) {foo; }}


#define MAX_CONSTRAINTS 10000
#define MAX_FARKAS_CST  2000

#define MAX_TILING_LEVELS 2

#define DEFAULT_L1_TILE_SIZE 32

#define PI_TABLE_SIZE 256

#define CST_WIDTH (npar+1+nstmts*(nvar+1)+1)

#define ALLOW_NEGATIVE_COEFF 1 
#define DO_NOT_ALLOW_NEGATIVE_COEFF 0 

typedef enum dirvec_type {DEP_MINUS='-', DEP_ZERO='0', DEP_PLUS='+', DEP_STAR='*'} DepDir;

/* H_TILE_SPACE_LOOP may not always be distinguished from H_LOOP */
typedef enum hyptype {H_UNKNOWN=0, H_LOOP, H_TILE_SPACE_LOOP,
    H_SCALAR} PlutoHypType;

/* Candl dependences are not marked uniform/non-uniform */
#define IS_UNIFORM(type) (0)
#define IS_RAR(type) (type == OSL_DEPENDENCE_RAR)
#define IS_RAW(type) (type == OSL_DEPENDENCE_RAW)
#define IS_WAR(type) (type == OSL_DEPENDENCE_WAR)
#define IS_WAW(type) (type == OSL_DEPENDENCE_WAW)

typedef enum looptype {UNKNOWN=0, PARALLEL, PIPE_PARALLEL, SEQ, 
    PIPE_PARALLEL_INNER_PARALLEL} PlutoLoopType;


/* ORIG is an original compute statement provided by a polyhedral extractor */
typedef enum stmttype {ORIG=0, ORIG_IN_FUNCTION, IN_FUNCTION, 
    COPY_OUT, COPY_IN, LW_COPY_OUT, LW_COPY_IN, 
    COMM_CALL, LW_COMM_CALL, SIGMA, ALL_TASKS, 
    MISC, STMT_UNKNOWN} PlutoStmtType;

typedef struct pluto_access{
    int sym_id;
    char *name;

    /* scoplib_symbol_p symbol; */

    PlutoMatrix *mat;
} PlutoAccess;


struct statement{
    int id;

    PlutoConstraints *domain;

    /* Original iterator names */
    char **iterators;

    /* Statement text */
    char *text;

    /* Does this dimension appear in the statement's original domain? 
     * dummy dimensions added (sinking) will have is_orig_loop as false
     */
    bool *is_orig_loop;

    /* Dimensionality of statement's domain */
    int dim;

    /* Original dimensionality of statement's domain */
    int dim_orig;

    /* Should you tile even if it's tilable? */
    int tile;

    /* Affine transformation matrix that will be completed step by step */
    /* this captures the A/B/G notation of the INRIA group - except that
     * we don't have parametric shifts
     * Size: nvar+npar+1 columns inside auto_transform
     *       stmt->dim + npar + 1 after auto_transform (after denormalize)
     */
    PlutoMatrix *trans;

    /* The last hyperplane for the diamond tiling transformation */
    PlutoMatrix *last;

    /* H_LOOP, H_SCALAR, .. */
    PlutoHypType *hyp_types;

    /* Num of scattering dimensions tiled */
    int num_tiled_loops;

    PlutoAccess **reads;
    int nreads;

    PlutoAccess **writes;
    int nwrites;

    /***/
    /* Used by scheduling algo */
    /***/

    /* ID of the SCC in the DDG this statement belongs to */
    int scc_id;

    int first_tile_dim;
    int last_tile_dim;

    PlutoStmtType type;

    /* ID of the domain parallel loop that the statement belongs to */
    int ploop_id;
};
typedef struct statement Stmt;

struct stmt_access_pair{
    PlutoAccess *acc;
    Stmt *stmt;
};


struct dependence{

    /* Unique number of the dependence: starts with 0  */
    int id;

    /* Source statement ID -- can be used to directly index into Stmt *stmts */
    int src;

    /* Dest statement ID */
    int dest;

    /* Points into statements's read or write access */
    PlutoAccess *src_acc;
    PlutoAccess *dest_acc;

    /* 
     * Dependence polyhedra (both src & dest) 
     * (product space)
     *
     *        [src iterators|dest iterators | params |const] >= 0
     * sizes: [src_dim      |dest_dim       |npar    |1    ]
     */
    PlutoConstraints *dpolytope;

    /*
     * Polyhedra used to store source unique dependence polyhedra
     * in FOP scheme
     */
    PlutoConstraints *src_unique_dpolytope;

    PlutoConstraints *depsat_poly;

    int *satvec;

    /* Dependence type from Candl (raw, war, or rar) */
    int type;

    /* Has this dependence been satisfied? */
    bool satisfied;

    /* Level at which the dependence is satisfied */
    int satisfaction_level;

    /* Dependence direction in transformed space */
    DepDir *dirvec;
};
typedef struct dependence Dep;


typedef enum unrollType {NO_UNROLL, UNROLL, UNROLLJAM} UnrollType;


/* Properties of the new hyperplanes found. These are common across all
 * statements or apply at a level across all statements 
 */
struct hyperplane_properties{

    /* Hyperplane property: see looptype enum definition */
    PlutoLoopType dep_prop;

    /* Hyperplane type: scalar, loop, or tile-space loop (H_SCALAR,
     * H_LOOP, H_TILE... */
    PlutoHypType type;

    /* The band number this hyperplane belongs to. Note that everything is a
     * hierarchy of permutable loop nests (it's not a tree, but a straight
     * hierarchy) */
    int band_num;

    /* Unroll or Unroll-jam this dimension? */
    UnrollType unroll;

    /* Mark for icc vectorization */
    int prevec;
};
typedef struct hyperplane_properties HyperplaneProperties;

struct plutoProg{
    /* Array of statements */
    Stmt **stmts;
    int nstmts;

    /* Array of dependences */
    /* Does not contain transitive dependences if options->lastwriter */
    Dep **deps;
    int ndeps;

    /* Array of dependences */
    /* Used for calculating write-out set only if options->lastwriter */
    /* May contain transitive WAR dependences */
    Dep **transdeps;
    int ntransdeps;

    /* Array of data variable names */
    /* used by distmem to set different tags for different data */
    char **data_names;
    int num_data;

    /* Parameters */
    char **params;

    /* Number of hyperplanes that represent the transformed space
     * same as stmts[i].trans->nrows, for all i; even if statements 
     * are allowed to have different number of rows, at codegen time,
     * they all have to be padded to the maximum across all statements;
     * in that case, num_hyperplanes is intended to be max across
     * stmt->trans->nrows */
    int num_hyperplanes;

    /* Data dependence graph of the program */
    Graph *ddg;

    /* Options for Pluto */
    PlutoOptions *options;

    /* Hyperplane properties */
    HyperplaneProperties *hProps;

    /* Max (original) domain dimensionality */
    int nvar;

    /* Number of program parameters */
    int npar;

    /* Param context */
    PlutoConstraints *context;

    char *decls;

    /* Temp autotransform data */
    PlutoConstraints *globcst;
    PlutoConstraints **depcst;
    PlutoConstraints **dep_bounding_cst;
<<<<<<< HEAD

    /* Hyperplane row that is replaced in case concurrent start is found*/
    int replaced_hyperplane;
=======
>>>>>>> 31195b5e

    osl_scop_p scop;

    /* number of outermost parallel dimensions to be parameterized */
    /* used by dynschedule */
    int num_parameterized_loops;
};
typedef struct plutoProg PlutoProg;

/*
 * A Ploop is NOT an AST loop; this is a dimension in the scattering tree
 * which is not a scalar one. Ploop exists in the polyhedral representation
 * and corresponds to one or more loops in the final generated AST 
 */
typedef struct pLoop{
    int depth;
    Stmt **stmts;
    int nstmts;
} Ploop;

struct pluto_dep_list {
    Dep *dep;
    struct pluto_dep_list *next;
};
typedef struct pluto_dep_list PlutoDepList;

PlutoDepList* pluto_dep_list_alloc(Dep *dep);

void pluto_deps_list_free(PlutoDepList *deplist);

PlutoDepList* pluto_deps_list_dup(PlutoDepList *src);

void pluto_deps_list_append(PlutoDepList *list, Dep *dep);

struct pluto_dep_list_list{
    PlutoDepList *dep_list;
    struct pluto_dep_list_list *next;
};
typedef struct pluto_dep_list_list PlutoDepListList;

PlutoDepListList *pluto_dep_list_list_alloc();

struct pluto_constraints_list {
    PlutoConstraints *constraints;
    PlutoDepList *deps;
    struct pluto_constraints_list *next;
};

typedef struct pluto_constraints_list PlutoConstraintsList;

PlutoConstraintsList* pluto_constraints_list_alloc(PlutoConstraints *cst);

void pluto_constraints_list_free(PlutoConstraintsList *cstlist);

void pluto_constraints_list_add(PlutoConstraintsList *list,const PlutoConstraints *cst,
    Dep *dep, int copyDep);

void pluto_constraints_list_replace(PlutoConstraintsList *list, PlutoConstraints *cst);

typedef struct band{
    Ploop *loop;
    int width;
    /* Not used yet */
    struct band **children;
} Band;

/* Globally visible, easily accessible data */
/* It's declared in main.c (for pluto binary) and in libpluto.c for 
 * the library */
extern PlutoOptions *options;

void dep_alloc_members(Dep *);
void dep_free(Dep *);

void pluto_compute_dep_satisfaction(PlutoProg *prog);
void pluto_compute_dep_satisfaction_complex(PlutoProg *prog);
bool dep_is_satisfied(Dep *dep);
void pluto_detect_transformation_properties(PlutoProg *prog);
void pluto_detect_hyperplane_types_stmtwise(PlutoProg *prog);

void pluto_compute_satisfaction_vectors(PlutoProg *prog);
void pluto_compute_dep_directions(PlutoProg *prog);

PlutoConstraints *get_permutability_constraints(Dep **, int, PlutoProg *);
PlutoConstraints **get_stmt_ortho_constraints(Stmt *stmt, const PlutoProg *prog,
        const PlutoConstraints *currcst, int *orthonum);
PlutoConstraints *get_global_independence_cst(
        PlutoConstraints ***ortho_cst, int *orthonum, 
        const PlutoProg *prog);
PlutoConstraints *get_non_trivial_sol_constraints(const PlutoProg *, bool);

int pluto_auto_transform(PlutoProg *prog);
int pluto_multicore_codegen(FILE *fp, FILE *outfp, const PlutoProg *prog);
int pluto_dynschedule_graph_codegen(PlutoProg *prog, FILE *sigmafp, FILE *outfp, FILE *headerfp);
int pluto_dynschedule_codegen(PlutoProg *prog, FILE *sigmafp, FILE *outfp, FILE *headerfp);
int pluto_distmem_codegen(PlutoProg *prog, FILE *cloogfp, FILE *sigmafp, FILE *outfp, FILE *headerfp);

int  find_permutable_hyperplanes(PlutoProg *prog, bool lin_ind_mode, 
       bool loop_search_mode, int max_sols);

void detect_hyperplane_type(Stmt *stmts, int nstmts, Dep *deps, int ndeps, int, int, int);
DepDir  get_dep_direction(const Dep *dep, const PlutoProg *prog, int level);

void getInnermostTilableBand(PlutoProg *prog, int *bandStart, int *bandEnd);
void getOutermostTilableBand(PlutoProg *prog, int *bandStart, int *bandEnd);

void pluto_gen_cloog_file(FILE *fp, const PlutoProg *prog);
void cut_lightest_edge(Stmt *stmts, int nstmts, Dep *deps, int ndeps, int);
void pluto_tile(PlutoProg *);
bool pluto_create_tile_schedule(PlutoProg *prog, Band **bands, int nbands);
int pluto_detect_mark_unrollable_loops(PlutoProg *prog);

int pluto_omp_parallelize(PlutoProg *prog);
int pluto_dynschedule_graph_parallelize(PlutoProg *prog, FILE *sigmafp, FILE *headerfp);
int pluto_dynschedule_parallelize(PlutoProg *prog, FILE *sigmafp, FILE *headerfp, FILE *pifp);
int pluto_distmem_parallelize(PlutoProg *prog, FILE *sigmafp, FILE *headerfp, FILE *pifp);

void   ddg_update(Graph *g, PlutoProg *prog);
void   ddg_compute_scc(PlutoProg *prog);
Graph *ddg_create(PlutoProg *prog);
int    ddg_sccs_direct_conn(Graph *g, PlutoProg *prog, int scc1, int scc2);

void unroll_phis(PlutoProg *prog, int unroll_dim, int ufactor);

<<<<<<< HEAD
void pretty_print_affine_function(FILE *fp, int64 *, int, char **);
void pluto_transformations_print(const PlutoProg *prog);
void pluto_transformations_pretty_print(const PlutoProg *prog);
void pluto_print_hyperplane_properties(const PlutoProg *prog);
=======
>>>>>>> 31195b5e
void pluto_print_dep_directions(PlutoProg *prog);
void pluto_print_depsat_vectors(Dep **deps, int ndeps, int levels);
PlutoConstraints *pluto_stmt_get_schedule(const Stmt *stmt);
void pluto_update_deps(Stmt *stmt, PlutoConstraints *cst, PlutoProg *prog);

PlutoMatrix *get_new_access_func(const Stmt *stmt, const PlutoMatrix *acc, const PlutoProg *prog);
PlutoConstraints *pluto_get_new_domain(const Stmt *stmt);
PlutoConstraints *pluto_compute_region_data(const Stmt *stmt, const PlutoConstraints *dom,
        const PlutoAccess *acc, int copy_level, const PlutoProg *prog);

int generate_declarations(const PlutoProg *prog, FILE *outfp);
int pluto_gen_cloog_code(const PlutoProg *prog, int cloogf, int cloogl, FILE *cloogfp, FILE *outfp);
Stmt *create_helper_stmt(const Stmt *stmt, int level, const char *text, PlutoStmtType type, int ploop_num);
void pluto_add_given_stmt(PlutoProg *prog, Stmt *stmt);
Stmt *pluto_create_stmt(int dim, const PlutoConstraints *domain, const PlutoMatrix *trans,
        char ** iterators, const char *text, PlutoStmtType type);

PlutoConstraints *compute_flow_in_of_dep(Dep *dep, 
        int copy_level, PlutoProg *prog, int use_src_unique_dpolytope);
PlutoConstraints *compute_flow_in(struct stmt_access_pair *wacc_stmt, 
        int copy_level, PlutoProg *prog);
PlutoConstraints *compute_flow_out_of_dep(Dep *dep, 
        int src_copy_level, int *copy_level, PlutoProg *prog, int split, PlutoConstraints **dcst1, int *pi_mappings);
PlutoConstraints *compute_flow_out(struct stmt_access_pair *wacc_stmt, 
        int src_copy_level, int *copy_level, PlutoProg *prog, int *pi_mappings);
void compute_flow_out_partitions(struct stmt_access_pair *wacc_stmt,
        int src_copy_level, int *copy_level, PlutoProg *prog, PlutoConstraintsList *atomic_flowouts, int *pi_mappings);
PlutoConstraints *compute_write_out(struct stmt_access_pair *wacc_stmt,
        int copy_level, PlutoProg *prog);
void split_deps_acc_flowout(PlutoConstraintsList *atomic_flowouts, int copy_level, int access_nrows, PlutoProg *prog);

void generate_pi(FILE *pifp, FILE *headerfp, int outer_dist_loop_level, int inner_dist_loop_level, 
        const PlutoProg *prog, Ploop *loop, int loop_num, int *dimensions_to_skip, int num_dimensions);
void generate_outgoing(Stmt **loop_stmts, int nstmts,
        int *copy_level, PlutoProg *prog, int loop_num, int *pi_mappings, char *tasks_loops_decl, FILE *outfp, FILE *headerfp);
void generate_incoming(Stmt **loop_stmts, int nstmts,
        int *copy_level, PlutoProg *prog, int loop_num, int *pi_mappings, FILE *outfp, FILE *headerfp);
void generate_sigma(struct stmt_access_pair **wacc_stmts, int naccs,
        int *copy_level, PlutoProg *prog, int loop_num, int *pi_mappings, FILE *outfp, FILE *headerfp);
void generate_sigma_dep_split(struct stmt_access_pair **wacc_stmts, int naccs,
        int *copy_level, PlutoProg *prog, PlutoConstraintsList *list, int loop_num, int *pi_mappings, FILE *outfp, FILE *headerfp);
void generate_tau(struct stmt_access_pair **racc_stmts,
        int naccs, int *copy_level, PlutoProg *prog, int loop_num, int *pi_mappings, FILE *outfp, FILE *headerfp);
PlutoConstraints* get_receiver_tiles_of_dep(Dep *dep, 
        int src_copy_level, int dest_copy_level, PlutoProg *prog, int use_src_unique_dpolytope);
PlutoConstraints* get_receiver_tiles(struct stmt_access_pair **wacc_stmt, int naccs,
        int src_copy_level, int dest_copy_level, PlutoProg *prog, int dep_loop_num, int *pi_mappings);

void print_dynsched_file(char *srcFileName, FILE *cloogfp, FILE *outfp, PlutoProg* prog);
int get_outermost_parallel_loop(const PlutoProg *prog);

int is_loop_dominated(Ploop *loop1, Ploop *loop2, const PlutoProg *prog);
Ploop **pluto_get_parallel_loops(const PlutoProg *prog, int *nploops);
Ploop **pluto_get_dom_parallel_loops(const PlutoProg *prog, int *nploops);
void pluto_loop_print(const Ploop *loop);
void pluto_loops_print(Ploop **loops, int num);
void pluto_loops_free(Ploop **loops, int nloops);
int pluto_loop_compar(const void *_l1, const void *_l2);
Band *pluto_band_alloc(Ploop *loop, int width);
void pluto_bands_print(Band **bands, int num);
void pluto_band_print(const Band *band);

Band **pluto_get_outermost_permutable_bands(PlutoProg *prog, int *ndbands);
Ploop *pluto_loop_dup(Ploop *l);
int pluto_loop_is_parallel(const PlutoProg *prog, Ploop *loop);
void pluto_bands_free(Band **bands, int nbands);
int pluto_is_hyperplane_loop(const Stmt *stmt, int level);
void pluto_detect_hyperplane_types(PlutoProg *prog);
void pluto_tile_band(PlutoProg *prog, Band *band, int *tile_sizes);

Ploop **pluto_get_loops_under(Stmt **stmts, int nstmts, int depth,
        const PlutoProg *prog, int *num);
int pluto_intra_tile_optimize(PlutoProg *prog,  int is_tiled);
int pluto_intra_tile_optimize_band(Band *band, int is_tiled, PlutoProg *prog);

int pluto_pre_vectorize_band(Band *band, int is_tiled, PlutoProg *prog);
int pluto_is_band_innermost(const Band *band, int is_tiled);
Band **pluto_get_innermost_permutable_bands(PlutoProg *prog, int *ndbands);
int pluto_is_loop_innermost(const Ploop *loop, const PlutoProg *prog);

PlutoConstraints *pluto_get_transformed_dpoly(const Dep *dep, Stmt *src, Stmt *dest);

PlutoConstraints* pluto_find_dependence(PlutoConstraints *domain1, PlutoConstraints *domain2, Dep *dep1, Dep *dep2,
        PlutoProg *prog, PlutoMatrix *access_matrix);

PlutoDepList* pluto_dep_list_alloc(Dep *dep);

void pluto_detect_scalar_dimensions(PlutoProg *prog);
void pluto_opencl_codegen();
void pluto_iss_dep(PlutoProg *prog);
PlutoConstraints *pluto_iss(const PlutoConstraints **doms, int ndoms, int npar, PlutoConstraints *);

#endif<|MERGE_RESOLUTION|>--- conflicted
+++ resolved
@@ -295,12 +295,9 @@
     PlutoConstraints *globcst;
     PlutoConstraints **depcst;
     PlutoConstraints **dep_bounding_cst;
-<<<<<<< HEAD
 
     /* Hyperplane row that is replaced in case concurrent start is found*/
     int replaced_hyperplane;
-=======
->>>>>>> 31195b5e
 
     osl_scop_p scop;
 
@@ -425,13 +422,6 @@
 
 void unroll_phis(PlutoProg *prog, int unroll_dim, int ufactor);
 
-<<<<<<< HEAD
-void pretty_print_affine_function(FILE *fp, int64 *, int, char **);
-void pluto_transformations_print(const PlutoProg *prog);
-void pluto_transformations_pretty_print(const PlutoProg *prog);
-void pluto_print_hyperplane_properties(const PlutoProg *prog);
-=======
->>>>>>> 31195b5e
 void pluto_print_dep_directions(PlutoProg *prog);
 void pluto_print_depsat_vectors(Dep **deps, int ndeps, int levels);
 PlutoConstraints *pluto_stmt_get_schedule(const Stmt *stmt);

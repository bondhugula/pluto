--- conflicted
+++ resolved
@@ -48,17 +48,13 @@
 
 #define DEFAULT_L1_TILE_SIZE 32
 
-<<<<<<< HEAD
 //#define CST_WIDTH (npar+1+nstmts*(nvar+1)+1)
 
 extern int CST_WIDTH;
 extern int** lord;
 extern int* skipdeps_;
-=======
 #define PI_TABLE_SIZE 256
 
-#define CST_WIDTH (npar+1+nstmts*(nvar+1)+1)
->>>>>>> bb1dbc89
 
 #define ALLOW_NEGATIVE_COEFF 1 
 #define DO_NOT_ALLOW_NEGATIVE_COEFF 0 

--- conflicted
+++ resolved
@@ -2312,16 +2312,18 @@
         isl_union_map_copy(writes), isl_union_map_copy(writes),
         isl_union_map_copy(reads), isl_union_map_copy(schedule), dep_waw,
         dep_war, NULL, NULL);
-    // Compute WAR dependences with transitive dependences.
-    isl_union_map_compute_flow(
-        isl_union_map_copy(writes), isl_union_map_copy(empty),
-        isl_union_map_copy(reads), isl_union_map_copy(schedule), NULL,
-        trans_dep_war, NULL, NULL);
-    // Compute WAW dependences with transitive dependences.
-    isl_union_map_compute_flow(
-        isl_union_map_copy(writes), isl_union_map_copy(empty),
-        isl_union_map_copy(writes), isl_union_map_copy(schedule), NULL,
-        trans_dep_waw, NULL, NULL);
+    if (options->distmem) {
+      // Compute WAR dependences with transitive dependences.
+      isl_union_map_compute_flow(
+          isl_union_map_copy(writes), isl_union_map_copy(empty),
+          isl_union_map_copy(reads), isl_union_map_copy(schedule), NULL,
+          trans_dep_war, NULL, NULL);
+      // Compute WAW dependences with transitive dependences.
+      isl_union_map_compute_flow(
+          isl_union_map_copy(writes), isl_union_map_copy(empty),
+          isl_union_map_copy(writes), isl_union_map_copy(schedule), NULL,
+          trans_dep_waw, NULL, NULL);
+    }
     if (options->rar) {
       // Compute RAR dependences without transitive dependences.
       isl_union_map_compute_flow(
@@ -2360,7 +2362,7 @@
     *dep_war = isl_union_map_coalesce(*dep_war);
     *dep_waw = isl_union_map_coalesce(*dep_waw);
 
-    if (options->lastwriter) {
+    if (options->lastwriter && options->distmem) {
       *trans_dep_war = isl_union_map_coalesce(*trans_dep_war);
       *trans_dep_waw = isl_union_map_coalesce(*trans_dep_waw);
     }
@@ -2591,7 +2593,7 @@
   prog->ndeps += extract_deps(prog->deps, prog->ndeps, prog->stmts, dep_rar,
                               OSL_DEPENDENCE_RAR);
 
-  if (options->lastwriter) {
+  if (options->lastwriter && options->distmem) {
     prog->ntransdeps = 0;
     isl_union_map_foreach_map(dep_raw, &isl_map_count, &prog->ntransdeps);
     isl_union_map_foreach_map(trans_dep_war, &isl_map_count, &prog->ntransdeps);
@@ -4663,794 +4665,6 @@
   return 1;
 }
 
-struct acc_info {
-  char *prefix;
-  int acc_num;
-  isl_union_map **new_maps;
-  isl_union_map **schedule;
-  isl_map *base_schedule;
-};
-
-<<<<<<< HEAD
-static isl_stat set_tuple_name(__isl_take isl_map *map, void *usr) {
-  char *name;
-
-  struct acc_info *info = (struct acc_info *)usr;
-  name = (char *)malloc(strlen(info->prefix) + 4);
-  sprintf(name, "%s%d", info->prefix, info->acc_num);
-  map = isl_map_set_tuple_name(map, isl_dim_in, name);
-  info->acc_num++;
-
-  *info->new_maps =
-      isl_union_map_union(*info->new_maps, isl_union_map_from_map(map));
-  isl_map *schedule_i = isl_map_copy(info->base_schedule);
-  schedule_i = isl_map_set_tuple_name(schedule_i, isl_dim_in, name);
-  *info->schedule =
-      isl_union_map_union(*info->schedule, isl_union_map_from_map(schedule_i));
-  free(name);
-
-  return isl_stat_ok;
-}
-
-/* Compute dependences based on the domain, scheduling, and access
- * information in "pscop", and put the result in "prog".
- */
-static void compute_deps_pet(struct pet_scop *pscop,
-                             isl_map **stmt_wise_schedules, PlutoProg *prog,
-                             PlutoOptions *options) {
-  isl_union_map *dep_raw, *dep_war, *dep_waw, *dep_rar;
-
-  // These are only going to be computed under lastwriter.
-  isl_union_map *trans_dep_war = NULL;
-  isl_union_map *trans_dep_waw = NULL;
-
-  if (!options->silent) {
-    printf("[pluto] compute_deps (isl%s)\n",
-           options->lastwriter ? " with lastwriter" : "");
-  }
-
-  isl_space *space = isl_set_get_space(pscop->context);
-  isl_union_map *empty = isl_union_map_empty(isl_space_copy(space));
-
-  isl_union_map *reads = isl_union_map_copy(empty);
-  isl_union_map *writes = isl_union_map_copy(empty);
-  isl_union_map *schedule = isl_union_map_copy(empty);
-
-  isl_union_map *schedules = isl_schedule_get_map(pscop->schedule);
-
-  for (int i = 0; i < prog->nstmts; i++) {
-    struct pet_stmt *pstmt = prog->stmts[i]->pstmt;
-    Stmt *stmt = prog->stmts[i];
-
-    isl_union_map *s_umap = isl_union_map_intersect_domain(
-        isl_union_map_copy(schedules),
-        isl_union_set_from_set(isl_set_copy(pstmt->domain)));
-
-    isl_map *s_map = isl_map_from_union_map(s_umap);
-
-    isl_union_map *lreads = pet_stmt_collect_accesses(
-        pstmt, pet_expr_access_may_read, 0, isl_space_copy(space));
-    isl_union_map *lwrites = pet_stmt_collect_accesses(
-        pstmt, pet_expr_access_may_write, 0, isl_space_copy(space));
-
-    char name[20];
-    sprintf(name, "S_%d_r", stmt->id);
-    struct acc_info rinfo = {name, 0, &reads, &schedule, s_map};
-    isl_union_map_foreach_map(lreads, &set_tuple_name, &rinfo);
-    sprintf(name, "S_%d_w", stmt->id);
-    struct acc_info winfo = {name, 0, &writes, &schedule, s_map};
-    isl_union_map_foreach_map(lwrites, &set_tuple_name, &winfo);
-
-    isl_map_free(s_map);
-    isl_union_map_free(lreads);
-    isl_union_map_free(lwrites);
-  }
-  isl_union_map_free(schedules);
-  isl_space_free(space);
-
-  compute_deps_isl(reads, writes, schedule, empty, &dep_raw, &dep_war, &dep_waw,
-                   &dep_rar, &trans_dep_war, &trans_dep_waw);
-
-  if (options->lastwriter && options->distmem) {
-    trans_dep_war = isl_union_map_coalesce(trans_dep_war);
-  }
-
-  prog->ndeps = 0;
-  isl_union_map_foreach_map(dep_raw, &isl_map_count, &prog->ndeps);
-  isl_union_map_foreach_map(dep_war, &isl_map_count, &prog->ndeps);
-  isl_union_map_foreach_map(dep_waw, &isl_map_count, &prog->ndeps);
-  if (options->lastwriter && options->distmem) {
-    prog->ntransdeps = 0;
-    isl_union_map_foreach_map(dep_raw, &isl_map_count, &prog->ntransdeps);
-    isl_union_map_foreach_map(trans_dep_war, &isl_map_count, &prog->ntransdeps);
-    isl_union_map_foreach_map(dep_waw, &isl_map_count, &prog->ntransdeps);
-  }
-
-  prog->deps = (Dep **)malloc(prog->ndeps * sizeof(Dep *));
-  for (int i = 0; i < prog->ndeps; i++) {
-    prog->deps[i] = pluto_dep_alloc();
-  }
-  prog->ndeps = 0;
-  prog->ndeps += extract_deps(prog->deps, prog->ndeps, prog->stmts, dep_raw,
-                              OSL_DEPENDENCE_RAW);
-  prog->ndeps += extract_deps(prog->deps, prog->ndeps, prog->stmts, dep_war,
-                              OSL_DEPENDENCE_WAR);
-  prog->ndeps += extract_deps(prog->deps, prog->ndeps, prog->stmts, dep_waw,
-                              OSL_DEPENDENCE_WAW);
-  if (options->lastwriter && options->distmem) {
-    prog->transdeps = (Dep **)malloc(prog->ntransdeps * sizeof(Dep *));
-    for (int i = 0; i < prog->ntransdeps; i++) {
-      prog->transdeps[i] = pluto_dep_alloc();
-    }
-    prog->ntransdeps = 0;
-    prog->ntransdeps += extract_deps(prog->transdeps, prog->ntransdeps,
-                                     prog->stmts, dep_raw, OSL_DEPENDENCE_RAW);
-    prog->ntransdeps +=
-        extract_deps(prog->transdeps, prog->ntransdeps, prog->stmts,
-                     trans_dep_war, OSL_DEPENDENCE_WAR);
-    prog->ntransdeps += extract_deps(prog->transdeps, prog->ntransdeps,
-                                     prog->stmts, dep_waw, OSL_DEPENDENCE_WAW);
-  } else {
-    prog->transdeps = NULL;
-    prog->ntransdeps = 0;
-  }
-
-  isl_union_map_free(dep_raw);
-  isl_union_map_free(dep_war);
-  isl_union_map_free(dep_waw);
-  isl_union_map_free(trans_dep_waw);
-  isl_union_map_free(trans_dep_war);
-
-  isl_union_map_free(writes);
-  isl_union_map_free(reads);
-  isl_union_map_free(schedule);
-  isl_union_map_free(empty);
-}
-
-/* Removes certain trivial dead code - in particular, all writes to variables
- * that have been marked as killed through special kill statements. */
-static void mark_trivial_dead_code(struct pet_scop *pscop,
-                                   std::vector<bool> *dead) {
-  dead->resize(pscop->n_stmt, false);
-  for (int s = 0; s < pscop->n_stmt; s++) {
-    struct pet_stmt *pstmt = pscop->stmts[s];
-    if (!pet_stmt_is_kill(pstmt)) {
-      continue;
-    }
-    (*dead)[s] = true;
-    isl_space *space = isl_set_get_space(pscop->context);
-    isl_union_map *writes_s = pet_stmt_collect_accesses(
-        pstmt, pet_expr_access_killed, 0, space);
-
-    if (isl_union_map_n_map(writes_s) != 1) {
-      isl_union_map_free(writes_s);
-      continue;
-    }
-
-    isl_map *write_s = isl_map_from_union_map(writes_s);
-    isl_space *acc_space_s = isl_map_get_space(write_s);
-    const char *killed_name = isl_space_get_tuple_name(acc_space_s, isl_dim_out);
-    isl_map_free(write_s);
-
-    // Mark any other writes to the same variable name dead.
-    // This is a HACK to get rid of old IV init's and increments.
-    for (int j = 0; j < pscop->n_stmt; j++) {
-      if ((*dead)[j])
-        continue;
-      struct pet_stmt *opstmt = pscop->stmts[j];
-      isl_space *space = isl_set_get_space(pscop->context);
-      isl_union_map *writes = pet_stmt_collect_accesses(
-          opstmt, pet_expr_access_may_write, 0, space);
-
-      if (isl_union_map_n_map(writes) != 1) {
-        isl_union_map_free(writes);
-        continue;
-      }
-      isl_map *write = isl_map_from_union_map(writes);
-      isl_space *acc_space = isl_map_get_space(write);
-
-      const char *name = isl_space_get_tuple_name(acc_space, isl_dim_out);
-      if (!strcmp(name, killed_name))
-        (*dead)[j] = true;
-      isl_space_free(acc_space);
-      isl_map_free(write);
-    }
-    isl_space_free(acc_space_s);
-  }
-}
-
-/* Read statement info from pet structures (nvar: max domain dim) */
-static Stmt **pet_to_pluto_stmts(
-    struct pet_scop *pscop, isl_map **stmt_wise_schedules,
-    const std::unordered_map<struct pet_stmt *, char *> &stmtTextMap,
-    int *nstmts) {
-  int i, j, s, t;
-  Stmt **stmts;
-  int nvar, npar, max_sched_rows;
-  char **params;
-
-  IF_DEBUG(printf("[pluto] Pet to Pluto stmts\n"););
-
-  npar = isl_set_dim(pscop->context, isl_dim_all);
-  *nstmts = pscop->n_stmt;
-
-  /* This takes cares of marking trivial statements such as original iterator
-   * assignments and increments as dead code */
-  std::vector<bool> dead;
-  mark_trivial_dead_code(pscop, &dead);
-
-  if (*nstmts == 0)
-    return NULL;
-
-  IF_DEBUG(printf("[pluto] Pet SCoP context\n"););
-  IF_DEBUG(isl_set_dump(pscop->context););
-
-  params = NULL;
-  if (npar >= 1) {
-    params = (char **)malloc(sizeof(char *) * npar);
-  }
-  isl_space *cspace = isl_set_get_space(pscop->context);
-  for (i = 0; i < npar; i++) {
-    params[i] = strdup(isl_space_get_dim_name(cspace, isl_dim_param, i));
-  }
-  isl_space_free(cspace);
-
-  /* Max dom dimensionality */
-  nvar = -1;
-
-  *nstmts = 0;
-
-  for (s = 0; s < pscop->n_stmt; s++) {
-    struct pet_stmt *pstmt = pscop->stmts[s];
-    int stmt_dim = isl_set_dim(pstmt->domain, isl_dim_set);
-    nvar = PLMAX(nvar, stmt_dim);
-    if (!dead[s])
-      (*nstmts)++;
-  }
-
-  stmts = (Stmt **)malloc(*nstmts * sizeof(Stmt *));
-
-  isl_union_map *s_umap = isl_schedule_get_map(pscop->schedule);
-
-  max_sched_rows = 0;
-
-  for (s = 0, t = 0; s < pscop->n_stmt; s++) {
-    if (dead[s])
-      continue;
-    struct pet_stmt *pstmt = pscop->stmts[s];
-    PlutoConstraints *domain = isl_set_to_pluto_constraints(pstmt->domain);
-
-    isl_map *s_map = isl_map_from_union_map(isl_union_map_intersect_domain(
-        isl_union_map_copy(s_umap),
-        isl_union_set_from_set(isl_set_copy(pstmt->domain))));
-
-    int nrows = isl_map_dim(s_map, isl_dim_out);
-    max_sched_rows = PLMAX(max_sched_rows, nrows);
-
-    PlutoMatrix *trans = isl_map_to_pluto_func(
-        s_map, isl_set_dim(pstmt->domain, isl_dim_set), npar);
-
-    isl_map_free(s_map);
-
-    stmts[t] = pluto_stmt_alloc(isl_set_dim(pstmt->domain, isl_dim_set), domain,
-                                trans);
-    pluto_constraints_free(domain);
-    pluto_matrix_free(trans);
-
-    Stmt *stmt = stmts[t];
-
-    stmt->id = t;
-    stmt->type = ORIG;
-
-    for (unsigned j = 0; j < stmt->dim; j++) {
-      stmt->is_orig_loop[j] = true;
-    }
-
-    /* Tile it if it's tilable unless turned off by .fst/.precut file */
-    stmt->tile = 1;
-
-    /* Store the iterator names*/
-    isl_space *dspace = isl_set_get_space(pstmt->domain);
-    for (unsigned j = 0; j < stmt->dim; j++) {
-      stmt->iterators[j] =
-          strdup(isl_space_get_dim_name(dspace, isl_dim_set, j));
-    }
-    isl_space_free(dspace);
-
-    pluto_constraints_set_names_range(stmt->domain, stmt->iterators, 0, 0,
-                                      stmt->dim);
-    pluto_constraints_set_names_range(stmt->domain, params, stmt->dim, 0, npar);
-
-    // Copy the body of the statement found by print_user.
-    const auto &entry = stmtTextMap.find(pstmt);
-    if (entry != stmtTextMap.end()) {
-      stmt->text = strdup(entry->second);
-      // The string from the ISL printer has a trailing new line; wipe that out.
-      stmt->text[strlen(stmt->text) - 1] = '\0';
-    } else {
-      stmt->text = strdup("/* kill statement */");
-    }
-
-    isl_space *space = isl_set_get_space(pscop->context);
-    isl_union_map *reads = pet_stmt_collect_accesses(
-        pstmt, pet_expr_access_may_read, 0, isl_space_copy(space));
-    isl_union_map *writes =
-        pet_stmt_collect_accesses(pstmt, pet_expr_access_may_write, 0, space);
-    isl_union_map_foreach_map(reads, &isl_map_count, &stmt->nreads);
-    isl_union_map_foreach_map(writes, &isl_map_count, &stmt->nwrites);
-
-    struct pluto_access_meta_info e_reads = {&stmt->reads, 0, stmt->dim, npar};
-    struct pluto_access_meta_info e_writes = {&stmt->writes, 0, stmt->dim,
-                                              npar};
-
-    if (stmt->nreads >= 1) {
-      stmt->reads =
-          (PlutoAccess **)malloc(stmt->nreads * sizeof(PlutoAccess *));
-    }
-    if (stmt->nwrites >= 1) {
-      stmt->writes =
-          (PlutoAccess **)malloc(stmt->nwrites * sizeof(PlutoAccess *));
-    }
-    for (j = 0; j < stmt->nreads; j++) {
-      stmt->reads[j] = NULL;
-    }
-    for (j = 0; j < stmt->nwrites; j++) {
-      stmt->writes[j] = NULL;
-    }
-
-    isl_union_map_foreach_map(reads, &isl_map_extract_access_func, &e_reads);
-    isl_union_map_foreach_map(writes, &isl_map_extract_access_func, &e_writes);
-
-    isl_union_map_free(reads);
-    isl_union_map_free(writes);
-
-    stmts[t]->pstmt = pstmt;
-    t++;
-  }
-
-  isl_union_map_free(s_umap);
-
-  for (s = 0; s < *nstmts; s++) {
-    /* Pad with all zero rows */
-    int curr_sched_rows = stmts[s]->trans->nrows;
-    for (j = curr_sched_rows; j < max_sched_rows; j++) {
-      pluto_stmt_add_hyperplane(stmts[s], H_SCALAR, j);
-    }
-  }
-
-  for (j = 0; j < npar; j++) {
-    free(params[j]);
-  }
-  free(params);
-
-  return stmts;
-}
-
-/* Find the element in scop->stmts that has the given "name".
- *  */
-static struct pet_stmt *find_stmt(struct pet_scop *scop, const char *name) {
-  int i;
-
-  for (i = 0; i < scop->n_stmt; ++i) {
-    struct pet_stmt *stmt = scop->stmts[i];
-    const char *name_i;
-
-    name_i = isl_set_get_tuple_name(stmt->domain);
-    if (!strcmp(name, name_i))
-      return stmt;
-  }
-  return NULL;
-}
-
-/* Find the element in scop->stmts that the same name
- *  * as the function call by the given user node.
- *   * These names are determined by the names of the domains
- *    * of the schedule constructed in transform().
- *     */
-static struct pet_stmt *extract_pet_stmt(__isl_keep isl_ast_node *node,
-                                         struct pet_scop *scop) {
-  isl_ast_expr *expr, *arg;
-  isl_id *id;
-  struct pet_stmt *stmt;
-
-  expr = isl_ast_node_user_get_expr(node);
-  arg = isl_ast_expr_get_op_arg(expr, 0);
-  isl_ast_expr_free(expr);
-  id = isl_ast_expr_get_id(arg);
-  isl_ast_expr_free(arg);
-  stmt = find_stmt(scop, isl_id_get_name(id));
-  isl_id_free(id);
-
-  return stmt;
-}
-
-/* Index transformation callback for pet_stmt_build_ast_exprs.
- * "index" expresses the array indices in terms of statement iterators
- * "iterator_map" expresses the statement iterators in terms of
- * AST loop iterators.
- *
- * The result expresses the array indices in terms of
- * AST loop iterators.
- */
-static __isl_give isl_multi_pw_aff *
-pullback_index(__isl_take isl_multi_pw_aff *index, __isl_keep isl_id *id,
-               void *user) {
-  isl_pw_multi_aff *iterator_map = (isl_pw_multi_aff *)user;
-
-  iterator_map = isl_pw_multi_aff_copy(iterator_map);
-  return isl_multi_pw_aff_pullback_pw_multi_aff(index, iterator_map);
-}
-
-/* Set the iterator names using schedule map of the statement*/
-static __isl_give isl_id_list *generate_names(isl_ctx *ctx,
-                                              struct pet_stmt *stmt) {
-  int i;
-  isl_id_list *names;
-  isl_id *id;
-
-  names = isl_id_list_alloc(ctx, isl_set_dim(stmt->domain, isl_dim_set));
-
-  for (i = 0; i < isl_set_dim(stmt->domain, isl_dim_set); i++) {
-    id = isl_id_alloc(ctx, isl_set_get_dim_name(stmt->domain, isl_dim_set, i),
-                      NULL);
-    names = isl_id_list_add(names, id);
-  }
-
-  return names;
-}
-
-static __isl_give void free_isl_id_to_ast_expr(void *user) {
-  isl_id_to_ast_expr_free((isl_id_to_ast_expr *)user);
-}
-
-/* Transform the accesses in the statement associated to the domain
- * called by "node" to refer to the AST loop iterators, construct
- * corresponding AST expressions using "build" and attach them
- * to the node.
- */
-static __isl_give isl_ast_node *at_each_domain(__isl_take isl_ast_node *node,
-                                               __isl_keep isl_ast_build *build,
-                                               void *user) {
-  struct pet_stmt *stmt;
-  isl_ctx *ctx;
-  isl_id *id;
-  isl_map *map;
-  isl_pw_multi_aff *iterator_map;
-  isl_id_to_ast_expr *ref2expr;
-  struct pet_scop *scop = (struct pet_scop *)user;
-
-  ctx = isl_ast_node_get_ctx(node);
-
-  stmt = extract_pet_stmt(node, scop);
-  if (!stmt)
-    isl_die(ctx, isl_error_internal, "cannot find statement",
-            isl_ast_node_free(node);
-            node = NULL);
-
-  map = isl_map_from_union_map(isl_ast_build_get_schedule(build));
-  map = isl_map_reverse(map);
-  iterator_map = isl_pw_multi_aff_from_map(map);
-
-  isl_id_list *iterators = generate_names(ctx, stmt);
-  build = isl_ast_build_set_iterators(build, iterators);
-
-  ref2expr = pet_stmt_build_ast_exprs(stmt, build, &pullback_index,
-                                      iterator_map, NULL, NULL);
-  isl_pw_multi_aff_free(iterator_map);
-
-  id = isl_id_alloc(ctx, NULL, ref2expr);
-  id = isl_id_set_free_user(id, &free_isl_id_to_ast_expr);
-
-  return isl_ast_node_set_annotation(node, id);
-}
-
-struct print_stmt_user_info {
-  struct pet_scop *scop;
-  // A map to hold source text corresponding to the statement.
-  std::unordered_map<struct pet_stmt *, char *> *stmtTextMap;
-};
-
-/*
- * Print the statement corresponding to "node" to "p", and also set
- * pet_stmt's text to that.
- *
- * We look for the statement in the pet_scop passed through "user".
- * The AST expressions for all references in the statement
- * have been attached to the node by at_each_domain().
- *
- * Note that p may either be a file printer or string printer
- */
-static __isl_give isl_printer *
-print_stmt(__isl_take isl_printer *p,
-           __isl_take isl_ast_print_options *print_options,
-           __isl_keep isl_ast_node *node, void *user) {
-  isl_id_to_ast_expr *ref2expr;
-  isl_id *id;
-  struct pet_stmt *pstmt;
-  struct print_stmt_user_info *info = (struct print_stmt_user_info *)user;
-  struct pet_scop *scop = info->scop;
-  auto *stmtTextMap = info->stmtTextMap;
-
-  /* Printer just for the stmt text */
-  isl_printer *p_l;
-
-  p_l = isl_printer_to_str(isl_printer_get_ctx(p));
-  p_l = isl_printer_set_output_format(p_l, ISL_FORMAT_C);
-
-  pstmt = extract_pet_stmt(node, scop);
-
-  id = isl_ast_node_get_annotation(node);
-  ref2expr = (isl_id_to_ast_expr *)isl_id_get_user(id);
-  isl_id_free(id);
-
-  /* Print to both p and p_l. */
-  /* Printing to 'p' is just for debugging purposes - so that we could see the
-   * AST */
-  p = pet_stmt_print_body(pstmt, p, ref2expr);
-  p_l = pet_stmt_print_body(pstmt, p_l, ref2expr);
-  (*stmtTextMap)[pstmt] = isl_printer_get_str(p_l);
-  isl_printer_free(p_l);
-
-  isl_ast_print_options_free(print_options);
-
-  return p;
-}
-
-/*
- * Collect the iteration domains of the statements in "scop",
- * skipping kill statements.
- */
-static __isl_give isl_union_set *
-collect_non_kill_domains(struct pet_scop *scop,
-                         int (*pred)(struct pet_stmt *stmt)) {
-  int i;
-  isl_set *domain_i;
-  isl_union_set *domain;
-
-  if (!scop)
-    return NULL;
-
-  domain = isl_union_set_empty(isl_set_get_space(scop->context));
-
-  for (i = 0; i < scop->n_stmt; ++i) {
-    struct pet_stmt *stmt = scop->stmts[i];
-
-    if (pred(stmt))
-      continue;
-
-    if (stmt->n_arg > 0)
-      isl_die(isl_union_set_get_ctx(domain), isl_error_unsupported,
-              "data dependent conditions not supported",
-              return isl_union_set_free(domain));
-
-    domain_i = isl_set_copy(scop->stmts[i]->domain);
-    domain = isl_union_set_add_set(domain, domain_i);
-  }
-
-  return domain;
-}
-
-// Code generate the scop 'scop' and print the corresponding C code to 'p'.
-static __isl_give isl_printer *construct_stmt_body(
-    struct pet_scop *scop, __isl_take isl_printer *p,
-    std::unordered_map<struct pet_stmt *, char *> *stmtTextMap) {
-  isl_ctx *ctx = isl_printer_get_ctx(p);
-  isl_union_set *domain_set;
-  isl_ast_build *build;
-  isl_ast_print_options *print_options;
-  isl_ast_node *tree;
-
-  domain_set = collect_non_kill_domains(scop, &pet_stmt_is_kill);
-  isl_schedule *sched = isl_schedule_intersect_domain(
-      isl_schedule_copy(scop->schedule), domain_set);
-
-  build = isl_ast_build_from_context(isl_set_copy(scop->context));
-  build = isl_ast_build_set_at_each_domain(build, &at_each_domain, scop);
-
-  tree = isl_ast_build_node_from_schedule(build, sched);
-  isl_ast_build_free(build);
-
-  print_options = isl_ast_print_options_alloc(ctx);
-
-  struct print_stmt_user_info info = {scop, stmtTextMap};
-  print_options =
-      isl_ast_print_options_set_print_user(print_options, &print_stmt, &info);
-  p = isl_ast_node_print(tree, p, print_options);
-
-  isl_ast_node_free(tree);
-
-  return p;
-}
-
-static void add_data_name_if_new(PlutoProg *prog, PlutoAccess *acc) {
-  char *acc_name = acc->name;
-
-  int i;
-  int found = 0;
-  for (i = 0; i < prog->num_data; i++) {
-    if (!strcmp(prog->data_names[i], acc_name)) {
-      found = 1;
-      break;
-    }
-  }
-
-  if (!found) {
-    prog->num_data++;
-    prog->data_names =
-        (char **)realloc(prog->data_names, prog->num_data * sizeof(char *));
-    prog->data_names[prog->num_data - 1] = strdup(acc_name);
-  }
-}
-
-static int read_codegen_context_from_file(PlutoConstraints *codegen_context) {
-  FILE *fp = fopen("codegen.context", "r");
-
-  if (fp) {
-    IF_DEBUG(printf("[Pluto] Reading from codegen.context\n"););
-    PlutoConstraints *cc = pluto_constraints_read(fp);
-    if (cc && cc->ncols == codegen_context->ncols) {
-      pluto_constraints_add(codegen_context, cc);
-      return 0;
-    }
-    IF_DEBUG(printf("[WARNING] Failed to read from codegen.context\n"););
-  }
-
-  return 1;
-}
-
-/*
- * Extract necessary information from pet_scop to create PlutoProg - a
- * representation of the program sufficient to be used throughout Pluto.
- * PlutoProg also includes dependences; uses isl.
- */
-PlutoProg *pet_to_pluto_prog(struct pet_scop *pscop, isl_ctx *ctx,
-                             PlutoOptions *options) {
-  int i, j, max_sched_rows, npar;
-
-  if (pscop == NULL)
-    return NULL;
-
-  pet_scop_align_params(pscop);
-
-  PlutoProg *prog = pluto_prog_alloc();
-
-  /* Program parameters */
-  npar = isl_set_dim(pscop->context, isl_dim_all);
-
-  isl_space *cspace = isl_set_get_space(pscop->context);
-  for (i = 0; i < npar; i++) {
-    pluto_prog_add_param(prog, isl_space_get_dim_name(cspace, isl_dim_param, i),
-                         prog->npar);
-  }
-  isl_space_free(cspace);
-
-  pluto_constraints_free(prog->context);
-  prog->context = isl_set_to_pluto_constraints(pscop->context);
-  IF_DEBUG(printf("[pluto] Pet SCoP context\n"));
-  IF_DEBUG(isl_set_dump(pscop->context););
-  IF_DEBUG(pluto_constraints_compact_print(stdout, prog->context));
-
-  if (options->codegen_context != -1) {
-    for (i = 0; i < prog->npar; i++) {
-      pluto_constraints_add_inequality(prog->codegen_context);
-      prog->codegen_context->val[i][i] = 1;
-      prog->codegen_context->val[i][prog->codegen_context->ncols - 1] =
-          -options->codegen_context;
-    }
-  }
-
-  read_codegen_context_from_file(prog->codegen_context);
-
-  prog->options = options;
-
-  prog->nvar = -1;
-  max_sched_rows = 0;
-
-  for (i = 0; i < pscop->n_stmt; i++) {
-    struct pet_stmt *pstmt = pscop->stmts[i];
-
-    int stmt_dim = isl_set_dim(pstmt->domain, isl_dim_set);
-    prog->nvar = PLMAX(prog->nvar, stmt_dim);
-
-    isl_union_map *sched_map = isl_schedule_get_map(pscop->schedule);
-    isl_union_map *stmt_sched_umap = isl_union_map_intersect_domain(
-        sched_map, isl_union_set_from_set(isl_set_copy(pstmt->domain)));
-    isl_map *stmt_sched_map = isl_map_from_union_map(stmt_sched_umap);
-
-    int nrows = isl_map_dim(stmt_sched_map, isl_dim_out);
-    max_sched_rows = PLMAX(max_sched_rows, nrows);
-    isl_map_free(stmt_sched_map);
-  }
-
-  isl_printer *p = isl_printer_to_str(ctx);
-  // A map to hold source text corresponding to statements.
-  std::unordered_map<struct pet_stmt *, char *> stmtTextMap;
-  p = construct_stmt_body(pscop, p, &stmtTextMap);
-  isl_printer_free(p);
-
-  prog->stmts = pet_to_pluto_stmts(pscop, NULL, stmtTextMap, &prog->nstmts);
-
-  // Free the source strings.
-  for (const auto &entry : stmtTextMap) {
-    free(entry.second);
-  }
-
-  prog->num_data = 0;
-  prog->data_names = NULL;
-  for (i = 0; i < prog->nstmts; i++) {
-    Stmt *stmt = prog->stmts[i];
-    for (j = 0; j < stmt->nreads; j++) {
-      add_data_name_if_new(prog, stmt->reads[j]);
-    }
-    for (j = 0; j < stmt->nwrites; j++) {
-      add_data_name_if_new(prog, stmt->writes[j]);
-    }
-  }
-
-  /* Compute dependences */
-  compute_deps_pet(pscop, NULL, prog, options);
-
-  /* Add hyperplanes */
-  if (prog->nstmts >= 1) {
-    for (i = 0; i < max_sched_rows; i++) {
-      pluto_prog_add_hyperplane(prog, prog->num_hyperplanes, H_UNKNOWN);
-      prog->hProps[prog->num_hyperplanes - 1].type =
-          (i % 2) ? H_LOOP : H_SCALAR;
-    }
-  }
-
-  /* For dependences on the original loop nest (with identity
-   * transformation), we expect a dependence to be completely satisfied at
-   * some level; they'll have a component of zero for all levels up to the level
-   * at
-   * which they are satisfied; so if a loop is forced parallel, removing all
-   * dependences satisfied at that level will lead to the loop being
-   * detected as parallel */
-  if (options->forceparallel >= 1) {
-    pluto_compute_dep_satisfaction(prog);
-    if (options->lastwriter) {
-      /* Add transitive edges that weren't included */
-      for (i = 0; i < prog->ndeps; i++) {
-        if (prog->deps[i]->satisfaction_level <
-            2 * options->forceparallel - 1) {
-          for (j = 0; j < prog->ndeps; j++) {
-            if (prog->deps[j]->satisfaction_level ==
-                    2 * options->forceparallel - 1 &&
-                IS_WAW(prog->deps[i]->type) && IS_RAW(prog->deps[j]->type) &&
-                prog->deps[i]->dest == prog->deps[j]->src) {
-              Dep *dep = pluto_dep_compose(prog->deps[i], prog->deps[j], prog);
-              if (dep == NULL)
-                continue;
-              dep->satisfaction_level = prog->deps[i]->satisfaction_level;
-              dep->satisfied = true;
-              dep->type = OSL_DEPENDENCE_RAW;
-              pluto_add_dep(prog, dep);
-            }
-          }
-        }
-      }
-    }
-
-    Dep **rdeps = (Dep **)malloc(sizeof(Dep *) * prog->ndeps);
-    int count = 0;
-    for (i = 0; i < prog->ndeps; i++) {
-      if (prog->deps[i]->satisfaction_level != 2 * options->forceparallel - 1) {
-        prog->deps[i]->id = count;
-        rdeps[count++] = prog->deps[i];
-      } else {
-        pluto_dep_free(prog->deps[i]);
-      }
-    }
-    free(prog->deps);
-    prog->deps = rdeps;
-    prog->ndeps = count;
-  }
-
-  return prog;
-}
-
-=======
->>>>>>> 31141c4f
 osl_relation_p get_identity_schedule(int dim, int npar) {
 
   int i, j;

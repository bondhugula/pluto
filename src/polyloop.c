--- conflicted
+++ resolved
@@ -666,49 +666,6 @@
  * innermost_split_level: the first parallel loop in the band which
  * has distribution under it (loop->depth is the band is perfectly nested)
  */
-<<<<<<< HEAD
-Band *pluto_get_parallel_band(Ploop *loop, PlutoProg *prog, int *innermost_split_level)
-{
-    int i, d, depth, width;
-
-    assert(!pluto_is_depth_scalar(loop, loop->depth));
-
-    depth = loop->depth;
-
-    *innermost_split_level = loop->depth;
-
-    do{
-        //printf("Level = %d\n", depth);
-        for (i=0; i<prog->ndeps; i++) {
-            Dep *dep = prog->deps[i];
-            // printf("Dep %d\n", i+1);
-            if (IS_RAR(dep->type)) continue;
-            /* Dependences where both the source and sink don't lie in the
-             * band don't matter */
-            if (!pluto_stmt_is_member_of(prog->stmts[dep->src]->id, loop->stmts, loop->nstmts)
-                    || !pluto_stmt_is_member_of(prog->stmts[dep->dest]->id, loop->stmts, loop->nstmts))
-                continue;
-            assert(dep->satvec != NULL);
-            /* Dependences satisfied outer to the band don't matter */
-            if (dep->satisfaction_level < loop->depth) continue;
-            /* The loop (or scalar dimension) has to be parallel */
-            if (dep->satvec[depth]) break;
-        }
-        if (i<prog->ndeps) break;
-        depth++;
-    }while (depth < prog->num_hyperplanes);
-
-    /* Peel off scalar dimensions from the end */
-    while (depth >= loop->depth+1 && pluto_is_depth_scalar(loop, depth-1)) depth--;
-
-    d= loop->depth;
-    while (d <= depth-2 && !pluto_is_depth_scalar(loop, d+1)) d++;
-    *innermost_split_level = d;
-
-    width = depth - loop->depth;
-
-    return pluto_band_alloc(loop, width);
-=======
 Band *pluto_get_parallel_band(Ploop *loop, PlutoProg *prog,
                               int *innermost_split_level) {
   int i, d, depth, width;
@@ -736,7 +693,7 @@
       if (dep->satisfaction_level < loop->depth)
         continue;
       /* The loop (or scalar dimension) has to be parallel */
-      if (dep->dirvec[depth] != DEP_ZERO)
+      if (dep->satvec[depth])
         break;
     }
     if (i < prog->ndeps)
@@ -756,7 +713,6 @@
   width = depth - loop->depth;
 
   return pluto_band_alloc(loop, width);
->>>>>>> 27799b84
 }
 
 /* Returns subset of these bands that are not dominated by any other band */

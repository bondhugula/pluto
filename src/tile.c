--- conflicted
+++ resolved
@@ -429,7 +429,6 @@
     /* Update deps */
     for (i=0; i<prog->ndeps; i++) {
         Dep *dep = prog->deps[i];
-<<<<<<< HEAD
         /* satvec s should have been computed */
         if (IS_RAR(dep->type)) continue;
         if (pluto_stmt_is_member_of(stmts[dep->src]->id, 
@@ -440,12 +439,6 @@
                 dep->satvec[first] |= dep->satvec[loop_depths[k]];
                 dep->satvec[loop_depths[k]] = 0;
             }
-=======
-        if (pluto_stmt_is_member_of(dep->src, band->loop->stmts, band->loop->nstmts)
-                && pluto_stmt_is_member_of(dep->dest, band->loop->stmts, band->loop->nstmts)) {
-            dep->satvec[first] = dep->satvec[first] | dep->satvec[second];
-            dep->satvec[second] = 0;
->>>>>>> 9323f659
         }
     }
     /* Recompute dep directions ? not needed */

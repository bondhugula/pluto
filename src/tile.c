--- conflicted
+++ resolved
@@ -410,17 +410,10 @@
          * statements have loops at those dimensions */
         return false;
     }
-<<<<<<< HEAD
 
     /* Number of inner parallel dims the wavefront will yield */
     int nip_dims;
 
-=======
-
-    /* Number of inner parallel dims the wavefront will yield */
-    int nip_dims;
-
->>>>>>> 9fbb8647
     /* loop_depths[0...nloops-1] are the depths for which a tile schedule
      * can be created */
     if (prog->options->multipipe) {
@@ -429,25 +422,6 @@
     }else{
         /* just use the first two to create a tile schedule */
         nip_dims = 1;
-<<<<<<< HEAD
-    }
-
-    /* Wavefront satisfies all deps, all inner loops in the band will
-     * become parallel */
-    int first = band->loop->depth;
-
-    /* Create the wavefront */
-    for (i=0; i<band->loop->nstmts; i++)    {
-        Stmt *stmt = band->loop->stmts[i];
-        for (k=1; k<=nip_dims; k++) {
-            for (j=0; j<stmt->trans->ncols; j++)    {
-                stmt->trans->val[first][j] +=
-                    stmt->trans->val[loop_depths[k]][j];
-            }
-        }
-    }
-
-=======
     }
 
     /* Wavefront satisfies all deps, all inner loops in the band will
@@ -467,7 +441,6 @@
 		}
 	}
 
->>>>>>> 9fbb8647
     IF_DEBUG(printf("[pluto_create_tile_schedule] Created tile schedule for "););
     IF_DEBUG(printf("t%d to t%d\n", first+1, loop_depths[nip_dims]+1));
 

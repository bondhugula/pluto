/*
 * PLUTO: An automatic parallelizer and locality optimizer
 *
 * Copyright (C) 2007-2012 Uday Bondhugula
 *
 * This file is part of Pluto.
 *
 * Pluto is free software; you can redistribute it and/or modify
 * it under the terms of the GNU General Public License as published by
 * the Free Software Foundation; either version 3 of the License, or
 * (at your option) any later version.

 * This program is distributed in the hope that it will be useful,
 * but WITHOUT ANY WARRANTY; without even the implied warranty of
 * MERCHANTABILITY or FITNESS FOR A PARTICULAR PURPOSE.  See the
 * GNU General Public License for more details.
 *
 * A copy of the GNU General Public Licence can be found in the file
 * `LICENSE' in the top-level directory of this distribution.
 *
 */
#include <assert.h>
#include <stdio.h>
#include <string.h>

#include "pluto.h"
#include "post_transform.h"
#include "program.h"
#include "transforms.h"

/* Read tile sizes from file tile.sizes */
static int read_tile_sizes(int *tile_sizes, int *l2_tile_size_ratios,
                           int num_tile_dims, Stmt **stmts, int nstmts,
                           int firstLoop) {
  int i, j;
<<<<<<< HEAD

  FILE *tsfile = fopen("tile.sizes", "r");

  if (!tsfile)
    return 0;

  IF_DEBUG(printf("[pluto] Reading %d tile sizes\n", num_tile_dims););

=======

  FILE *tsfile = fopen("tile.sizes", "r");

  if (!tsfile)
    return 0;

  IF_DEBUG(printf("[pluto] Reading %d tile sizes\n", num_tile_dims););

>>>>>>> c87e3623
  if (options->ft >= 0 && options->lt >= 0) {
    num_tile_dims = options->lt - options->ft + 1;
  }

  for (i = 0; i < num_tile_dims && !feof(tsfile); i++) {
    for (j = 0; j < nstmts; j++) {
      if (pluto_is_hyperplane_loop(stmts[j], firstLoop + i))
        break;
    }
    int loop = (j < nstmts);
    if (loop) {
      fscanf(tsfile, "%d", &tile_sizes[i]);
    } else {
      /* Size set for scalar dimension doesn't matter */
      tile_sizes[i] = 42;
    }
  }

  if (i < num_tile_dims) {
    printf("WARNING: not enough tile sizes provided\n");
    fclose(tsfile);
    return 0;
  }

  i = 0;
  while (i < num_tile_dims && !feof(tsfile)) {
    fscanf(tsfile, "%d", &l2_tile_size_ratios[i++]);
  }

  if (i < num_tile_dims) {
    if (options->l2tile)
      printf("WARNING: not enough L2 tile sizes provided; using default\n");
    for (i = 0; i < num_tile_dims; i++) {
      l2_tile_size_ratios[i] = 8;
    }
  }

  fclose(tsfile);
  return 1;
}

/*
 * Reschedule a diamond tile
 */
int pluto_diamond_tile_reschedule(PlutoProg *prog) {
<<<<<<< HEAD
  int i, j, tmp, retval;

  retval = 0;

  for (i = 0; i < prog->nstmts; i++) {
=======
  int retval = 0;

  for (int i = 0; i < prog->nstmts; i++) {
>>>>>>> c87e3623
    if (prog->stmts[i]->evicted_hyp) {
      int evicted_hyp_pos = prog->stmts[i]->evicted_hyp_pos;
      int fl = prog->stmts[i]->dim - prog->stmts[i]->dim_orig;
      PlutoMatrix *evicted_hyp = prog->stmts[i]->evicted_hyp;
      assert(fl + evicted_hyp->ncols == prog->stmts[i]->trans->ncols);
<<<<<<< HEAD
      for (j = 0; j < evicted_hyp->ncols; j++) {
        tmp = evicted_hyp->val[0][j];
=======
      for (unsigned j = 0; j < evicted_hyp->ncols; j++) {
        int64_t tmp = evicted_hyp->val[0][j];
>>>>>>> c87e3623
        evicted_hyp->val[0][j] =
            prog->stmts[i]->trans->val[fl + evicted_hyp_pos][fl + j];
        prog->stmts[i]->trans->val[fl + evicted_hyp_pos][fl + j] = tmp;
      }
      retval = 1;
    }
  }

  return retval;
}

/* Manipulates statement domain and transformation to tile scattering
 * dimensions from firstD to lastD */
void pluto_tile_band(PlutoProg *prog, Band *band, int *tile_sizes) {
<<<<<<< HEAD
  int j, s;
  int depth, npar;

  npar = prog->npar;

  int firstD = band->loop->depth;
  int lastD = band->loop->depth + band->width - 1;

  int num_domain_supernodes[band->loop->nstmts];

  for (s = 0; s < band->loop->nstmts; s++) {
    num_domain_supernodes[s] = 0;
  }

  for (depth = firstD; depth <= lastD; depth++) {
    for (s = 0; s < band->loop->nstmts; s++) {
=======
  int npar = prog->npar;

  unsigned firstD = band->loop->depth;
  unsigned lastD = band->loop->depth + band->width - 1;

  unsigned num_domain_supernodes[band->loop->nstmts];

  for (unsigned s = 0; s < band->loop->nstmts; s++) {
    num_domain_supernodes[s] = 0;
  }

  for (unsigned depth = firstD; depth <= lastD; depth++) {
    for (unsigned s = 0; s < band->loop->nstmts; s++) {
>>>>>>> c87e3623
      Stmt *stmt = band->loop->stmts[s];
      /* 1. Specify tiles in the original domain.
       * NOTE: tile shape info comes in here */

      /* 1.1 Add additional dimensions */
      char iter[6];
      sprintf(iter, "zT%d", stmt->dim);

<<<<<<< HEAD
      int hyp_type = (stmt->hyp_types[depth + depth - firstD] == H_SCALAR)
                         ? H_SCALAR
                         : H_TILE_SPACE_LOOP;

      /* 1.2 Specify tile shapes in the original domain */
      // pluto_constraints_print(stdout, stmt->domain);
      if (hyp_type != H_SCALAR) {
        assert(tile_sizes[depth - firstD] >= 1);
        /* Domain supernodes aren't added for scalar dimensions */
        // printf("S%d dim: %d %d\n", stmt->id+1, stmt->dim, depth-firstD);
=======
      PlutoHypType hyp_type =
          (stmt->hyp_types[depth + depth - firstD] == H_SCALAR)
              ? H_SCALAR
              : H_TILE_SPACE_LOOP;

      /* 1.2 Specify tile shapes in the original domain */
      if (hyp_type != H_SCALAR) {
        assert(tile_sizes[depth - firstD] >= 1);
        /* Domain supernodes aren't added for scalar dimensions */
>>>>>>> c87e3623
        pluto_stmt_add_dim(stmt, num_domain_supernodes[s], depth, iter,
                           hyp_type, prog);
        /* Add relation b/w tile space variable and intra-tile variables like
         * 32*xt <= 2t+i <= 32xt + 31 */
        /* Lower bound */
        pluto_constraints_add_inequality(stmt->domain);

<<<<<<< HEAD
        for (j = num_domain_supernodes[s] + 1; j < stmt->dim + npar; j++) {
=======
        for (unsigned j = num_domain_supernodes[s] + 1; j < stmt->dim + npar;
             j++) {
>>>>>>> c87e3623
          stmt->domain->val[stmt->domain->nrows - 1][j] =
              stmt->trans
                  ->val[firstD + (depth - firstD) + 1 + (depth - firstD)][j];
        }
<<<<<<< HEAD

        stmt->domain->val[stmt->domain->nrows - 1][num_domain_supernodes[s]] =
            -tile_sizes[depth - firstD];

        stmt->domain->val[stmt->domain->nrows - 1][stmt->domain->ncols - 1] =
            stmt->trans
                ->val[(depth - firstD) + 1 + depth][stmt->dim + prog->npar];

        PlutoConstraints *lb =
            pluto_constraints_select_row(stmt->domain, stmt->domain->nrows - 1);
        pluto_update_deps(stmt, lb, prog);
        pluto_constraints_free(lb);

        /* Upper bound */
        pluto_constraints_add_inequality(stmt->domain);
        for (j = num_domain_supernodes[s] + 1; j < stmt->dim + npar; j++) {
          stmt->domain->val[stmt->domain->nrows - 1][j] =
              -stmt->trans
                   ->val[firstD + (depth - firstD) + 1 + (depth - firstD)][j];
        }

        stmt->domain->val[stmt->domain->nrows - 1][num_domain_supernodes[s]] =
            tile_sizes[depth - firstD];

        stmt->domain->val[stmt->domain->nrows - 1][stmt->domain->ncols - 1] =
            -stmt->trans
                 ->val[(depth - firstD) + 1 + depth][stmt->dim + prog->npar] +
            tile_sizes[depth - firstD] - 1;

        PlutoConstraints *ub =
            pluto_constraints_select_row(stmt->domain, stmt->domain->nrows - 1);
        pluto_update_deps(stmt, ub, prog);
        pluto_constraints_free(ub);

        num_domain_supernodes[s]++;

        // printf("after adding tile constraints\n");
        // pluto_constraints_print(stdout, stmt->domain);

        // printf("Stmt %d: depth: %d\n", stmt->id+1,depth);
        // pluto_matrix_print(stdout, stmt->trans);

      } else {
        /* Scattering function for tile space iterator is set the
         * same as its associated domain iterator
         * Dimension is not a loop; tile it trivially
         */
        pluto_stmt_add_hyperplane(stmt, H_SCALAR, depth);
        for (j = 0; j < stmt->dim + npar + 1; j++) {
          stmt->trans->val[depth][j] =
              stmt->trans
                  ->val[firstD + (depth - firstD) + 1 + (depth - firstD)][j];
        }
      }
      stmt->num_tiled_loops++;
      stmt->first_tile_dim = firstD;
      stmt->last_tile_dim = lastD;
    } /* all statements */
  }   /* all scats to be tiled */
}

/* Updates the statement domains and transformations to represent the new
 * tiled code. A schedule of tiles is created for parallel execution if
 * --parallel is on
 *
 *  Pre-vectorization is also done inside a tile
 *
 *  */
void pluto_tile(PlutoProg *prog) {
  int nbands, i, j, n_ibands, num_tiled_levels, nloops;
  Band **bands, **ibands;
  bands = pluto_get_outermost_permutable_bands(prog, &nbands);
  ibands = pluto_get_innermost_permutable_bands(prog, &n_ibands);
  IF_DEBUG(printf("[pluto_tile] Outermost tilable bands\n"););
  IF_DEBUG(pluto_bands_print(bands, nbands););
  IF_DEBUG(printf("[pluto_tile] Innermost tilable bands\n"););
  IF_DEBUG(pluto_bands_print(ibands, n_ibands););

  num_tiled_levels = 0;

  /*
   * Create bands for innermost parallel loops to be 1-d tiled
   * if they are not dominated by any band
   */
  Ploop **loops = pluto_get_parallel_loops(prog, &nloops);
  for (i = 0; i < nloops; i++) {
    if (pluto_loop_is_innermost(loops[i], prog)) {
      for (j = 0; j < nbands; j++) {
        if (is_loop_dominated(loops[i], bands[j]->loop, prog))
          break;
      }
      if (j == nbands) {
        bands = realloc(bands, (nbands + 1) * sizeof(Band *));
        bands[nbands++] = pluto_band_alloc(loops[i], 1);
      }
    }
  }
  pluto_loops_free(loops, nloops);

  /* Now, we are ready to tile */
  if (options->lt >= 0 && options->ft >= 0) {
    /* User option specified tiling */

    assert(options->ft <= prog->num_hyperplanes - 1);
    assert(options->lt <= prog->num_hyperplanes - 1);
    assert(options->ft <= options->lt);

    /* L1 tiling */
    pluto_tile_scattering_dims(prog, bands, nbands, 0);
    num_tiled_levels++;

    if (options->l2tile) {
      pluto_tile_scattering_dims(prog, bands, nbands, 1);
      num_tiled_levels++;
    }
  } else {
    /* L1 tiling */
    pluto_tile_scattering_dims(prog, bands, nbands, 0);
    num_tiled_levels++;
    if (options->l2tile) {
      /* L2 tiling */
      pluto_tile_scattering_dims(prog, bands, nbands, 1);
      num_tiled_levels++;
    }
  }
=======

        stmt->domain->val[stmt->domain->nrows - 1][num_domain_supernodes[s]] =
            -tile_sizes[depth - firstD];

        stmt->domain->val[stmt->domain->nrows - 1][stmt->domain->ncols - 1] =
            stmt->trans
                ->val[(depth - firstD) + 1 + depth][stmt->dim + prog->npar];

        PlutoConstraints *lb =
            pluto_constraints_select_row(stmt->domain, stmt->domain->nrows - 1);
        pluto_update_deps(stmt, lb, prog);
        pluto_constraints_free(lb);

        /* Upper bound */
        pluto_constraints_add_inequality(stmt->domain);
        for (unsigned j = num_domain_supernodes[s] + 1; j < stmt->dim + npar;
             j++) {
          stmt->domain->val[stmt->domain->nrows - 1][j] =
              -stmt->trans
                   ->val[firstD + (depth - firstD) + 1 + (depth - firstD)][j];
        }

        stmt->domain->val[stmt->domain->nrows - 1][num_domain_supernodes[s]] =
            tile_sizes[depth - firstD];

        stmt->domain->val[stmt->domain->nrows - 1][stmt->domain->ncols - 1] =
            -stmt->trans
                 ->val[(depth - firstD) + 1 + depth][stmt->dim + prog->npar] +
            tile_sizes[depth - firstD] - 1;

        PlutoConstraints *ub =
            pluto_constraints_select_row(stmt->domain, stmt->domain->nrows - 1);
        pluto_update_deps(stmt, ub, prog);
        pluto_constraints_free(ub);

        num_domain_supernodes[s]++;

      } else {
        /* Scattering function for tile space iterator is set the
         * same as its associated domain iterator
         * Dimension is not a loop; tile it trivially
         */
        pluto_stmt_add_hyperplane(stmt, H_SCALAR, depth);
        for (unsigned j = 0; j < stmt->dim + npar + 1; j++) {
          stmt->trans->val[depth][j] =
              stmt->trans
                  ->val[firstD + (depth - firstD) + 1 + (depth - firstD)][j];
        }
      }
      stmt->num_tiled_loops++;
      stmt->first_tile_dim = firstD;
      stmt->last_tile_dim = lastD;
    } /* all statements */
  }   /* all scats to be tiled */
}

/*
 * Updates statement domains and transformations to represent the new
 * tiled code. A schedule of tiles is created for parallel execution if
 * --parallel is on. Intra-tile optimization is done as part of this as well.
 */
void pluto_tile(PlutoProg *prog) {
  unsigned nbands, i, j, n_ibands, num_tiled_levels, nloops;
  Band **bands, **ibands;
  bands = pluto_get_outermost_permutable_bands(prog, &nbands);
  ibands = pluto_get_innermost_permutable_bands(prog, &n_ibands);
  IF_DEBUG(printf("[pluto_tile] Outermost tilable bands\n"););
  IF_DEBUG(pluto_bands_print(bands, nbands););
  IF_DEBUG(printf("[pluto_tile] Innermost tilable bands\n"););
  IF_DEBUG(pluto_bands_print(ibands, n_ibands););

  num_tiled_levels = 0;

  /*
   * Create bands for innermost parallel loops to be 1-d tiled
   * if they are not dominated by any band
   */
  Ploop **loops = pluto_get_parallel_loops(prog, &nloops);
  for (i = 0; i < nloops; i++) {
    if (pluto_loop_is_innermost(loops[i], prog)) {
      for (j = 0; j < nbands; j++) {
        if (is_loop_dominated(loops[i], bands[j]->loop, prog))
          break;
      }
      if (j == nbands) {
        bands = (Band **)realloc(bands, (nbands + 1) * sizeof(Band *));
        bands[nbands++] = pluto_band_alloc(loops[i], 1);
      }
    }
  }
  pluto_loops_free(loops, nloops);

  /* Now, we are ready to tile */
  if (options->lt >= 0 && options->ft >= 0) {
    /* User option specified tiling */

    assert(options->ft <= prog->num_hyperplanes - 1);
    assert(options->lt <= prog->num_hyperplanes - 1);
    assert(options->ft <= options->lt);

    /* L1 tiling */
    pluto_tile_scattering_dims(prog, bands, nbands, 0);
    num_tiled_levels++;

    if (options->l2tile) {
      pluto_tile_scattering_dims(prog, bands, nbands, 1);
      num_tiled_levels++;
    }
  } else {
    /* L1 tiling */
    pluto_tile_scattering_dims(prog, bands, nbands, 0);
    num_tiled_levels++;
    if (options->l2tile) {
      /* L2 tiling */
      pluto_tile_scattering_dims(prog, bands, nbands, 1);
      num_tiled_levels++;
    }
  }
>>>>>>> c87e3623

  /* Detect properties after tiling */
  pluto_compute_dep_directions(prog);
  pluto_compute_dep_satisfaction(prog);

  if (!options->silent) {
    fprintf(stdout, "[Pluto] After tiling:\n");
    pluto_transformations_pretty_print(prog);
    /* pluto_print_hyperplane_properties(prog); */
  }

<<<<<<< HEAD
  if (options->lbtile) {
=======
  if (options->diamondtile) {
>>>>>>> c87e3623
    int retval;
    retval = pluto_diamond_tile_reschedule(prog);

    if (retval) {
      pluto_compute_dep_directions(prog);
      pluto_compute_dep_satisfaction(prog);
      if (!options->silent) {
        printf("[Pluto] After intra_tile reschedule\n");
        pluto_transformations_pretty_print(prog);
      }
    }
  }

  if (options->intratileopt) {
    int retval = 0;
    for (i = 0; i < nbands; i++) {
      retval |=
          pluto_intra_tile_optimize_band(bands[i], num_tiled_levels, prog);
<<<<<<< HEAD
    }
    if (retval) {
      pluto_compute_dep_directions(prog);
      pluto_compute_dep_satisfaction(prog);
      if (!options->silent) {
        printf("[Pluto] After intra-tile optimize\n");
        pluto_transformations_pretty_print(prog);
      }
    }
  }

  /* Late distribution */
  pluto_post_tile_distribute(prog, bands, nbands, num_tiled_levels);

/* DEPRECATED: now taken care of in intra_tile_optimize */
#if 0
    if (options->prevector) {
        int retval = 0;
        for (i=0; i<nbands; i++) {
            int num_tiling_levels = options->tile + options->l2tile;
            retval |= pluto_pre_vectorize_band(bands[i], num_tiling_levels, prog);
        }
        if (retval) pluto_detect_transformation_properties(prog);
        if (retval && !options->silent) {
            printf("[Pluto] After pre-vectorize:\n");
            pluto_transformations_pretty_print(prog);
            pluto_print_hyperplane_properties(prog);
        }
=======
    }
    if (retval) {
      pluto_compute_dep_directions(prog);
      pluto_compute_dep_satisfaction(prog);
      if (!options->silent) {
        printf("[Pluto] After intra-tile optimize\n");
        pluto_transformations_pretty_print(prog);
      }
>>>>>>> c87e3623
    }
  }

  if (options->parallel) {
    int retval = pluto_create_tile_schedule(prog, bands, nbands);
    if (retval && !options->silent) {
      printf("[Pluto] After tile scheduling:\n");
      pluto_transformations_pretty_print(prog);
    }
  }
  pluto_bands_free(bands, nbands);
  pluto_bands_free(ibands, n_ibands);
}

/* Tiles scattering functions for all bands; l2=1 => perform l2 tiling */
void pluto_tile_scattering_dims(PlutoProg *prog, Band **bands, int nbands,
                                int l2) {
  int i, j, b;
<<<<<<< HEAD
  int depth;
=======
>>>>>>> c87e3623
  int tile_sizes[prog->num_hyperplanes];
  int l2_tile_size_ratios[prog->num_hyperplanes];

  Stmt **stmts = prog->stmts;

  for (j = 0; j < prog->num_hyperplanes; j++) {
    tile_sizes[j] = DEFAULT_L1_TILE_SIZE;
    /* L2 cache is around 64 times L1 cache */
    /* assuming 2-d - this tile size has to be eight
     * times the L1 tile size; NOTE: 8 and NOT
     * 8*default_tile_size -- there is a cumulative multiply
     * involved */
    l2_tile_size_ratios[j] = 8;
  }

  for (b = 0; b < nbands; b++) {
    read_tile_sizes(tile_sizes, l2_tile_size_ratios, bands[b]->width,
                    bands[b]->loop->stmts, bands[b]->loop->nstmts,
                    bands[b]->loop->depth);

    if (l2) {
      pluto_tile_band(prog, bands[b], l2_tile_size_ratios);
    } else {
      pluto_tile_band(prog, bands[b], tile_sizes);
<<<<<<< HEAD
    }
  } /* all bands */

  int max = 0, curr;
  for (i = 0; i < prog->nstmts; i++) {
    max = PLMAX(stmts[i]->trans->nrows, max);
  }
  for (i = 0; i < prog->nstmts; i++) {
    curr = stmts[i]->trans->nrows;
    for (j = curr; j < max; j++) {
      pluto_sink_transformation(stmts[i], stmts[i]->trans->nrows, prog);
    }
  }

  // print_hyperplane_properties(prog);
  curr = prog->num_hyperplanes;
  for (depth = curr; depth < max; depth++) {
=======
    }
  } /* all bands */

  /* Sink everything to the same depth */
  unsigned max = 0, curr;
  for (i = 0; i < prog->nstmts; i++) {
    max = PLMAX(stmts[i]->trans->nrows, max);
  }
  for (i = 0; i < prog->nstmts; i++) {
    curr = stmts[i]->trans->nrows;
    for (unsigned j = curr; j < max; j++) {
      pluto_sink_transformation(stmts[i], stmts[i]->trans->nrows);
    }
  }

  curr = prog->num_hyperplanes;
  for (unsigned depth = curr; depth < max; depth++) {
>>>>>>> c87e3623
    pluto_prog_add_hyperplane(prog, depth, H_UNKNOWN);
  }
  /* Re-detect hyperplane types (H_SCALAR, H_LOOP) */
  pluto_detect_hyperplane_types(prog);
  pluto_detect_hyperplane_types_stmtwise(prog);
<<<<<<< HEAD

  // print_hyperplane_properties(prog);
  // pluto_transformations_pretty_print(prog);
=======
>>>>>>> c87e3623
}

/* Transform a band of dimensions to get a wavefront
 * (a wavefront of tiles typically)
 *
 * Return: true if something was done, false otherwise
 */
bool pluto_create_tile_schedule_band(PlutoProg *prog, Band *band) {
<<<<<<< HEAD
  int i, j, k, depth;

=======
>>>>>>> c87e3623
  /* No need to create tile schedule */
  if (pluto_loop_is_parallel(prog, band->loop))
    return false;

  /* A band can have scalar dimensions; it starts from a loop */
  int loop_depths[band->width];
  /* Number of dimensions which are loops for all statements in this
   * band */
  int nloops;

  loop_depths[0] = band->loop->depth;
  nloops = 1;
<<<<<<< HEAD
  for (depth = band->loop->depth + 1; depth < band->loop->depth + band->width;
       depth++) {
    for (j = 0; j < band->loop->nstmts; j++) {
      if (pluto_is_hyperplane_scalar(band->loop->stmts[j], depth))
        break;
    }
    if (j == band->loop->nstmts) {
      /* All of them are loops */
      loop_depths[nloops++] = depth;
    }
=======
  for (unsigned depth = band->loop->depth + 1;
       depth < band->loop->depth + band->width; depth++) {
    unsigned j;
    for (j = 0; j < band->loop->nstmts; j++) {
      if (pluto_is_hyperplane_scalar(band->loop->stmts[j], depth))
        break;
    }
    if (j == band->loop->nstmts) {
      /* All of them are loops */
      loop_depths[nloops++] = depth;
    }
>>>>>>> c87e3623
  }

  if (nloops <= 1) {
    /* Band doesn't have at least two dimensions for which all
     * statements have loops at those dimensions */
    return false;
  }

  /* Number of inner parallel dims the wavefront will yield */
<<<<<<< HEAD
  int nip_dims;
=======
  unsigned nip_dims;
>>>>>>> c87e3623

  /* loop_depths[0...nloops-1] are the depths for which a tile schedule
   * can be created */
  if (prog->options->multipar) {
    /* Full multi-dimensional wavefront */
    nip_dims = nloops - 1;
  } else {
    /* just use the first two to create a tile schedule */
    nip_dims = 1;
  }

  /* Wavefront satisfies all deps, all inner loops in the band will
   * become parallel */
  int first = band->loop->depth;

  if (!options->innerpar) {
    /* Create the wavefront */
<<<<<<< HEAD
    for (i = 0; i < band->loop->nstmts; i++) {
      Stmt *stmt = band->loop->stmts[i];
      for (k = 1; k <= nip_dims; k++) {
        for (j = 0; j < stmt->trans->ncols; j++) {
          stmt->trans->val[first][j] += stmt->trans->val[loop_depths[k]][j];
        }
      }
    }
  }

  IF_DEBUG(printf("[pluto_create_tile_schedule] Created tile schedule for "););
  IF_DEBUG(printf("t%d to t%d\n", first + 1, loop_depths[nip_dims] + 1));

  /* Update dependence satisfaction levels (better to do this instead of
   * a complete complex dep satisfaction check since we know that the tile
   * schedule will satisfy the dependence satisfied by all the dimensions
   * that is a sum of) */
  for (i = 0; i < prog->ndeps; i++) {
    Dep *dep = prog->deps[i];
    /* satvec s should have been computed */
    if (IS_RAR(dep->type))
      continue;
    if (pluto_stmt_is_member_of(prog->stmts[dep->src]->id, band->loop->stmts,
                                band->loop->nstmts) &&
        pluto_stmt_is_member_of(prog->stmts[dep->dest]->id, band->loop->stmts,
                                band->loop->nstmts)) {
      for (k = 1; k <= nip_dims; k++) {
        dep->satvec[first] |= dep->satvec[loop_depths[k]];
        dep->satvec[loop_depths[k]] = 0;
      }
    }
  }
=======
    for (unsigned i = 0; i < band->loop->nstmts; i++) {
      Stmt *stmt = band->loop->stmts[i];
      for (unsigned k = 1; k <= nip_dims; k++) {
        for (unsigned j = 0; j < stmt->trans->ncols; j++) {
          stmt->trans->val[first][j] += stmt->trans->val[loop_depths[k]][j];
        }
      }
    }
  }

  IF_DEBUG(printf("[pluto_create_tile_schedule] Created tile schedule for "););
  IF_DEBUG(printf("t%d to t%d\n", first + 1, loop_depths[nip_dims] + 1));

  /* Update dependence satisfaction levels (better to do this instead of
   * a complete complex dep satisfaction check since we know that the tile
   * schedule will satisfy the dependence satisfied by all the dimensions
   * that is a sum of) */
  for (int i = 0; i < prog->ndeps; i++) {
    Dep *dep = prog->deps[i];
    /* satvec s should have been computed */
    if (IS_RAR(dep->type))
      continue;
    if (pluto_stmt_is_member_of(prog->stmts[dep->src]->id, band->loop->stmts,
                                band->loop->nstmts) &&
        pluto_stmt_is_member_of(prog->stmts[dep->dest]->id, band->loop->stmts,
                                band->loop->nstmts)) {
      for (unsigned k = 1; k <= nip_dims; k++) {
        dep->satvec[first] |= dep->satvec[loop_depths[k]];
        dep->satvec[loop_depths[k]] = 0;
      }
    }
  }
>>>>>>> c87e3623
  /* Recompute dep directions ? not needed */

  return true;
}

bool pluto_create_tile_schedule(PlutoProg *prog, Band **bands, int nbands) {
  int i;
  bool retval = 0;

  IF_DEBUG(printf("creating tile schedule for bands: \n"););
  IF_DEBUG(pluto_bands_print(bands, nbands););

  for (i = 0; i < nbands; i++) {
    retval |= pluto_create_tile_schedule_band(prog, bands[i]);
  }

  return retval;
}

/* Find the innermost permutable nest (at least two tilable hyperplanes) */
void getInnermostTilableBand(PlutoProg *prog, int *bandStart, int *bandEnd) {
  int loop, j, lastloop;

  HyperplaneProperties *hProps = prog->hProps;

  lastloop = getDeepestNonScalarLoop(prog);

  if (hProps[lastloop].dep_prop == SEQ) {
    *bandStart = *bandEnd = lastloop;
    return;
  }

  for (loop = prog->num_hyperplanes - 1; loop >= 0; loop--) {
    if (hProps[loop].type == H_SCALAR)
      continue;
    if (hProps[loop].dep_prop == PIPE_PARALLEL ||
        hProps[loop].dep_prop == PARALLEL) {
      j = loop - 1;
      while (j >= 0 &&
             (hProps[j].dep_prop == PIPE_PARALLEL ||
              hProps[j].dep_prop == PARALLEL) &&
             hProps[j].band_num == hProps[loop].band_num &&
             hProps[j].type == H_LOOP) {
        j--;
      }

      if (j <= loop - 2) {
        *bandEnd = loop;
        *bandStart = j + 1;
        return;
      }
    }
  }
  *bandStart = *bandEnd = lastloop;
}<|MERGE_RESOLUTION|>--- conflicted
+++ resolved
@@ -33,7 +33,6 @@
                            int num_tile_dims, Stmt **stmts, int nstmts,
                            int firstLoop) {
   int i, j;
-<<<<<<< HEAD
 
   FILE *tsfile = fopen("tile.sizes", "r");
 
@@ -42,16 +41,6 @@
 
   IF_DEBUG(printf("[pluto] Reading %d tile sizes\n", num_tile_dims););
 
-=======
-
-  FILE *tsfile = fopen("tile.sizes", "r");
-
-  if (!tsfile)
-    return 0;
-
-  IF_DEBUG(printf("[pluto] Reading %d tile sizes\n", num_tile_dims););
-
->>>>>>> c87e3623
   if (options->ft >= 0 && options->lt >= 0) {
     num_tile_dims = options->lt - options->ft + 1;
   }
@@ -97,29 +86,16 @@
  * Reschedule a diamond tile
  */
 int pluto_diamond_tile_reschedule(PlutoProg *prog) {
-<<<<<<< HEAD
-  int i, j, tmp, retval;
-
-  retval = 0;
-
-  for (i = 0; i < prog->nstmts; i++) {
-=======
   int retval = 0;
 
   for (int i = 0; i < prog->nstmts; i++) {
->>>>>>> c87e3623
     if (prog->stmts[i]->evicted_hyp) {
       int evicted_hyp_pos = prog->stmts[i]->evicted_hyp_pos;
       int fl = prog->stmts[i]->dim - prog->stmts[i]->dim_orig;
       PlutoMatrix *evicted_hyp = prog->stmts[i]->evicted_hyp;
       assert(fl + evicted_hyp->ncols == prog->stmts[i]->trans->ncols);
-<<<<<<< HEAD
-      for (j = 0; j < evicted_hyp->ncols; j++) {
-        tmp = evicted_hyp->val[0][j];
-=======
       for (unsigned j = 0; j < evicted_hyp->ncols; j++) {
         int64_t tmp = evicted_hyp->val[0][j];
->>>>>>> c87e3623
         evicted_hyp->val[0][j] =
             prog->stmts[i]->trans->val[fl + evicted_hyp_pos][fl + j];
         prog->stmts[i]->trans->val[fl + evicted_hyp_pos][fl + j] = tmp;
@@ -134,24 +110,6 @@
 /* Manipulates statement domain and transformation to tile scattering
  * dimensions from firstD to lastD */
 void pluto_tile_band(PlutoProg *prog, Band *band, int *tile_sizes) {
-<<<<<<< HEAD
-  int j, s;
-  int depth, npar;
-
-  npar = prog->npar;
-
-  int firstD = band->loop->depth;
-  int lastD = band->loop->depth + band->width - 1;
-
-  int num_domain_supernodes[band->loop->nstmts];
-
-  for (s = 0; s < band->loop->nstmts; s++) {
-    num_domain_supernodes[s] = 0;
-  }
-
-  for (depth = firstD; depth <= lastD; depth++) {
-    for (s = 0; s < band->loop->nstmts; s++) {
-=======
   int npar = prog->npar;
 
   unsigned firstD = band->loop->depth;
@@ -165,7 +123,6 @@
 
   for (unsigned depth = firstD; depth <= lastD; depth++) {
     for (unsigned s = 0; s < band->loop->nstmts; s++) {
->>>>>>> c87e3623
       Stmt *stmt = band->loop->stmts[s];
       /* 1. Specify tiles in the original domain.
        * NOTE: tile shape info comes in here */
@@ -174,18 +131,6 @@
       char iter[6];
       sprintf(iter, "zT%d", stmt->dim);
 
-<<<<<<< HEAD
-      int hyp_type = (stmt->hyp_types[depth + depth - firstD] == H_SCALAR)
-                         ? H_SCALAR
-                         : H_TILE_SPACE_LOOP;
-
-      /* 1.2 Specify tile shapes in the original domain */
-      // pluto_constraints_print(stdout, stmt->domain);
-      if (hyp_type != H_SCALAR) {
-        assert(tile_sizes[depth - firstD] >= 1);
-        /* Domain supernodes aren't added for scalar dimensions */
-        // printf("S%d dim: %d %d\n", stmt->id+1, stmt->dim, depth-firstD);
-=======
       PlutoHypType hyp_type =
           (stmt->hyp_types[depth + depth - firstD] == H_SCALAR)
               ? H_SCALAR
@@ -195,7 +140,6 @@
       if (hyp_type != H_SCALAR) {
         assert(tile_sizes[depth - firstD] >= 1);
         /* Domain supernodes aren't added for scalar dimensions */
->>>>>>> c87e3623
         pluto_stmt_add_dim(stmt, num_domain_supernodes[s], depth, iter,
                            hyp_type, prog);
         /* Add relation b/w tile space variable and intra-tile variables like
@@ -203,143 +147,12 @@
         /* Lower bound */
         pluto_constraints_add_inequality(stmt->domain);
 
-<<<<<<< HEAD
-        for (j = num_domain_supernodes[s] + 1; j < stmt->dim + npar; j++) {
-=======
         for (unsigned j = num_domain_supernodes[s] + 1; j < stmt->dim + npar;
              j++) {
->>>>>>> c87e3623
           stmt->domain->val[stmt->domain->nrows - 1][j] =
               stmt->trans
                   ->val[firstD + (depth - firstD) + 1 + (depth - firstD)][j];
         }
-<<<<<<< HEAD
-
-        stmt->domain->val[stmt->domain->nrows - 1][num_domain_supernodes[s]] =
-            -tile_sizes[depth - firstD];
-
-        stmt->domain->val[stmt->domain->nrows - 1][stmt->domain->ncols - 1] =
-            stmt->trans
-                ->val[(depth - firstD) + 1 + depth][stmt->dim + prog->npar];
-
-        PlutoConstraints *lb =
-            pluto_constraints_select_row(stmt->domain, stmt->domain->nrows - 1);
-        pluto_update_deps(stmt, lb, prog);
-        pluto_constraints_free(lb);
-
-        /* Upper bound */
-        pluto_constraints_add_inequality(stmt->domain);
-        for (j = num_domain_supernodes[s] + 1; j < stmt->dim + npar; j++) {
-          stmt->domain->val[stmt->domain->nrows - 1][j] =
-              -stmt->trans
-                   ->val[firstD + (depth - firstD) + 1 + (depth - firstD)][j];
-        }
-
-        stmt->domain->val[stmt->domain->nrows - 1][num_domain_supernodes[s]] =
-            tile_sizes[depth - firstD];
-
-        stmt->domain->val[stmt->domain->nrows - 1][stmt->domain->ncols - 1] =
-            -stmt->trans
-                 ->val[(depth - firstD) + 1 + depth][stmt->dim + prog->npar] +
-            tile_sizes[depth - firstD] - 1;
-
-        PlutoConstraints *ub =
-            pluto_constraints_select_row(stmt->domain, stmt->domain->nrows - 1);
-        pluto_update_deps(stmt, ub, prog);
-        pluto_constraints_free(ub);
-
-        num_domain_supernodes[s]++;
-
-        // printf("after adding tile constraints\n");
-        // pluto_constraints_print(stdout, stmt->domain);
-
-        // printf("Stmt %d: depth: %d\n", stmt->id+1,depth);
-        // pluto_matrix_print(stdout, stmt->trans);
-
-      } else {
-        /* Scattering function for tile space iterator is set the
-         * same as its associated domain iterator
-         * Dimension is not a loop; tile it trivially
-         */
-        pluto_stmt_add_hyperplane(stmt, H_SCALAR, depth);
-        for (j = 0; j < stmt->dim + npar + 1; j++) {
-          stmt->trans->val[depth][j] =
-              stmt->trans
-                  ->val[firstD + (depth - firstD) + 1 + (depth - firstD)][j];
-        }
-      }
-      stmt->num_tiled_loops++;
-      stmt->first_tile_dim = firstD;
-      stmt->last_tile_dim = lastD;
-    } /* all statements */
-  }   /* all scats to be tiled */
-}
-
-/* Updates the statement domains and transformations to represent the new
- * tiled code. A schedule of tiles is created for parallel execution if
- * --parallel is on
- *
- *  Pre-vectorization is also done inside a tile
- *
- *  */
-void pluto_tile(PlutoProg *prog) {
-  int nbands, i, j, n_ibands, num_tiled_levels, nloops;
-  Band **bands, **ibands;
-  bands = pluto_get_outermost_permutable_bands(prog, &nbands);
-  ibands = pluto_get_innermost_permutable_bands(prog, &n_ibands);
-  IF_DEBUG(printf("[pluto_tile] Outermost tilable bands\n"););
-  IF_DEBUG(pluto_bands_print(bands, nbands););
-  IF_DEBUG(printf("[pluto_tile] Innermost tilable bands\n"););
-  IF_DEBUG(pluto_bands_print(ibands, n_ibands););
-
-  num_tiled_levels = 0;
-
-  /*
-   * Create bands for innermost parallel loops to be 1-d tiled
-   * if they are not dominated by any band
-   */
-  Ploop **loops = pluto_get_parallel_loops(prog, &nloops);
-  for (i = 0; i < nloops; i++) {
-    if (pluto_loop_is_innermost(loops[i], prog)) {
-      for (j = 0; j < nbands; j++) {
-        if (is_loop_dominated(loops[i], bands[j]->loop, prog))
-          break;
-      }
-      if (j == nbands) {
-        bands = realloc(bands, (nbands + 1) * sizeof(Band *));
-        bands[nbands++] = pluto_band_alloc(loops[i], 1);
-      }
-    }
-  }
-  pluto_loops_free(loops, nloops);
-
-  /* Now, we are ready to tile */
-  if (options->lt >= 0 && options->ft >= 0) {
-    /* User option specified tiling */
-
-    assert(options->ft <= prog->num_hyperplanes - 1);
-    assert(options->lt <= prog->num_hyperplanes - 1);
-    assert(options->ft <= options->lt);
-
-    /* L1 tiling */
-    pluto_tile_scattering_dims(prog, bands, nbands, 0);
-    num_tiled_levels++;
-
-    if (options->l2tile) {
-      pluto_tile_scattering_dims(prog, bands, nbands, 1);
-      num_tiled_levels++;
-    }
-  } else {
-    /* L1 tiling */
-    pluto_tile_scattering_dims(prog, bands, nbands, 0);
-    num_tiled_levels++;
-    if (options->l2tile) {
-      /* L2 tiling */
-      pluto_tile_scattering_dims(prog, bands, nbands, 1);
-      num_tiled_levels++;
-    }
-  }
-=======
 
         stmt->domain->val[stmt->domain->nrows - 1][num_domain_supernodes[s]] =
             -tile_sizes[depth - firstD];
@@ -458,7 +271,6 @@
       num_tiled_levels++;
     }
   }
->>>>>>> c87e3623
 
   /* Detect properties after tiling */
   pluto_compute_dep_directions(prog);
@@ -470,11 +282,7 @@
     /* pluto_print_hyperplane_properties(prog); */
   }
 
-<<<<<<< HEAD
-  if (options->lbtile) {
-=======
   if (options->diamondtile) {
->>>>>>> c87e3623
     int retval;
     retval = pluto_diamond_tile_reschedule(prog);
 
@@ -493,7 +301,6 @@
     for (i = 0; i < nbands; i++) {
       retval |=
           pluto_intra_tile_optimize_band(bands[i], num_tiled_levels, prog);
-<<<<<<< HEAD
     }
     if (retval) {
       pluto_compute_dep_directions(prog);
@@ -505,36 +312,6 @@
     }
   }
 
-  /* Late distribution */
-  pluto_post_tile_distribute(prog, bands, nbands, num_tiled_levels);
-
-/* DEPRECATED: now taken care of in intra_tile_optimize */
-#if 0
-    if (options->prevector) {
-        int retval = 0;
-        for (i=0; i<nbands; i++) {
-            int num_tiling_levels = options->tile + options->l2tile;
-            retval |= pluto_pre_vectorize_band(bands[i], num_tiling_levels, prog);
-        }
-        if (retval) pluto_detect_transformation_properties(prog);
-        if (retval && !options->silent) {
-            printf("[Pluto] After pre-vectorize:\n");
-            pluto_transformations_pretty_print(prog);
-            pluto_print_hyperplane_properties(prog);
-        }
-=======
-    }
-    if (retval) {
-      pluto_compute_dep_directions(prog);
-      pluto_compute_dep_satisfaction(prog);
-      if (!options->silent) {
-        printf("[Pluto] After intra-tile optimize\n");
-        pluto_transformations_pretty_print(prog);
-      }
->>>>>>> c87e3623
-    }
-  }
-
   if (options->parallel) {
     int retval = pluto_create_tile_schedule(prog, bands, nbands);
     if (retval && !options->silent) {
@@ -550,10 +327,6 @@
 void pluto_tile_scattering_dims(PlutoProg *prog, Band **bands, int nbands,
                                 int l2) {
   int i, j, b;
-<<<<<<< HEAD
-  int depth;
-=======
->>>>>>> c87e3623
   int tile_sizes[prog->num_hyperplanes];
   int l2_tile_size_ratios[prog->num_hyperplanes];
 
@@ -578,25 +351,6 @@
       pluto_tile_band(prog, bands[b], l2_tile_size_ratios);
     } else {
       pluto_tile_band(prog, bands[b], tile_sizes);
-<<<<<<< HEAD
-    }
-  } /* all bands */
-
-  int max = 0, curr;
-  for (i = 0; i < prog->nstmts; i++) {
-    max = PLMAX(stmts[i]->trans->nrows, max);
-  }
-  for (i = 0; i < prog->nstmts; i++) {
-    curr = stmts[i]->trans->nrows;
-    for (j = curr; j < max; j++) {
-      pluto_sink_transformation(stmts[i], stmts[i]->trans->nrows, prog);
-    }
-  }
-
-  // print_hyperplane_properties(prog);
-  curr = prog->num_hyperplanes;
-  for (depth = curr; depth < max; depth++) {
-=======
     }
   } /* all bands */
 
@@ -614,18 +368,11 @@
 
   curr = prog->num_hyperplanes;
   for (unsigned depth = curr; depth < max; depth++) {
->>>>>>> c87e3623
     pluto_prog_add_hyperplane(prog, depth, H_UNKNOWN);
   }
   /* Re-detect hyperplane types (H_SCALAR, H_LOOP) */
   pluto_detect_hyperplane_types(prog);
   pluto_detect_hyperplane_types_stmtwise(prog);
-<<<<<<< HEAD
-
-  // print_hyperplane_properties(prog);
-  // pluto_transformations_pretty_print(prog);
-=======
->>>>>>> c87e3623
 }
 
 /* Transform a band of dimensions to get a wavefront
@@ -634,11 +381,6 @@
  * Return: true if something was done, false otherwise
  */
 bool pluto_create_tile_schedule_band(PlutoProg *prog, Band *band) {
-<<<<<<< HEAD
-  int i, j, k, depth;
-
-=======
->>>>>>> c87e3623
   /* No need to create tile schedule */
   if (pluto_loop_is_parallel(prog, band->loop))
     return false;
@@ -651,18 +393,6 @@
 
   loop_depths[0] = band->loop->depth;
   nloops = 1;
-<<<<<<< HEAD
-  for (depth = band->loop->depth + 1; depth < band->loop->depth + band->width;
-       depth++) {
-    for (j = 0; j < band->loop->nstmts; j++) {
-      if (pluto_is_hyperplane_scalar(band->loop->stmts[j], depth))
-        break;
-    }
-    if (j == band->loop->nstmts) {
-      /* All of them are loops */
-      loop_depths[nloops++] = depth;
-    }
-=======
   for (unsigned depth = band->loop->depth + 1;
        depth < band->loop->depth + band->width; depth++) {
     unsigned j;
@@ -674,7 +404,6 @@
       /* All of them are loops */
       loop_depths[nloops++] = depth;
     }
->>>>>>> c87e3623
   }
 
   if (nloops <= 1) {
@@ -684,11 +413,7 @@
   }
 
   /* Number of inner parallel dims the wavefront will yield */
-<<<<<<< HEAD
-  int nip_dims;
-=======
   unsigned nip_dims;
->>>>>>> c87e3623
 
   /* loop_depths[0...nloops-1] are the depths for which a tile schedule
    * can be created */
@@ -706,40 +431,6 @@
 
   if (!options->innerpar) {
     /* Create the wavefront */
-<<<<<<< HEAD
-    for (i = 0; i < band->loop->nstmts; i++) {
-      Stmt *stmt = band->loop->stmts[i];
-      for (k = 1; k <= nip_dims; k++) {
-        for (j = 0; j < stmt->trans->ncols; j++) {
-          stmt->trans->val[first][j] += stmt->trans->val[loop_depths[k]][j];
-        }
-      }
-    }
-  }
-
-  IF_DEBUG(printf("[pluto_create_tile_schedule] Created tile schedule for "););
-  IF_DEBUG(printf("t%d to t%d\n", first + 1, loop_depths[nip_dims] + 1));
-
-  /* Update dependence satisfaction levels (better to do this instead of
-   * a complete complex dep satisfaction check since we know that the tile
-   * schedule will satisfy the dependence satisfied by all the dimensions
-   * that is a sum of) */
-  for (i = 0; i < prog->ndeps; i++) {
-    Dep *dep = prog->deps[i];
-    /* satvec s should have been computed */
-    if (IS_RAR(dep->type))
-      continue;
-    if (pluto_stmt_is_member_of(prog->stmts[dep->src]->id, band->loop->stmts,
-                                band->loop->nstmts) &&
-        pluto_stmt_is_member_of(prog->stmts[dep->dest]->id, band->loop->stmts,
-                                band->loop->nstmts)) {
-      for (k = 1; k <= nip_dims; k++) {
-        dep->satvec[first] |= dep->satvec[loop_depths[k]];
-        dep->satvec[loop_depths[k]] = 0;
-      }
-    }
-  }
-=======
     for (unsigned i = 0; i < band->loop->nstmts; i++) {
       Stmt *stmt = band->loop->stmts[i];
       for (unsigned k = 1; k <= nip_dims; k++) {
@@ -772,7 +463,6 @@
       }
     }
   }
->>>>>>> c87e3623
   /* Recompute dep directions ? not needed */
 
   return true;

/*
 * PLUTO: An automatic parallelizer and locality optimizer
 * 
 * Copyright (C) 2007-2012 Uday Bondhugula
 *
 * This file is part of Pluto.
 *
 * Pluto is free software; you can redistribute it and/or modify
 * it under the terms of the GNU General Public License as published by
 * the Free Software Foundation; either version 3 of the License, or
 * (at your option) any later version.

 * This program is distributed in the hope that it will be useful,
 * but WITHOUT ANY WARRANTY; without even the implied warranty of
 * MERCHANTABILITY or FITNESS FOR A PARTICULAR PURPOSE.  See the
 * GNU General Public License for more details.
 *
 * A copy of the GNU General Public Licence can be found in the file
 * `LICENSE' in the top-level directory of this distribution. 
 *
 */
#include <stdio.h>
#include <assert.h>

#include "pluto.h"
#include "post_transform.h"
#include "program.h"
#include "transforms.h"


/* Read tile sizes from file tile.sizes */
static int read_tile_sizes(int *tile_sizes, int *l2_tile_size_ratios,
        int num_tile_dims, Stmt **stmts, int nstmts, int firstLoop)
{
    int i, j;

    FILE *tsfile = fopen("tile.sizes", "r");

    if (!tsfile)    return 0;

    IF_DEBUG(printf("Reading %d tile sizes\n", num_tile_dims););

    if (options->ft >= 0 && options->lt >= 0)   {
        num_tile_dims = options->lt - options->ft + 1;
    }

    for (i=0; i < num_tile_dims && !feof(tsfile); i++)   {
        for (j=0; j<nstmts; j++) {
            if (pluto_is_hyperplane_loop(stmts[j], firstLoop+i)) break;
        }
        int loop = (j<nstmts);
        if (loop) {
            fscanf(tsfile, "%d", &tile_sizes[i]);
        }else{
            /* Size set for scalar dimension doesn't matter */
            tile_sizes[i] = 42;
        }
    }

    if (i < num_tile_dims)  {
        printf("WARNING: not enough tile sizes provided\n");
        fclose(tsfile);
        return 0;
    }

    i=0;
    while (i < num_tile_dims && !feof(tsfile))   {
        fscanf(tsfile, "%d", &l2_tile_size_ratios[i++]);
    }

    if (i < num_tile_dims)  {
        if (options->l2tile) printf("WARNING: not enough L2 tile sizes provided; using default\n");
        for (i=0; i<num_tile_dims; i++) {
            l2_tile_size_ratios[i] = 8;
        }
    }

    fclose(tsfile);
    return 1;
}

/* Manipulates statement domain and transformation to tile scattering 
 * dimensions from firstD to lastD */
void pluto_tile_band(PlutoProg *prog, Band *band, int *tile_sizes)
{
    int i, j, s;
    int depth, npar;

    Stmt **stmts = prog->stmts;
    npar = prog->npar;

    int firstD = band->loop->depth;
    int lastD = band->loop->depth+band->width-1;

    for (depth=firstD; depth<=lastD; depth++)    {
        for (s=0; s<band->loop->nstmts; s++) {
            Stmt *stmt = band->loop->stmts[s];
            /* 1. Specify tiles in the original domain. 
             * NOTE: tile shape info comes in here */

            /* 1.1 Add additional dimensions */
            char iter[6];
            sprintf(iter, "zT%d", stmt->dim);

            int hyp_type = (stmt->hyp_types[depth + depth - firstD] == H_SCALAR)? H_SCALAR: 
                H_TILE_SPACE_LOOP;

            /* 1.2 Specify tile shapes in the original domain */
            // pluto_constraints_print(stdout, stmt->domain);
            int num_domain_supernodes = 0;
            if (hyp_type != H_SCALAR) {
                assert(tile_sizes[depth-firstD] >= 1);
                /* Domain supernodes aren't added for scalar dimensions */
                // printf("S%d dim: %d %d\n", stmt->id+1, stmt->dim, depth-firstD);
                pluto_stmt_add_dim(stmt, num_domain_supernodes, depth, iter, hyp_type, prog);
                /* Add relation b/w tile space variable and intra-tile variables like
                 * 32*xt <= 2t+i <= 32xt + 31 */
                /* Lower bound */
                pluto_constraints_add_inequality(stmt->domain);

                for (j=num_domain_supernodes+1; j<stmt->dim+npar; j++) {
                    stmt->domain->val[stmt->domain->nrows-1][j] = 
                        stmt->trans->val[firstD+(depth-firstD)+1+(depth-firstD)][j];
                }

                stmt->domain->val[stmt->domain->nrows-1][num_domain_supernodes] = 
                    -tile_sizes[depth-firstD];

                stmt->domain->val[stmt->domain->nrows-1][stmt->domain->ncols-1] = 
                    stmt->trans->val[(depth-firstD)+1+depth][stmt->dim+prog->npar];

                PlutoConstraints *lb = pluto_constraints_select_row(stmt->domain, 
                        stmt->domain->nrows-1);
                pluto_update_deps(stmt, lb, prog);
                pluto_constraints_free(lb);

                /* Upper bound */
                pluto_constraints_add_inequality(stmt->domain);
                for (j=num_domain_supernodes+1; j<stmt->dim+npar; j++) {
                    stmt->domain->val[stmt->domain->nrows-1][j] = 
                        -stmt->trans->val[firstD+(depth-firstD)+1+(depth-firstD)][j];
                }

                stmt->domain->val[stmt->domain->nrows-1][num_domain_supernodes] 
                    = tile_sizes[depth-firstD];

                stmt->domain->val[stmt->domain->nrows-1][stmt->domain->ncols-1] = 
                    -stmt->trans->val[(depth-firstD)+1+depth][stmt->dim+prog->npar] 
                    +tile_sizes[depth-firstD]-1;

                PlutoConstraints *ub = pluto_constraints_select_row(stmt->domain,
                        stmt->domain->nrows-1);
                pluto_update_deps(stmt, ub, prog);
                pluto_constraints_free(ub);

                num_domain_supernodes++;

                // printf("after adding tile constraints\n");
                // pluto_constraints_print(stdout, stmt->domain);

                // printf("Stmt %d: depth: %d\n", stmt->id+1,depth);
                // pluto_matrix_print(stdout, stmt->trans);

            }else{
                /* Scattering function for tile space iterator is set the
                 * same as its associated domain iterator  
                 * Dimension is not a loop; tile it trivially
                 */
                pluto_stmt_add_hyperplane(stmt, H_SCALAR, depth);
                for (j=0; j<stmt->dim+npar+1; j++) {
                    stmt->trans->val[depth][j] = 
                        stmt->trans->val[firstD+(depth-firstD)+1+(depth-firstD)][j];
                }
            }
            stmt->num_tiled_loops++;
            stmt->first_tile_dim = firstD ;
            stmt->last_tile_dim = lastD;
        } /* all statements */
    } /* all scats to be tiled */

    int max = 0, curr;
    for (i=0; i<prog->nstmts; i++) {
        max = PLMAX(stmts[i]->trans->nrows, max);
    }
    for (i=0; i<prog->nstmts; i++) {
        curr = stmts[i]->trans->nrows;
        for (j=curr; j < max; j++) {
            pluto_sink_transformation(stmts[i], stmts[i]->trans->nrows, prog);
        }
    }

    // print_hyperplane_properties(prog);
    curr = prog->num_hyperplanes;
    for (depth=curr; depth<max; depth++)    {
        pluto_prog_add_hyperplane(prog, depth, H_UNKNOWN);
    }
    /* Re-detect hyperplane types (H_SCALAR, H_LOOP) */
    pluto_detect_hyperplane_types(prog);

    // print_hyperplane_properties(prog);
    // pluto_transformations_pretty_print(prog);
}


/* Updates the statement domains and transformations to represent the new
 * tiled code. A schedule of tiles is created for parallel execution if
 * --parallel is on 
 *
 *  Pre-vectorization is also done inside a tile
 *
 *  */
void pluto_tile(PlutoProg *prog)
{
    int nbands, i, n_ibands;
    Band **bands, **ibands;
    bands = pluto_get_outermost_permutable_bands(prog, &nbands);
    ibands = pluto_get_innermost_permutable_bands(prog, &n_ibands);
    IF_DEBUG(printf("Outermost tilable bands\n"););
    IF_DEBUG(pluto_bands_print(bands, nbands););
    IF_DEBUG(printf("Innermost tilable bands\n"););
    IF_DEBUG(pluto_bands_print(ibands, n_ibands););

    /* Now, we are ready to tile */
    if (options->lt >= 0 && options->ft >= 0)   {
        /* User option specified tiling */

        assert(options->ft <= prog->num_hyperplanes-1);
        assert(options->lt <= prog->num_hyperplanes-1);
        assert(options->ft <= options->lt);

        /* L1 tiling */
        pluto_tile_scattering_dims(prog, bands, nbands, 0);

        if (options->l2tile)    {
            pluto_tile_scattering_dims(prog, bands, nbands, 1);
        }
    }else{
        /* L1 tiling */
        pluto_tile_scattering_dims(prog, bands, nbands, 0);
        if (options->l2tile)    {
            /* L2 tiling */
            pluto_tile_scattering_dims(prog, bands, nbands, 1);
        }
    }

    if (options->intratileopt) {
        int retval = 0;
        for (i=0; i<nbands; i++) {
            retval |= pluto_intra_tile_optimize_band(bands[i], 1, prog); 
        }
        if (retval) pluto_detect_transformation_properties(prog);
        if (retval && !options->silent) {
            printf("After intra_tile_opt\n");
            pluto_transformations_pretty_print(prog);
        }
    }

    /* Detect properties again after tiling */
    pluto_detect_transformation_properties(prog);

    if (options->prevector) {
        int retval = 0;
        for (i=0; i<nbands; i++) {
            int num_tiling_levels = options->tile + options->l2tile;
            retval |= pluto_pre_vectorize_band(bands[i], num_tiling_levels, prog); 
        }
        if (retval) pluto_detect_transformation_properties(prog);
        if (retval && !options->silent) {
            printf("After pre_vectorize:\n");
            pluto_transformations_pretty_print(prog);
        }
    }

    if (options->parallel) {
        create_tile_schedule(prog, bands, nbands);
    }
    pluto_bands_free(bands, nbands);
    pluto_bands_free(ibands, n_ibands);
}




/* Tiles scattering functions for all bands; l2=1 => perform l2 tiling */
void pluto_tile_scattering_dims(PlutoProg *prog, Band **bands, int nbands, int l2)
{
    int i, j, b;
    int depth;
    int tile_sizes[prog->num_hyperplanes];
    int l2_tile_size_ratios[prog->num_hyperplanes];

    Stmt **stmts = prog->stmts;

    for (j=0; j<prog->num_hyperplanes; j++)   {
        tile_sizes[j] = DEFAULT_L1_TILE_SIZE;
        /* L2 cache is around 64 times L1 cache */
        /* assuming 2-d - this tile size has to be eight
         * times the L1 tile size; NOTE: 8 and NOT
         * 8*default_tile_size -- there is a cumulative multiply
         * involved */
        l2_tile_size_ratios[j] = 8;
    }

    for (b=0; b<nbands; b++) {
        read_tile_sizes(tile_sizes, l2_tile_size_ratios, bands[b]->width, 
                bands[b]->loop->stmts, bands[b]->loop->nstmts, bands[b]->loop->depth);

        if (l2) {
            pluto_tile_band(prog, bands[b], l2_tile_size_ratios);
        }else{
            pluto_tile_band(prog, bands[b], tile_sizes);
        }
    } /* all bands */

    int max = 0, curr;
    for (i=0; i<prog->nstmts; i++) {
        max = PLMAX(stmts[i]->trans->nrows, max);
    }
    for (i=0; i<prog->nstmts; i++) {
        curr = stmts[i]->trans->nrows;
        for (j=curr; j < max; j++) {
            pluto_sink_transformation(stmts[i], stmts[i]->trans->nrows, prog);
        }
    }

    // print_hyperplane_properties(prog);
    curr = prog->num_hyperplanes;
    for (depth=curr; depth<max; depth++)    {
        pluto_prog_add_hyperplane(prog, depth, H_UNKNOWN);
    }
    /* Re-detect hyperplane types (H_SCALAR, H_LOOP) */
    pluto_detect_hyperplane_types(prog);
    pluto_detect_hyperplane_types_stmtwise(prog);

    // print_hyperplane_properties(prog);
    // pluto_transformations_pretty_print(prog);
}


/* Transform a band of dimensions to get a wavefront
 * (a wavefront of tiles typically)
 *
 * Return: true if something was done, false otherwise
 */
bool create_tile_schedule_band(PlutoProg *prog, Band *band)
{
    int i, j, depth;

    /* No need to create tile schedule */
    if (pluto_loop_is_parallel(prog, band->loop))  return false;

    for (depth=band->loop->depth+1; depth < band->loop->depth + band->width; depth++) {
        for (j=0; j<band->loop->nstmts; j++) {
            if (pluto_is_hyperplane_scalar(band->loop->stmts[j], depth))  break;
        }
        if (j==band->loop->nstmts) {
            /* All of them are loops */
            break;
        }
    }

    if (depth == band->loop->depth + band->width) return false;

    /* can use depth and band->loop->depth+1 for pipelined parallelism */
    int first = band->loop->depth;
    int second = depth;

    /* If the first one is PIPE_PARALLEL, we are guaranteed to
     * have at least one more pipe_parallel, otherwise the first
     * one would have been SEQ */
    for (i=0; i<band->loop->nstmts; i++)    {
        Stmt *stmt = band->loop->stmts[i];
        /* Create a wavefront */
        /* TODO: multiple degrees of pipelined parallelism */
        for (j=0; j<stmt->trans->ncols; j++)    {
            stmt->trans->val[first][j] += stmt->trans->val[second][j];
        }
    }

    IF_DEBUG(printf("Created tile schedule "););
    IF_DEBUG(printf("for t%d, t%d\n", first+1, second+1));

    /* Update deps */
    for (i=0; i<prog->ndeps; i++) {
        Dep *dep = prog->deps[i];
<<<<<<< HEAD
        if (IS_RAR(dep->type)) continue;
        if (pluto_stmt_is_member_of(stmts[dep->src], band->loop->stmts, band->loop->nstmts) 
                && pluto_stmt_is_member_of(stmts[dep->dest], band->loop->stmts, band->loop->nstmts)) {
=======
        if (pluto_stmt_is_member_of(dep->src, band->loop->stmts, band->loop->nstmts)
                && pluto_stmt_is_member_of(dep->dest, band->loop->stmts, band->loop->nstmts)) {
>>>>>>> 9323f659
            dep->satvec[first] = dep->satvec[first] | dep->satvec[second];
            dep->satvec[second] = 0;
        }
    }
    /* Recompute dep directions ? not needed */

    return true;
}


bool create_tile_schedule(PlutoProg *prog, Band **bands, int nbands)
{
    int i;
    bool retval = 0;

    IF_DEBUG(printf("creating tile schedule for bands: \n"););
    IF_DEBUG(pluto_bands_print(bands, nbands););

    for (i=0; i<nbands; i++) {
        retval |= create_tile_schedule_band(prog, bands[i]);
    }

    return retval;
}


/* Find the innermost permutable nest (at least two tilable hyperplanes) */
void getInnermostTilableBand(PlutoProg *prog, int *bandStart, int *bandEnd)
{
    int loop, j, lastloop;

    HyperplaneProperties *hProps = prog->hProps;

    lastloop = getDeepestNonScalarLoop(prog);

    if (hProps[lastloop].dep_prop == SEQ)   {
        *bandStart = *bandEnd = lastloop;
        return;
    }

    for (loop=prog->num_hyperplanes-1; loop>=0; loop--) {
        if (hProps[loop].type == H_SCALAR)   continue;
        if (hProps[loop].dep_prop == PIPE_PARALLEL 
                || hProps[loop].dep_prop == PARALLEL)    {
            j=loop-1;
            while (j >= 0
                    && (hProps[j].dep_prop == PIPE_PARALLEL
                        || hProps[j].dep_prop == PARALLEL)
                    && hProps[j].band_num == hProps[loop].band_num
                    && hProps[j].type == H_LOOP) {
                j--;
            }

            if (j<=loop-2)  {
                *bandEnd = loop;
                *bandStart = j+1;
                return;
            }
        }
    }
    *bandStart = *bandEnd = lastloop;
}<|MERGE_RESOLUTION|>--- conflicted
+++ resolved
@@ -383,14 +383,9 @@
     /* Update deps */
     for (i=0; i<prog->ndeps; i++) {
         Dep *dep = prog->deps[i];
-<<<<<<< HEAD
         if (IS_RAR(dep->type)) continue;
-        if (pluto_stmt_is_member_of(stmts[dep->src], band->loop->stmts, band->loop->nstmts) 
-                && pluto_stmt_is_member_of(stmts[dep->dest], band->loop->stmts, band->loop->nstmts)) {
-=======
         if (pluto_stmt_is_member_of(dep->src, band->loop->stmts, band->loop->nstmts)
                 && pluto_stmt_is_member_of(dep->dest, band->loop->stmts, band->loop->nstmts)) {
->>>>>>> 9323f659
             dep->satvec[first] = dep->satvec[first] | dep->satvec[second];
             dep->satvec[second] = 0;
         }

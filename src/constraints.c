/*
 * PLUTO: An automatic parallelizer and locality optimizer
 * 
 * Copyright (C) 2007-2012 Uday Bondhugula
 *
 * This file is part of Pluto.
 *
 * Pluto is free software; you can redistribute it and/or modify
 * it under the terms of the GNU General Public License as published by
 * the Free Software Foundation; either version 3 of the License, or
 * (at your option) any later version.

 * This program is distributed in the hope that it will be useful,
 * but WITHOUT ANY WARRANTY; without even the implied warranty of
 * MERCHANTABILITY or FITNESS FOR A PARTICULAR PURPOSE.  See the
 * GNU General Public License for more details.
 *
 * A copy of the GNU General Public Licence can be found in the file
 * `LICENSE' in the top-level directory of this distribution. 
 *
 */
#include <stdio.h>
#include <stdlib.h>
#include <math.h>
#include <assert.h>
#include <string.h>
#include <unistd.h>
#include <sys/time.h>
#include <limits.h>

#include "math_support.h"
#include "constraints.h"
#include "pluto.h"

#include "piplib/piplib64.h"

#define UB 0
#define LB 1
#define NB 2

PipMatrix *pip_matrix_populate(int64 **cst, int nrows, int ncols);

/*
 * Allocate with a max size of max_rows and max_cols;
 * initialized all to zero and is_eq to 0
 *
 * nrows set to 0, and ncols to max_cols;
 * As rows are added, increase nrows
 */
PlutoConstraints *pluto_constraints_alloc(int max_rows, int max_cols)
{
    PlutoConstraints *cst;

    cst = (PlutoConstraints *)malloc(sizeof(PlutoConstraints));

    int size = PLMAX(1,max_rows)*PLMAX(1,max_cols)*sizeof(int64);

    cst->buf = (int64 *) malloc(size);

    if (cst->buf == NULL) {
        fprintf(stderr, "Not enough memory for allocating constraints\n");
        exit(1);
    }

    bzero(cst->buf, size);

    cst->is_eq = malloc(max_rows*sizeof(int));
    bzero(cst->is_eq, max_rows*sizeof(int));

    cst->val = (int64 **)malloc(max_rows*sizeof(int64 *));

    int i;
    for(i=0; i<max_rows; i++)   {
        cst->val[i] = &cst->buf[i*max_cols];
    }

    cst->alloc_nrows = max_rows;
    cst->alloc_ncols = max_cols;
    cst->names = NULL;
    cst->next = NULL;

    cst->nrows = 0;
    cst->ncols = max_cols;

    return cst;
}


void pluto_constraints_free(PlutoConstraints *cst)
{
    int i;

    if (cst == NULL) return;
    free(cst->buf);
    free(cst->val);
    free(cst->is_eq);
    if (cst->names) {
        for (i=0; i<cst->ncols-1; i++) {
            free(cst->names[i]);
        }
        free(cst->names);
    }

    if (cst->next != NULL)  pluto_constraints_free(cst->next);

    free(cst);
}


/* Non-destructive resize */
void pluto_constraints_resize(PlutoConstraints *cst, int nrows, int ncols)
{
    pluto_constraints_resize_single(cst, nrows, ncols);

    if (cst->next != NULL)  {
        pluto_constraints_resize(cst->next, nrows, ncols);
    }
}


/* Non-destructive resize (single element of constraint list) */
void pluto_constraints_resize_single(PlutoConstraints *cst, int nrows, int ncols)
{
    int i, j;
    PlutoConstraints *newCst;

    assert(nrows >= 0 && ncols >= 0);

    newCst = pluto_constraints_alloc(PLMAX(nrows,cst->alloc_nrows), 
            PLMAX(ncols,cst->alloc_ncols));

    newCst->nrows = nrows;
    newCst->ncols = ncols;

    for (i=0; i<PLMIN(newCst->nrows, cst->nrows); i++) {
        for (j=0; j<PLMIN(newCst->ncols, cst->ncols); j++) {
            newCst->val[i][j]= cst->val[i][j];
        }
        newCst->is_eq[i] = cst->is_eq[i];
    }

    free(cst->val);
    free(cst->buf);
    free(cst->is_eq);

    cst->nrows = nrows;
    cst->ncols = ncols;
    cst->alloc_nrows = newCst->alloc_nrows;
    cst->alloc_ncols = newCst->alloc_ncols;
    
    cst->val = newCst->val;
    cst->buf = newCst->buf;
    cst->is_eq = newCst->is_eq;

    free(newCst);
}


/* Adds cs1 and cs2 and puts them in cs1 -> returns cs1 itself; only for
 * single element list. Multiple elements doesn't make sense; you may want to
 * use intersect
 */
PlutoConstraints *pluto_constraints_add(PlutoConstraints *cst1, const PlutoConstraints *cst2)
{
    assert(cst1->ncols == cst2->ncols);

    assert(cst1->next == NULL);
    assert(cst2->next == NULL);

    if (cst1->nrows+cst2->nrows > cst1->alloc_nrows) {
        pluto_constraints_resize(cst1, cst1->nrows+cst2->nrows, cst1->ncols);
    }else{
        cst1->nrows = cst1->nrows + cst2->nrows;
    }

    int i;
    for (i=0; i < cst2->nrows; i++) {
        memcpy(cst1->val[cst1->nrows-cst2->nrows+i], 
                cst2->val[i], cst1->ncols*sizeof(int64));
    }

    memcpy(&cst1->is_eq[cst1->nrows-cst2->nrows], cst2->is_eq, cst2->nrows*sizeof(int));

    return cst1;
}


/* Adds cs2 to each element in cst1's list; cst2 should have a single element */
PlutoConstraints *pluto_constraints_add_to_each(PlutoConstraints *cst1, 
        const PlutoConstraints *cst2)
{
    int i;

    assert(cst2->next == NULL);
    assert(cst1->ncols == cst2->ncols);

    if (cst1->nrows+cst2->nrows > cst1->alloc_nrows) {
        pluto_constraints_resize(cst1, cst1->nrows+cst2->nrows, cst1->ncols);
    }else{
        cst1->nrows = cst1->nrows + cst2->nrows;
    }

    for (i=0; i < cst2->nrows; i++) {
        memcpy(cst1->val[cst1->nrows-cst2->nrows+i], 
                cst2->val[i], cst1->ncols*sizeof(int64));
    }

    memcpy(&cst1->is_eq[cst1->nrows-cst2->nrows], cst2->is_eq, cst2->nrows*sizeof(int));

    if (cst1->next != NULL) {
        pluto_constraints_add_to_each(cst1->next, cst2);
    }
    return cst1;
}

/* Temporary data structure to compare two rows */
struct row_info {
    int64 *row;
    int ncols;
};

static int row_compar(const void *e1, const void *e2)
{
    int i, ncols;
    int64 *row1, *row2;
    struct row_info *u1, *u2;

    u1 = *(struct row_info **)e1;
    u2 = *(struct row_info **)e2;
    row1 = u1->row;
    row2 = u2->row;
    ncols = u1->ncols;
    assert(ncols == u2->ncols);

    for (i=0; i<ncols; i++)  {
        if (row1[i] != row2[i]) break;
    }

    if (i==ncols) return 0;
    else if (row1[i] < row2[i])    {
        return -1;
    }else{
        return 1;
    }

    /* memcmp is inefficient compared to what's above when compiled with gcc */
    /* return memcmp(row1, row2, ncols*sizeof(int64)); */
}


/* 
 * Eliminates duplicate constraints; the simplified constraints
 * are still at the same memory location but the number of constraints 
 * in it will decrease
 */
void pluto_constraints_simplify(PlutoConstraints *const cst)
{
    int i, j, p;
    int64 _gcd;

    if (cst->nrows == 0)    {
        return;
    }

    PlutoConstraints *tmpcst = pluto_constraints_alloc(cst->nrows, cst->ncols);

    int *is_redun = (int *) malloc(sizeof(int)*cst->nrows);
    bzero(is_redun, cst->nrows*sizeof(int));

    /* Normalize cst - will help find redundancy */
    for (i=0; i<cst->nrows; i++)   {
        assert(cst->is_eq[i] == 0);
        _gcd = -1;
        for (j=0; j<cst->ncols; j++)  {
            if (cst->val[i][j] != 0)   {
                if (_gcd == -1) _gcd = PLABS(cst->val[i][j]);
                else _gcd = gcd(PLABS(cst->val[i][j]), _gcd);
            }
        }

        assert(_gcd != 0);
        if (_gcd != -1 && _gcd != 1) {
            /* Normalize by gcd */
            for (j=0; j< cst->ncols; j++)   {
                cst->val[i][j] /= _gcd;
            }
        }
    }

    struct row_info **rows;
    rows = (struct row_info **) malloc(cst->nrows*sizeof(struct row_info *));
    for (i=0; i<cst->nrows; i++) {
        rows[i] = (struct row_info *) malloc(sizeof(struct row_info));
        rows[i]->row = cst->val[i];
        rows[i]->ncols = cst->ncols;
    }
    qsort(rows, cst->nrows, sizeof(struct row_info *), row_compar);

    for (i=0; i<cst->nrows; i++) {
        cst->val[i] = rows[i]->row;
        free(rows[i]);
    }
    free(rows);

    is_redun[0] = 0;
    for (i=1; i<cst->nrows; i++)    {
        is_redun[i] = 0;

        for (j=0; j<cst->ncols; j++)    {
            if (cst->val[i-1][j] != cst->val[i][j]) break;
        }

        if (j==cst->ncols) is_redun[i] = 1;

        for (j=0; j<cst->ncols; j++)    {
            if (cst->val[i][j] != 0) break;
        }

        if (j==cst->ncols)  {
            /* All zeros */
            is_redun[i] = 1;
        }
    }

    p = 0;
    for (i=0; i<cst->nrows; i++)    {
        if (!is_redun[i])  {
            /*
            for (j=0; j<cst->ncols; j++)    {
                tmpcst->val[p][j] = cst->val[i][j];
            }
            */
            memcpy(tmpcst->val[p], cst->val[i], cst->ncols*sizeof(int64));
            p++;
        }
    }
    tmpcst->nrows = p;
    tmpcst->ncols = cst->ncols;

    pluto_constraints_copy_single(cst, tmpcst);
    pluto_constraints_free(tmpcst);

    free(is_redun);

    if (cst->next != NULL) pluto_constraints_simplify(cst->next);
}


/* 
 * Eliminates the pos^th variable, where pos has to be between 0 and cst->ncols-2;
 * Remember that the last column is for the constant. The implementation does not 
 * have a redundancy check; it just  eliminates duplicates after gcd normalization
 * cst will be resized if necessary
 */
void fourier_motzkin_eliminate(PlutoConstraints *cst, int pos)
{
    int i, j, k, l, p, q;
    int lb, ub, nb;
<<<<<<< HEAD
    int64 **csm;
=======
>>>>>>> 9e566b93
    int *bound;

	// At least one variable
	assert(cst->ncols >= 2);
    assert(pos >= 0);
    assert(pos <= cst->ncols-2);

    for (i=0; i<cst->nrows; i++) {
        if (cst->is_eq[i]) {
            PlutoConstraints *tmpcst = pluto_constraints_to_pure_inequalities_single(cst);
            pluto_constraints_copy_single(cst, tmpcst);
            pluto_constraints_free(tmpcst);
        }
    }

    PlutoConstraints *newcst;

    // newcst = pluto_constraints_alloc(cst->nrows*cst->nrows/4, cst->ncols);

    for (i=0; i<cst->nrows; i++)    {
        if (cst->val[i][pos] != 0) break;
    }

    if (i==cst->nrows) {
<<<<<<< HEAD

        newcst = pluto_constraints_alloc(cst->nrows, cst->ncols);
        int64 **newcsm = newcst->val;

        for (j=0; j<cst->nrows; j++)    {
            q=0;
            for (k=0; k<cst->ncols; k++){
                if (k!=pos)   {
                    newcsm[j][q] = csm[j][k];
                    q++;
                }
            }
        }
        newcst->nrows = cst->nrows;
        newcst->ncols = cst->ncols-1;
=======
        newcst = pluto_constraints_dup(cst);
        pluto_constraints_remove_dim(newcst, pos);
>>>>>>> 9e566b93
    }else{
        bound = (int *) malloc(cst->nrows*sizeof(int));

        lb=0;
        ub=0;
        nb=0;
        /* Variable does appear */
        for (j=0; j<cst->nrows; j++)    {
            if (cst->val[j][pos] == 0) {
                bound[j] = NB;
                nb++;
            }else if (cst->val[j][pos] > 0) {
                bound[j] = LB;
                lb++;
            }else{
                bound[j] = UB;
                ub++;
            }
        }
<<<<<<< HEAD
        newcst = pluto_constraints_alloc(lb*ub+nb, cst->ncols);
        int64 **newcsm = newcst->val;
=======
        newcst = pluto_constraints_alloc(lb*ub+nb, cst->ncols-1);
>>>>>>> 9e566b93

        p=0;
        for (j=0; j<cst->nrows; j++)    {
            if (bound[j] == UB) {
                for (k=0; k<cst->nrows; k++)    {
                    if (bound[k] == LB) {
                        q = 0;
                        for(l=0; l < cst->ncols; l++)  {
                            if (l!=pos)   {
                                newcst->val[p][q] = 
                                    cst->val[j][l]*(lcm(cst->val[k][pos], 
                                                -cst->val[j][pos])/(-cst->val[j][pos])) 
                                    + cst->val[k][l]*(lcm(-cst->val[j][pos], 
                                                cst->val[k][pos])/cst->val[k][pos]); 
                                q++;
                            }
                        }
                        p++;
                    }
                }
            }else if (bound[j] == NB)   {
                q = 0;
                for (l=0; l<cst->ncols; l++)    {
                    if (l!=pos)   {
                        newcst->val[p][q] = cst->val[j][l];
                        q++;
                    }
                }
                p++;
            }
        }
        assert(p <= lb*ub + nb);
        newcst->nrows = p;
        newcst->ncols = cst->ncols-1;
        free(bound);
    }

    pluto_constraints_simplify(newcst);
    pluto_constraints_copy_single(cst, newcst);
    pluto_constraints_free(newcst);

    if (cst->next != NULL) fourier_motzkin_eliminate(cst->next,pos);
}


/* Copy constraints from src into dest; if dest does not have enough space,
 * resize it */
PlutoConstraints *pluto_constraints_copy(PlutoConstraints *dest, const PlutoConstraints *src)
{
    int i;

    if (src->nrows > dest->alloc_nrows || src->ncols > dest->alloc_ncols) {
        pluto_constraints_resize(dest, PLMAX(src->nrows,dest->alloc_nrows), 
                PLMAX(src->ncols,dest->alloc_ncols));
    }   

    dest->nrows = src->nrows;
    dest->ncols = src->ncols;

    for (i=0; i<dest->nrows; i++) {
        memcpy(dest->val[i], src->val[i], src->ncols*sizeof(int64));
    }

    memcpy(dest->is_eq, src->is_eq, dest->nrows*sizeof(int));
    if (src->names) pluto_constraints_set_names(dest, src->names);


    if (src->next != NULL && dest->next != NULL)  {
        pluto_constraints_copy(dest->next, src->next);
    }
    if (src->next == NULL && dest->next != NULL)  {
        pluto_constraints_free(dest->next);
        dest->next = NULL;
    }
    if (src->next != NULL && dest->next == NULL)  {
        dest->next = pluto_constraints_dup(src->next);
    }

    return dest;
}

/* Copy constraints from the first element of src into the first element
 * of dest; if dest does not have enough space, resize it. The _single
 * signifies only this src in the list is copied */
PlutoConstraints *pluto_constraints_copy_single(PlutoConstraints *dest, const PlutoConstraints *src)
{
    int i;

    if (src->nrows > dest->alloc_nrows || src->ncols > dest->alloc_ncols) {
        pluto_constraints_resize_single(dest, PLMAX(src->nrows,dest->alloc_nrows),
                PLMAX(src->ncols,dest->alloc_ncols));
    }   

    dest->nrows = src->nrows;
    dest->ncols = src->ncols;

    for (i=0; i<dest->nrows; i++) {
        memcpy(dest->val[i], src->val[i], src->ncols*sizeof(int64));
    }

    memcpy(dest->is_eq, src->is_eq, dest->nrows*sizeof(int));
    if (src->names) pluto_constraints_set_names(dest, src->names);

    return dest;
}

/* Duplicate constraints; returned constraints should be freed with
 * pluto_constraints_free */
PlutoConstraints *pluto_constraints_dup_single(const PlutoConstraints *src)
{
    assert(src != NULL);

    PlutoConstraints *dup = pluto_constraints_alloc(src->alloc_nrows, src->alloc_ncols);

    pluto_constraints_copy_single(dup, src);

    return dup;
}




/* Duplicate constraints; returned constraints should be freed with
 * pluto_constraints_free */
PlutoConstraints *pluto_constraints_dup(const PlutoConstraints *src)
{
    assert(src != NULL);

    PlutoConstraints *dup = pluto_constraints_alloc(src->alloc_nrows, src->alloc_ncols);

    pluto_constraints_copy(dup, src);

    return dup;
}


static void pluto_constraints_print_single(FILE *fp, const PlutoConstraints *cst, int set_num)
{
    int i, j;

    if(cst == NULL)
        return;

    fprintf(fp, "Set #%d\n", set_num+1);
    fprintf(fp, "%d %d\n", cst->nrows, cst->ncols);

    for (i=0; i<cst->nrows; i++) {
        for (j=0; j<cst->ncols; j++) {
            fprintf(fp, "% 3lld ", cst->val[i][j]);
        }
        fprintf(fp, "\t %s 0\n", cst->is_eq[i]? "==": ">=");
    }

    if (cst->next != NULL)  {
        pluto_constraints_print_single(fp, cst->next, set_num+1);
    }
}

void pluto_constraints_print(FILE *fp, const PlutoConstraints *cst)
{
    pluto_constraints_print_single(fp, cst, 0);
}


/* Print in polylib format */
static void pluto_constraints_print_polylib_without_num(FILE *fp,
        const PlutoConstraints *const cst)
{
    int i, j;

    fprintf(fp, "%d %d\n", cst->nrows, cst->ncols+1);

    for (i=0; i<cst->nrows; i++)    {
        fprintf(fp, "%s ", cst->is_eq[i]? "0": "1");
        for (j=0; j<cst->ncols; j++)    {
            fprintf(fp, "%lld ", cst->val[i][j]);
        }
        fprintf(fp, "\n");
    }

    if (cst->next != NULL) {
        pluto_constraints_print_polylib_without_num(fp, cst->next);
    }
}

void pluto_constraints_print_polylib(FILE *fp, const PlutoConstraints *const cst)
{
    int num;

    num =  pluto_constraints_num_in_list(cst);
    if (num >= 2) fprintf(fp, "%d\n", num);

    pluto_constraints_print_polylib_without_num(fp, cst);
}




/* Converts to polylib style matrix (first element of cst if it's a list) */
PlutoMatrix *pluto_constraints_to_matrix(const PlutoConstraints *cst)
{
    int i, j;
    PlutoMatrix *mat;

    mat = pluto_matrix_alloc(cst->nrows, cst->ncols+1);

    for (i=0; i<cst->nrows; i++)    {
        mat->val[i][0] = (cst->is_eq[i])? 0: 1;
        for (j=0; j<cst->ncols; j++)    {
            mat->val[i][j+1] = cst->val[i][j];
        }
    }

    return mat;
}


/* Create pluto_constraints from polylib-style matrix  */
PlutoConstraints *pluto_constraints_from_matrix(const PlutoMatrix *mat)
{
    int i, j;
    PlutoConstraints *cst;

    cst = pluto_constraints_alloc(mat->nrows, mat->ncols-1);

    cst->nrows = mat->nrows;

    for (i=0; i<cst->nrows; i++)    {
        cst->is_eq[i] = (mat->val[i][0] == 0);
        for (j=0; j<cst->ncols; j++)    {
            cst->val[i][j] = mat->val[i][j+1];
        }
    }

    return cst;
}

/* Create pluto_constraints from matrix  */
PlutoConstraints *pluto_constraints_from_inequalities(const PlutoMatrix *mat)
{
    int i, j;
    PlutoConstraints *cst;

    cst = pluto_constraints_alloc(mat->nrows, mat->ncols);
    cst->nrows = mat->nrows;

    for (i=0; i<cst->nrows; i++)    {
        cst->is_eq[i] = 0;
        for (j=0; j<cst->ncols; j++)    {
            cst->val[i][j] = mat->val[i][j];
        }
    }
    return cst;
}





/* Read constraints in polylib format from a file */
PlutoConstraints *pluto_constraints_read(FILE *fp)
{
    int i, j, ineq, nrows, ncols;

    fscanf(fp, "%d", &nrows);
    fscanf(fp, "%d", &ncols);
    ncols--;

    PlutoConstraints *cst = pluto_constraints_alloc(nrows, ncols);
    cst->nrows = nrows;

    for (i=0; i<cst->nrows; i++)    {
        fscanf(fp, "%d ", &ineq);
        cst->is_eq[i] = ineq^1;
        for (j=0; j<cst->ncols; j++)    {
            fscanf(fp, "%lld", &cst->val[i][j]);
        }
    }

    int num;
    if (fscanf(fp, "%d", &num) != EOF) {
        if (num >= 1) cst->names = malloc(num*sizeof(char *));
        for (i=0; i<num; i++) {
            cst->names[i] = malloc(6);
            fscanf(fp, "%s", cst->names[i]);
        }
    }
    return cst;
}


void pluto_constraints_compact_print(FILE *fp, const PlutoConstraints *cst)
{
    int i, j;

    int nrows = cst->nrows;
    int ncols = cst->ncols;

    assert(cst->next == NULL);

    if (nrows == 0) {
        printf("No constraints!\n");
    }

    for (i=0; i<nrows; i++) {
        int first = 1;
        for (j=0; j<ncols; j++)    {
            if (j==ncols-1) {
                /* constant */
                if (cst->val[i][j] == 0) fprintf(fp, " ");
                else fprintf(fp, "%s%d ", 
                        (cst->val[i][j]>=0)?"+":"", cst->val[i][j]);
            }else{
                char var[6];
                var[5] = '\0';
                if (cst->names) strncpy(var, cst->names[j], 5);
                else sprintf(var, "c_%c", 'i'+j);

                if (cst->val[i][j] == 1) {
                    fprintf(fp, "%s%s", first?"":"+", var);
                    first = 0;
                }else if (cst->val[i][j] == -1) {
                    fprintf(fp, "-%s", var);
                    first = 0;
                }else if (cst->val[i][j] >= 2) {
                    fprintf(fp, "%s%d%s", first?"":"+", cst->val[i][j], var);
                    first = 0;
                }else if (cst->val[i][j] <= -2) {
                    fprintf(fp, "%d%s", cst->val[i][j], var);
                    first = 0;
                }
            }
        }
        fprintf(fp, "%s 0\n", cst->is_eq[i]? "==": ">=");
    }
    fprintf(fp, "\n");
}



void pluto_constraints_pretty_print(FILE *fp, const PlutoConstraints *cst)
{
    int i, j;

    int nrows = cst->nrows;
    int ncols = cst->ncols;

    assert(cst->next == NULL);

    if (nrows == 0) {
        printf("No constraints!\n");
    }

    for (i=0; i<nrows; i++) {
        for (j=0; j<ncols; j++)    {
            if (j==ncols-1) {
                /* constant */
<<<<<<< HEAD
                fprintf(fp, "%s%lld ", (cst->val[i][j]>=0)?"+":"", cst->val[i][j]);
            }else{
                if (cst->val[i][j] > 0)
                    fprintf(fp, "+%lldc_%c ", cst->val[i][j], var);
                else if (cst->val[i][j] < 0)
                    fprintf(fp, "%lldc_%c ", cst->val[i][j], var);
                else fprintf(fp, "      ");
=======
                if (cst->val[i][j] == 0) fprintf(fp, "     ");
                else fprintf(fp, "%s%d ", (cst->val[i][j]>=0)?"+":"", cst->val[i][j]);
            }else{
                char var[6];
                var[5] = '\0';
                if (cst->names) strncpy(var, cst->names[j], 5);
                else sprintf(var, "c_%c", 'i'+j);

                if (cst->val[i][j] == 1) {
                    fprintf(fp, "+%s ", var);
                }else if (cst->val[i][j] == -1) {
                    fprintf(fp, "-%s ", var);
                }else if (cst->val[i][j] >= 2) {
                    fprintf(fp, "+%d%s ", cst->val[i][j], var);
                }else if (cst->val[i][j] <= -2) {
                    fprintf(fp, "%d%s ", cst->val[i][j], var);
                }else fprintf(fp, "      ");
>>>>>>> 9e566b93
            }
        }
        fprintf(fp, "%s 0\n", cst->is_eq[i]? "==": ">=");
    }
    fprintf(fp, "\n");
}


/* Convert Pluto constraints into PIP format (first column is
 * 0/1 based on equality/inequality */
PlutoMatrix *pluto_constraints_to_pip_matrix(const PlutoConstraints *cst, PlutoMatrix *pmat)
{
    int i, j;

    //assert(cst->next == NULL);
    assert(pmat != NULL);

    for (i=0; i<cst->nrows; i++)    {
        /* Equality or Inequality */
        pmat->val[i][0] = cst->is_eq[i]? 0: 1;
        for (j=1; j< cst->ncols+1; j++)    {
            pmat->val[i][j] = cst->val[i][j-1];
        }
    }
    pmat->nrows = cst->nrows;
    pmat->ncols = cst->ncols+1;

    return pmat;
}



/* Use PIP to solve these constraints (solves for the first element
 * if it's a list of constraints) */
int64 *pluto_constraints_solve_pip(const PlutoConstraints *cst, int negvar)
{
    int bignum, i;
    PipMatrix  *domain, *context;
    PipQuast   *solution;
    PipOptions *pipOptions;
    PipList *listPtr;
    int64 *sol;
    PlutoMatrix *pipmat;

    pipmat = pluto_matrix_alloc(cst->nrows, cst->ncols+1);

    /* Convert constraints to PIP format */
    pluto_constraints_to_pip_matrix(cst, pipmat);

    /* First column says whether it's an inequality and  
     * the last is for the constant; so we have ncols-2 variables */
    context = NULL;
    bignum = -1;

    domain = pip_matrix_populate(pipmat->val, pipmat->nrows, 
            pipmat->ncols);

    pipOptions = pip_options_init();
    if(negvar==1){
        pipOptions->Urs_parms=1;
        pipOptions->Urs_unknowns=1;
    }

    if(negvar == 1) {
        pipOptions->Urs_parms=1;
        pipOptions->Urs_unknowns=1;
    }

    /* IF_DEBUG2(fprintf(stdout, "Calling PIP on a %dx%d formulation\n", 
       pipmat->nrows, pipmat->ncols)); */

    solution = pip_solve(domain, context, bignum, pipOptions) ;

    // IF_DEBUG2(pip_quast_print(stdout, solution, 0));

    assert(solution->condition==NULL);

    listPtr = solution->list;

    sol = NULL;
    if (listPtr != NULL)    {
        sol = (int64 *) malloc((pipmat->ncols-2)*sizeof(int64));

        for (i=0; i<pipmat->ncols-2; i++)    {
            /* This is just a lexmin and not a parametrix lexmin and so each
             * vector in the list is actually a constant */
#ifdef PIP_WIDTH_MP
            sol[i] = mpz_get_si(*listPtr->vector->the_vector);
#else
            sol[i] = (int64) *listPtr->vector->the_vector;
#endif
            listPtr = listPtr->next;
        }
    }

    pip_options_free(pipOptions);
    pip_matrix_free(domain);
    pip_quast_free(solution);

    pluto_matrix_free(pipmat);

    return sol;
}

/* Solve these constraints */
int64 *pluto_constraints_solve(const PlutoConstraints *cst, int negvar) {
    if (options->islsolve) {
        return pluto_constraints_solve_isl(cst, negvar);
    }else{
        return pluto_constraints_solve_pip(cst, negvar);
    }
}


/* All equalities */
PlutoConstraints *pluto_constraints_from_equalities(const PlutoMatrix *mat)
{
    int i, j;

    PlutoConstraints *cst; 

    cst = pluto_constraints_alloc(mat->nrows, mat->ncols);

    for (i=0; i<mat->nrows; i++)    {
        cst->is_eq[i] = 1;
        for (j=0; j<mat->ncols; j++)    {
            cst->val[i][j] = mat->val[i][j];
        }
    }
    cst->nrows = mat->nrows;

    return cst;
}

/* Add an inequality (>= 0); initialize it to all zero; will be added
 * as the last row */
void pluto_constraints_add_inequality(PlutoConstraints *cst)
{
    int j;

    if (cst->nrows == cst->alloc_nrows)   {
        pluto_constraints_resize_single(cst, cst->nrows+1, cst->ncols);
    }else{
        cst->nrows++;
    }

    for (j=0; j<cst->ncols; j++) {
        cst->val[cst->nrows-1][j] = 0;
    }
    cst->is_eq[cst->nrows-1] = 0;

    if (cst->next != NULL) {
        pluto_constraints_add_inequality(cst->next);
    }

}


/* Add an equality (== 0); initialize it to all zero; will be added
 * as the last row */
void pluto_constraints_add_equality(PlutoConstraints *cst)
{
    int j;

    assert(cst->nrows <= cst->alloc_nrows);

    if (cst->nrows == cst->alloc_nrows)   {
        pluto_constraints_resize_single(cst, cst->nrows+1, cst->ncols);
    }else{
        cst->nrows++;
    }

    for (j=0; j<cst->ncols; j++) {
        cst->val[cst->nrows-1][j] = 0;
    }
    cst->is_eq[cst->nrows-1] = 1;

    if (cst->next != NULL) {
        pluto_constraints_add_equality(cst->next);
    }
}



/* Remove a row; pos is 0-indexed */
void pluto_constraints_remove_row(PlutoConstraints *cst, int pos) 
{
    int i, j;

    assert(pos >= 0 && pos <= cst->nrows-1);

    for (i=pos; i<cst->nrows-1; i++) {
        for (j=0; j<cst->ncols; j++) {
            cst->val[i][j] = cst->val[i+1][j];
        }
        cst->is_eq[i] = cst->is_eq[i+1];
    }
    cst->nrows--;
}


/* Remove a variable */
void pluto_constraints_remove_dim(PlutoConstraints *cst, int pos)
{
    int i, j;

    assert(pos >= 0 && pos <= cst->ncols-2);

    if (cst->names) free(cst->names[pos]);

    for (j=pos; j<cst->ncols-1; j++) {
        for (i=0; i<cst->nrows; i++) {
            cst->val[i][j] = cst->val[i][j+1];
        }
        if (cst->names) {
            cst->names[j] = cst->names[j+1];
        }
    }
    if (cst->names) {
        cst->names = realloc(cst->names, (cst->ncols-2)*sizeof(char *));
    }

    cst->ncols--;

    if (cst->next != NULL) pluto_constraints_remove_dim(cst->next, pos);
}


/* Blank 'pos' th row */
void pluto_constraints_zero_row(PlutoConstraints *cst, int pos)
{
    int j;

    assert(cst->next == NULL);

    assert(pos >= 0 && pos <= cst->nrows-1);

    for (j=0; j<cst->ncols; j++)    {
        cst->val[pos][j] = 0;
    }
}


/* Normalize row by its gcd */
void pluto_constraints_normalize_row(PlutoConstraints *cst, int pos)
{
    int i, j, k;

    assert(cst->next == NULL);
    assert(pos >= 0 && pos <= cst->nrows-1);

    /* Normalize cst first */
    for (i=0; i<cst->nrows; i++)    {
        if (cst->val[i][0] == 0) continue;
        int rowgcd = abs(cst->val[i][0]);
        for (j=1; j<cst->ncols; j++)    {
            if (cst->val[i][j] == 0)  break;
            rowgcd = gcd(rowgcd,abs(cst->val[i][j]));
        }
        if (i == cst->nrows)   {
            if (rowgcd > 1)    {
                for (k=0; k<cst->ncols; k++)    {
                    cst->val[i][k] /= rowgcd;
                }
            }
        }
    }
}


/* Add a variable; resize if necessary; initialize to zero */
void pluto_constraints_add_dim(PlutoConstraints *cst, int pos, const char *name)
{
    int i, j;

    /* Has to be a new variable */
    assert(pos >= 0 && pos <= cst->ncols-1);

    if (cst->ncols == cst->alloc_ncols)  {
        pluto_constraints_resize_single(cst, cst->nrows, cst->ncols+1);
    }else{
        cst->ncols++;
    }

    if (cst->names) cst->names = realloc(cst->names, (cst->ncols-1)*sizeof(char *));

    for (j=cst->ncols-2; j>=pos; j--) {
        for (i=0; i<cst->nrows; i++) {
            cst->val[i][j+1] = cst->val[i][j];
        }
        if (cst->names && j <= cst->ncols-3) {
            cst->names[j+1] = cst->names[j];
        }
    }

    /* Initialize to zero */
    for (i=0; i<cst->nrows; i++) {
        cst->val[i][pos] = 0;
    }
    if (cst->names) cst->names[pos] = strdup(name? name:"_u");

    if (cst->next != NULL)  {
        pluto_constraints_add_dim(cst->next, pos, name);
    }
}

/* Add a lower bound for 'varnum' variable: varnum: 0-indexed */
void pluto_constraints_add_lb(PlutoConstraints *cst, int varnum, int64 lb)
{
    assert(varnum >=0 && varnum <= cst->ncols-2);

    pluto_constraints_add_inequality(cst);

    while (cst != NULL) {
        cst->val[cst->nrows-1][varnum] = 1;
        cst->val[cst->nrows-1][cst->ncols-1] = -lb;
        cst = cst->next;
    }
}

/* Add an upper bound for 'varnum' variable: varnum: 0-indexed */
void pluto_constraints_add_ub(PlutoConstraints *cst, int varnum, int64 ub)
{
    assert(varnum >=0 && varnum <= cst->ncols-2);

    pluto_constraints_add_inequality(cst);

    while (cst != NULL) {
        cst->val[cst->nrows-1][varnum] = -1;
        cst->val[cst->nrows-1][cst->ncols-1] = ub;
        cst = cst->next;
    }
}



/* Set a value for a variable: varnum: 0-indexed */
void pluto_constraints_set_var(PlutoConstraints *cst, int varnum, int64 val)
{
    assert(varnum >=0 && varnum <= cst->ncols-2);

    pluto_constraints_add_equality(cst);

    while (cst != NULL)  {
        cst->val[cst->nrows-1][varnum] = 1;
        cst->val[cst->nrows-1][cst->ncols-1] = -val;
        cst = cst->next;
    }
}




/* Populate a PIP matrix */
PipMatrix *pip_matrix_populate(int64 **cst, int nrows, int ncols)
{
    int i, j;
    PipMatrix *matrix ;
    Entier *p ;

    matrix = pip_matrix_alloc(nrows, ncols) ;

    p = matrix->p_Init ;
    for (i=0;i<matrix->NbRows;i++)  {
        for (j=0;j<matrix->NbColumns;j++)   {
            *(p++) = cst[i][j];
        }
    }
    return matrix ;
}

PlutoConstraints *pluto_constraints_select_row(const PlutoConstraints *cst, int pos)
{
    int j;

    PlutoConstraints *row = pluto_constraints_alloc(1, cst->ncols);
    row->is_eq[0] = cst->is_eq[pos];
    for (j=0; j<cst->ncols; j++)  {
        row->val[0][j] = cst->val[pos][j];
    }
    row->nrows = 1;
    return row;
}

/*
 * Negate a single row in cst.
 */
void pluto_constraints_negate_row(PlutoConstraints *cst, int pos)
{
    assert(cst->next == NULL);

    int j;

    for (j=0; j<cst->ncols; j++)    {
        cst->val[pos][j] = -cst->val[pos][j];
    }
}


/*
 * Negation of a single constraint in cst.
 */
void pluto_constraints_negate_constraint(PlutoConstraints *cst, int pos)
{
    int j;

    assert(cst->next == NULL);

    for (j=0; j<cst->ncols-1; j++)    {
        cst->val[pos][j] = -cst->val[pos][j];
    }
    cst->val[pos][cst->ncols-1]--;
}


/* Convert everything to >= 0 form; for all equalities, add a single extra 
 * constraint that puts the sum of those to be <= 0; it is only performed on a
 * single PlutoConstraints in a list */
PlutoConstraints *pluto_constraints_to_pure_inequalities_single(const PlutoConstraints *cst)
{
    int i, j;

    PlutoConstraints *ineq = pluto_constraints_dup_single(cst);

    for (i=0; i<ineq->nrows; i++) {
        ineq->is_eq[i] = 0;
    }

    int has_eq = 0;
    for (i=0; i<cst->nrows; i++) {
        if (cst->is_eq[i])  {
            has_eq = 1;
            break;
        }
    }

    if (has_eq) {
        /* Add a constraint to make sum of all equalities <= 0 */
        PlutoConstraints *neg_eq = pluto_constraints_alloc(1, cst->ncols);

        for (i=0; i<cst->nrows; i++) {
            if (cst->is_eq[i])  {
                for (j=0; j<cst->ncols; j++)    {
                    neg_eq->val[0][j] -= cst->val[i][j];
                }
            }
        }
        neg_eq->nrows = 1;
        pluto_constraints_add(ineq, neg_eq);
        pluto_constraints_free(neg_eq);
    }

    return ineq;
}


/* start: 0-indexed */
void pluto_constraints_project_out_single(
        PlutoConstraints *cst, 
        int start, 
        int num)
{
    int i, end;

    assert(num>= 0);

    if (num == 0)   return;

    end = start + num - 1;

    assert(start >= 0 && end <= cst->ncols-2);

    PlutoMatrix *func = pluto_matrix_alloc(cst->ncols-num, cst->ncols);
    pluto_matrix_initialize(func, 0);
    for (i=0; i<start; i++) {
        func->val[i][i] = 1;
    }
    for (i=end+1; i<cst->ncols; i++) {
        func->val[i-num][i] = 1;
    }

    PlutoConstraints *img =  pluto_constraints_image(cst, func);
    pluto_constraints_copy_single(cst, img);

    pluto_constraints_free(img);
    pluto_matrix_free(func);
}

/* start: 0-indexed */
void pluto_constraints_project_out(
        PlutoConstraints *cst, 
        int start, 
        int num)
{
    pluto_constraints_project_out_single(cst, start, num);

    if (cst->next != NULL)  {
        pluto_constraints_project_out(cst->next, start, num);
    }
}


void pluto_constraints_interchange_cols(PlutoConstraints *cst, int col1,
        int col2)
{
    int r, tmp;

    //assert(cst->next == NULL);

    for (r=0; r<cst->nrows; r++)    {
        tmp = cst->val[r][col1];
        cst->val[r][col1] = cst->val[r][col2];
        cst->val[r][col2] = tmp;
    }

    if(cst->next != NULL) {
    	pluto_constraints_interchange_cols(cst->next, col1, col2);
    }

}


void check_redundancy(PlutoConstraints *cst)
{
    int i;
    PlutoConstraints *check = pluto_constraints_alloc(cst->nrows, cst->ncols);
    int count;

    assert(cst->next == NULL);

    count = 0;

    for (i=0; i<cst->nrows; i++)    {
        pluto_constraints_copy(check, cst);
        PlutoConstraints *row = pluto_constraints_select_row(cst, i); 
        pluto_constraints_remove_row(check, i); 
        pluto_constraints_negate_constraint(row, 0);
        pluto_constraints_add(check, row);
        if (!pluto_constraints_solve(check,DO_NOT_ALLOW_NEGATIVE_COEFF))  {
            // printf("%dth constraint is redundant\n", i);
            count++;
        }else{
            // printf("%dth constraint is not redundant\n", i);
        }
        pluto_constraints_free(row);
    }
    IF_DEBUG(printf("%d constraints redundant\n", count););
}

int pluto_constraints_num_in_list(const PlutoConstraints *const cst)
{
    if (cst == NULL)  return 0;

    return 1 + pluto_constraints_num_in_list(cst->next);
}

/* In-place union: first argument is modified */
PlutoConstraints *pluto_constraints_unionize(PlutoConstraints *cst1, 
        const PlutoConstraints *cst2)
{
    PlutoConstraints *ucst = pluto_constraints_union(cst1, cst2);
    pluto_constraints_copy(cst1, ucst);
    pluto_constraints_free(ucst);
    return cst1;
}

/* In-place union: first argument is modified */
PlutoConstraints *pluto_constraints_unionize_isl(PlutoConstraints *cst1, 
        const PlutoConstraints *cst2)
{
    PlutoConstraints *ucst = pluto_constraints_union_isl(cst1, cst2);
    pluto_constraints_copy(cst1, ucst);
    pluto_constraints_free(ucst);
    return cst1;
}



/* In-place intersection: first argument is modified */
PlutoConstraints *pluto_constraints_intersect(PlutoConstraints *cst1, 
        const PlutoConstraints *cst2)
{
    PlutoConstraints *icst = pluto_constraints_intersection(cst1, cst2);
    pluto_constraints_copy(cst1, icst);
    pluto_constraints_free(icst);

    return cst1;
}


PlutoConstraints *pluto_constraints_universe(int ncols)
{
    PlutoConstraints *universe = pluto_constraints_alloc(1, ncols);
    return universe;
}


/* Return an empty polyhedron */
PlutoConstraints *pluto_constraints_empty(int ncols)
{
    PlutoConstraints *empty = pluto_constraints_alloc(1, ncols);
    pluto_constraints_add_equality(empty);
    empty->val[0][ncols-1] = 1;
    return empty;
}


int pluto_constraints_is_empty(const PlutoConstraints *cst)
{
    int64 *sol;
    bool is_empty;

    sol = pluto_constraints_solve(cst, DO_NOT_ALLOW_NEGATIVE_COEFF);

    is_empty = (sol == NULL);
    if (sol != NULL) free(sol);

    if (!is_empty) return 0;

    if (cst->next != NULL)  return pluto_constraints_is_empty(cst->next);

    /* This one is empty and there are no more */
    return 1;
}

/* Append the constraints together */
PlutoConstraints *pluto_constraints_unionize_simple(PlutoConstraints *cst1, 
        const PlutoConstraints *cst2)
{
    while (cst1->next != NULL) {
        cst1 = cst1->next;
    }
    cst1->next = pluto_constraints_dup(cst2);
    return cst1;
}


<<<<<<< HEAD
/* Get lower bound for pos^th variable if it's a (single) constant: return 0 
 * if not constant, 1 otherwise */
int pluto_constraints_get_const_lb(const PlutoConstraints *cnst, int pos, 
        int64 *lb)
{
    int i, retval;

    PlutoConstraints *cst = pluto_constraints_dup(cnst);

    pluto_constraints_project_out_single(cst, 0, pos);
    pluto_constraints_project_out_single(cst, 1, cst->ncols-2);

    retval = 0;
    *lb = INT_MIN;
    for (i=0; i<cst->nrows; i++) {
        if (cst->is_eq[i]) {
            *lb = cst->val[i][cst->ncols-1];
            retval = 1;
            break;
        }
        if (!cst->is_eq[i] && cst->val[i][0] >= 1) {
            retval = 1;
            *lb = PLMAX(*lb,-cst->val[i][cst->ncols-1]);
        }
    }
    pluto_constraints_free(cst);

    if (retval && cnst->next != NULL) {
        int64 next_lb;
        retval = pluto_constraints_get_const_lb(cnst->next, pos, &next_lb);
        if (*lb != next_lb)  retval = 0;
    }

    return retval;
}
=======
>>>>>>> 9e566b93


/* Get upper bound for the pos^th variable if it's a (single) constant: return 
 * 0 if not constant,  1 otherwise */
int pluto_constraints_get_const_ub(const PlutoConstraints *cnst, int pos, 
        int64 *ub)
{
    int i, retval;

    PlutoConstraints *cst = pluto_constraints_dup(cnst);

    pluto_constraints_project_out_single(cst, 0, pos);
    pluto_constraints_project_out_single(cst, 1, cst->ncols-2);
    //pluto_constraints_project_out_single_isl(cst, 0, pos);
    //pluto_constraints_project_out_single_isl(cst, 1, cst->ncols-2);

    retval = 0;
    *ub = LONG_LONG_INT_MAX;
    for (i=0; i<cst->nrows; i++) {
        if (cst->is_eq[i]) {
            *ub = cst->val[i][cst->ncols-1];
            retval = 1;
            break;
        }
        if (!cst->is_eq[i] && cst->val[i][0] <= -1) {
            *ub = PLMIN(*ub,cst->val[i][cst->ncols-1]);
            retval = 1;
        }
    }
    pluto_constraints_free(cst);

    if (retval && cnst->next != NULL) {
        int64 next_ub;
        retval = pluto_constraints_get_const_ub(cnst->next, pos, &next_ub);
        if (*ub != next_ub)  retval = 0;
    }

    return retval;
}

void print_polylib_visual_sets_internal(char* str, int k,  PlutoConstraints *cst){
    int i, j, first = 0;
	char name[100];

	if(!options->debug)
		return;

	if(cst == NULL)
		return;

	sprintf(name, "%si%d", str, k);

    printf("%s := { ", name );
    for( i=0; i<cst->ncols-1; i++){
        if(i == cst->ncols-2)
            printf("t%d | ", i);
        else
            printf("t%d,", i);
    }

    for(i=0; i<cst->nrows; i++ ){
        first = 0;
        for(j=0; j<cst->ncols-1; j++){
            if(cst->val[i][j] == 0)
                continue;

            if(first == 0){
                first = 1;
                if(cst->val[i][j] == 1)
                    printf("t%d", j);
                else if(cst->val[i][j] == -1)
                    printf("-t%d", j);
                else if(cst->val[i][j] != 0)
                    printf("%lld*t%d", cst->val[i][j], j);
            }
            else {
                first = 1;
                if(cst->val[i][j] == 1)
                    printf("+t%d", j);
                else if(cst->val[i][j] == -1)
                    printf("-t%d", j);
                else if(cst->val[i][j] != 0)
                    printf("%+lld*t%d", cst->val[i][j], j);
            }
        }

        if(cst->val[i][j] != 0){
            if(first != 0)
                printf("%+lld", cst->val[i][j]);
            else
                printf("%lld", cst->val[i][j]);
        }

        printf("%s0 ", cst->is_eq[i]?"=":">=" );
        if(i != cst->nrows -1)
            printf(",");
    }

    printf("};\n\n");

    if(cst->next != NULL)
        print_polylib_visual_sets_internal(str,k+1,  cst->next);
}



void print_polylib_visual_sets_internal_new(char* str, int k,  PlutoConstraints *cst) {

    int i, j, first = 0;
	char name[100];

	sprintf(name, "%s%d", str, k);

    printf("%s := { ", name );
    for( i=0; i<cst->ncols-1; i++){
        if(i == cst->ncols-2)
            printf("t%d | ", i);
        else
            printf("t%d,", i);
    }

    for(i=0; i<cst->nrows; i++ ){
        first = 0;
        for(j=0; j<cst->ncols-1; j++){
            if(cst->val[i][j] == 0)
                continue;

            if(first == 0){
                first = 1;
                if(cst->val[i][j] == 1)
                    printf("t%d", j);
                else if(cst->val[i][j] == -1)
                    printf("-t%d", j);
                else if(cst->val[i][j] != 0)
                    printf("%lld*t%d", cst->val[i][j], j);
            }
            else {
                first = 1;
                if(cst->val[i][j] == 1)
                    printf("+t%d", j);
                else if(cst->val[i][j] == -1)
                    printf("-t%d", j);
                else if(cst->val[i][j] != 0)
                    printf("%+lld*t%d", cst->val[i][j], j);
            }
        }

        if(cst->val[i][j] != 0){
            if(first != 0)
                printf("%+lld", cst->val[i][j]);
            else
                printf("%lld", cst->val[i][j]);
        }

        printf("%s0 ", cst->is_eq[i]?"=":">=" );
        if(i != cst->nrows -1)
            printf(",");
    }

    printf("};\n\n");

    if(cst->next != NULL)
        print_polylib_visual_sets_internal(str,k+1,  cst->next);
}

void print_polylib_visual_sets_new(char* name, PlutoConstraints *cst){
	print_polylib_visual_sets_internal_new(name, 0, cst);
	return;
}

void print_polylib_visual_sets(char* name, PlutoConstraints *cst){
	print_polylib_visual_sets_internal(name, 0, cst);
	return;
}

PlutoDepList* pluto_dep_list_alloc(Dep *dep){
    PlutoDepList *list = (PlutoDepList *)malloc(sizeof(PlutoDepList));
    assert(dep!= NULL);
    //list->dep = pluto_dependence_dup(dep, dep->dpolytope);
    list->dep = dep;
    list->next = NULL;
    return list;
}

void pluto_deps_list_free(PlutoDepList *deplist) {
    if (deplist == NULL)
        return;
    pluto_deps_list_free(deplist->next);
}

PlutoDepList* pluto_deps_list_dup(PlutoDepList *src){

    assert(src != NULL);

    PlutoDepList *new = pluto_dep_list_alloc(src->dep);

    if(src->next != NULL) {
        new->next = pluto_deps_list_dup(src->next);
    }

    return new;
}


void pluto_deps_list_append(PlutoDepList *list, Dep *dep) {

    assert(list != NULL);
    assert(dep != NULL);

    PlutoDepList *new = pluto_dep_list_alloc(dep);
    new->next = list->next;
    list->next = new;

    return;
}

PlutoConstraintsList* pluto_constraints_list_alloc(PlutoConstraints *cst) {

    PlutoConstraintsList *list = (PlutoConstraintsList *)malloc(sizeof(PlutoConstraintsList));
    list->constraints = cst;
    list->deps = NULL;
    list->next = NULL;
    return list;
}

void pluto_constraints_list_free(PlutoConstraintsList *cstlist) {
    if (cstlist == NULL)
        return;
    pluto_constraints_list_free(cstlist->next);
    pluto_constraints_free(cstlist->constraints);
    pluto_deps_list_free(cstlist->deps);
}

/*adds a new element to constraints list
*/
void pluto_constraints_list_add(PlutoConstraintsList *list,const PlutoConstraints *cst, Dep *dep, int copyDep) {

    assert(list != NULL);
    assert(cst != NULL);

    PlutoConstraintsList *new = pluto_constraints_list_alloc(pluto_constraints_dup(cst));
    new->next = list->next;
    list->next = new;

    if(copyDep) {
        new->deps = pluto_deps_list_dup(list->deps);
        pluto_deps_list_append(new->deps,dep);
    }
    else {
        new->deps = pluto_dep_list_alloc(dep);
    }
    return;
}

void pluto_constraints_list_replace(PlutoConstraintsList *list, PlutoConstraints *cst) {

    assert(list != NULL);
    assert(cst != NULL);

    pluto_constraints_free(list->constraints);
    list->constraints = pluto_constraints_dup(cst);

    return;
}

<<<<<<< HEAD
int pluto_constraints_get_num_equalities(const PlutoConstraints *cst)
{
    int r, count;

    count = 0;
    for (r=0; r<cst->nrows; r++) {
        if (cst->is_eq[r]) count++;
    }
    return count;
}


PlutoMatrix *pluto_constraints_extract_equalities(const PlutoConstraints *cst)
{
    int r, c, count;

    PlutoMatrix *mat = pluto_matrix_alloc(pluto_constraints_get_num_equalities(cst),
            cst->ncols);

    count=0;
    for (r=0; r<cst->nrows; r++) {
        if (cst->is_eq[r]) {
            for (c=0; c<cst->ncols; c++) {
                mat->val[count][c] = cst->val[r][c]; 
            }
            count++;
        }
    }

    return mat;
=======
void pluto_constraints_set_names(PlutoConstraints *cst, char **names)
{
    int i;

    if (cst->names) {
        for (i=0; i<cst->ncols-1; i++) {
            free(cst->names[i]);
        }
    }

    if (!cst->names) {
        cst->names = malloc((cst->ncols-1)*sizeof(char *));
    }

    for (i=0; i<cst->ncols-1; i++) {
        cst->names[i] = strdup(names[i]);
    }
>>>>>>> 9e566b93
}

void pluto_constraints_set_names_range(PlutoConstraints *cst, char **names,
        int dest_offset, int src_offset, int num)
{
    int i;

    if (num == 0) return;

    assert(names != NULL);
    assert(dest_offset+num <= cst->ncols-1);

    if (!cst->names) {
        cst->names = malloc((cst->ncols-1)*sizeof(char *));
    }

    for (i=0; i<num; i++) {
        cst->names[dest_offset+i] = strdup(names[src_offset+i]);
    }
}<|MERGE_RESOLUTION|>--- conflicted
+++ resolved
@@ -356,10 +356,6 @@
 {
     int i, j, k, l, p, q;
     int lb, ub, nb;
-<<<<<<< HEAD
-    int64 **csm;
-=======
->>>>>>> 9e566b93
     int *bound;
 
 	// At least one variable
@@ -384,26 +380,8 @@
     }
 
     if (i==cst->nrows) {
-<<<<<<< HEAD
-
-        newcst = pluto_constraints_alloc(cst->nrows, cst->ncols);
-        int64 **newcsm = newcst->val;
-
-        for (j=0; j<cst->nrows; j++)    {
-            q=0;
-            for (k=0; k<cst->ncols; k++){
-                if (k!=pos)   {
-                    newcsm[j][q] = csm[j][k];
-                    q++;
-                }
-            }
-        }
-        newcst->nrows = cst->nrows;
-        newcst->ncols = cst->ncols-1;
-=======
         newcst = pluto_constraints_dup(cst);
         pluto_constraints_remove_dim(newcst, pos);
->>>>>>> 9e566b93
     }else{
         bound = (int *) malloc(cst->nrows*sizeof(int));
 
@@ -423,12 +401,7 @@
                 ub++;
             }
         }
-<<<<<<< HEAD
-        newcst = pluto_constraints_alloc(lb*ub+nb, cst->ncols);
-        int64 **newcsm = newcst->val;
-=======
         newcst = pluto_constraints_alloc(lb*ub+nb, cst->ncols-1);
->>>>>>> 9e566b93
 
         p=0;
         for (j=0; j<cst->nrows; j++)    {
@@ -739,7 +712,7 @@
             if (j==ncols-1) {
                 /* constant */
                 if (cst->val[i][j] == 0) fprintf(fp, " ");
-                else fprintf(fp, "%s%d ", 
+                else fprintf(fp, "%s%lld ", 
                         (cst->val[i][j]>=0)?"+":"", cst->val[i][j]);
             }else{
                 char var[6];
@@ -754,10 +727,10 @@
                     fprintf(fp, "-%s", var);
                     first = 0;
                 }else if (cst->val[i][j] >= 2) {
-                    fprintf(fp, "%s%d%s", first?"":"+", cst->val[i][j], var);
+                    fprintf(fp, "%s%lld%s", first?"":"+", cst->val[i][j], var);
                     first = 0;
                 }else if (cst->val[i][j] <= -2) {
-                    fprintf(fp, "%d%s", cst->val[i][j], var);
+                    fprintf(fp, "%lld%s", cst->val[i][j], var);
                     first = 0;
                 }
             }
@@ -786,17 +759,8 @@
         for (j=0; j<ncols; j++)    {
             if (j==ncols-1) {
                 /* constant */
-<<<<<<< HEAD
-                fprintf(fp, "%s%lld ", (cst->val[i][j]>=0)?"+":"", cst->val[i][j]);
-            }else{
-                if (cst->val[i][j] > 0)
-                    fprintf(fp, "+%lldc_%c ", cst->val[i][j], var);
-                else if (cst->val[i][j] < 0)
-                    fprintf(fp, "%lldc_%c ", cst->val[i][j], var);
-                else fprintf(fp, "      ");
-=======
                 if (cst->val[i][j] == 0) fprintf(fp, "     ");
-                else fprintf(fp, "%s%d ", (cst->val[i][j]>=0)?"+":"", cst->val[i][j]);
+                else fprintf(fp, "%s%lld ", (cst->val[i][j]>=0)?"+":"", cst->val[i][j]);
             }else{
                 char var[6];
                 var[5] = '\0';
@@ -808,11 +772,10 @@
                 }else if (cst->val[i][j] == -1) {
                     fprintf(fp, "-%s ", var);
                 }else if (cst->val[i][j] >= 2) {
-                    fprintf(fp, "+%d%s ", cst->val[i][j], var);
+                    fprintf(fp, "+%lld%s ", cst->val[i][j], var);
                 }else if (cst->val[i][j] <= -2) {
-                    fprintf(fp, "%d%s ", cst->val[i][j], var);
+                    fprintf(fp, "%lld%s ", cst->val[i][j], var);
                 }else fprintf(fp, "      ");
->>>>>>> 9e566b93
             }
         }
         fprintf(fp, "%s 0\n", cst->is_eq[i]? "==": ">=");
@@ -1450,7 +1413,6 @@
 }
 
 
-<<<<<<< HEAD
 /* Get lower bound for pos^th variable if it's a (single) constant: return 0 
  * if not constant, 1 otherwise */
 int pluto_constraints_get_const_lb(const PlutoConstraints *cnst, int pos, 
@@ -1486,8 +1448,6 @@
 
     return retval;
 }
-=======
->>>>>>> 9e566b93
 
 
 /* Get upper bound for the pos^th variable if it's a (single) constant: return 
@@ -1753,7 +1713,6 @@
     return;
 }
 
-<<<<<<< HEAD
 int pluto_constraints_get_num_equalities(const PlutoConstraints *cst)
 {
     int r, count;
@@ -1784,7 +1743,8 @@
     }
 
     return mat;
-=======
+}
+
 void pluto_constraints_set_names(PlutoConstraints *cst, char **names)
 {
     int i;
@@ -1802,7 +1762,6 @@
     for (i=0; i<cst->ncols-1; i++) {
         cst->names[i] = strdup(names[i]);
     }
->>>>>>> 9e566b93
 }
 
 void pluto_constraints_set_names_range(PlutoConstraints *cst, char **names,

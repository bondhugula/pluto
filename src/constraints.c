/*
 * PLUTO: An automatic parallelizer and locality optimizer
 * 
 * Copyright (C) 2007-2012 Uday Bondhugula
 *
 * This file is part of Pluto.
 *
 * Pluto is free software; you can redistribute it and/or modify
 * it under the terms of the GNU General Public License as published by
 * the Free Software Foundation; either version 3 of the License, or
 * (at your option) any later version.

 * This program is distributed in the hope that it will be useful,
 * but WITHOUT ANY WARRANTY; without even the implied warranty of
 * MERCHANTABILITY or FITNESS FOR A PARTICULAR PURPOSE.  See the
 * GNU General Public License for more details.
 *
 * A copy of the GNU General Public Licence can be found in the file
 * `LICENSE' in the top-level directory of this distribution. 
 *
 */
#include <stdio.h>
#include <stdlib.h>
#include <math.h>
#include <assert.h>
#include <string.h>
#include <unistd.h>
#include <sys/time.h>
#include <limits.h>

#include "math_support.h"
#include "constraints.h"
#include "pluto.h"

#include "piplib/piplib64.h"

#define UB 0
#define LB 1
#define NB 2

PipMatrix *pip_matrix_populate(int64 **cst, int nrows, int ncols);

/*
 * Allocate with a max size of max_rows and max_cols;
 * initialized all to zero and is_eq to 0
 *
 * nrows set to 0, and ncols to max_cols;
 * As rows are added, increase nrows
 */
PlutoConstraints *pluto_constraints_alloc(int max_rows, int max_cols)
{
    PlutoConstraints *cst;

    cst = (PlutoConstraints *)malloc(sizeof(PlutoConstraints));

<<<<<<< HEAD
    size_t size = ((size_t) PLMAX(1,max_rows))*PLMAX(1,max_cols)*sizeof(int64);
=======
    int size = PLMAX(1,max_rows)*PLMAX(1,max_cols)*sizeof(int64);
>>>>>>> 709a9052

    cst->buf = (int64 *) malloc(size);

    if (cst->buf == NULL) {
        fprintf(stderr, "[pluto] Not enough memory for allocating constraints\n");
        fprintf(stderr, "[pluto] %zd bytes needed\n", size);
        exit(1);
    }

    bzero(cst->buf, size);

    cst->is_eq = malloc(max_rows*sizeof(int));
    bzero(cst->is_eq, max_rows*sizeof(int));

    cst->val = (int64 **)malloc(max_rows*sizeof(int64 *));

    int i;
    for(i=0; i<max_rows; i++)   {
        cst->val[i] = &cst->buf[i*max_cols];
    }

    cst->alloc_nrows = max_rows;
    cst->alloc_ncols = max_cols;
    cst->names = NULL;
    cst->next = NULL;

    cst->nrows = 0;
    cst->ncols = max_cols;

    return cst;
}

/* Initialize entire *allocated* constraints to zero; everything is also
 * initialized to inequality >= 0 */
void pluto_constraints_zero(PlutoConstraints *cst)
{
    bzero(cst->buf, cst->alloc_ncols*cst->alloc_nrows*sizeof(int64));
    bzero(cst->is_eq, cst->alloc_nrows*sizeof(int));
}


void pluto_constraints_free(PlutoConstraints *cst)
{
    int i;

    if (cst == NULL) return;

    free(cst->buf);
    free(cst->val);
    free(cst->is_eq);
    if (cst->names) {
        for (i=0; i<cst->ncols-1; i++) {
            free(cst->names[i]);
        }
        free(cst->names);
    }

    if (cst->next != NULL)  pluto_constraints_free(cst->next);

    free(cst);
}


/* Non-destructive resize */
void pluto_constraints_resize(PlutoConstraints *cst, int nrows, int ncols)
{
    pluto_constraints_resize_single(cst, nrows, ncols);

    if (cst->next != NULL)  {
        pluto_constraints_resize(cst->next, nrows, ncols);
    }
}


/*
 * Non-destructive resize (single element of constraint list)
 * Not just change the allocated size, but also increase/reduce the number
 * of constraints/dimensions to match nrows and ncols
 */
void pluto_constraints_resize_single(PlutoConstraints *cst, int nrows, int ncols)
{
    int i, j;
    PlutoConstraints *newCst;

    assert(nrows >= 0 && ncols >= 0);

    newCst = pluto_constraints_alloc(PLMAX(nrows,cst->alloc_nrows), 
            PLMAX(ncols,cst->alloc_ncols));

    newCst->nrows = nrows;
    newCst->ncols = ncols;

    for (i=0; i<PLMIN(newCst->nrows, cst->nrows); i++) {
        for (j=0; j<PLMIN(newCst->ncols, cst->ncols); j++) {
            newCst->val[i][j]= cst->val[i][j];
        }
        newCst->is_eq[i] = cst->is_eq[i];
    }

    free(cst->val);
    free(cst->buf);
    free(cst->is_eq);

    if (cst->names) {
        for (i=ncols-1; i<cst->ncols-1; i++) {
            free(cst->names[i]);
        }
    }

    if (cst->names) {
        cst->names = realloc(cst->names, (ncols-1)*sizeof(char *));
        for (i=cst->ncols-1; i<ncols-1; i++) {
            cst->names[i] = NULL;
        }
    }

    cst->nrows = nrows;
    cst->ncols = ncols;
    cst->alloc_nrows = newCst->alloc_nrows;
    cst->alloc_ncols = newCst->alloc_ncols;

    cst->val = newCst->val;
    cst->buf = newCst->buf;
    cst->is_eq = newCst->is_eq;

    free(newCst);
}


/* Adds cs1 and cs2 and puts them in cs1 -> returns cs1 itself; only for
 * single element list. Multiple elements doesn't make sense; you may want to
 * use intersect
 */
PlutoConstraints *pluto_constraints_add(PlutoConstraints *cst1, const PlutoConstraints *cst2)
{
    assert(cst2 != NULL);
    assert(cst1->ncols == cst2->ncols);
    assert(cst1->next == NULL);
    assert(cst2->next == NULL);

    if (cst1->nrows+cst2->nrows > cst1->alloc_nrows) {
        pluto_constraints_resize(cst1, cst1->nrows+cst2->nrows, cst1->ncols);
    }else{
        cst1->nrows = cst1->nrows + cst2->nrows;
    }

    int i;
    for (i=0; i < cst2->nrows; i++) {
        memcpy(cst1->val[cst1->nrows-cst2->nrows+i], 
                cst2->val[i], cst1->ncols*sizeof(int64));
    }

    memcpy(&cst1->is_eq[cst1->nrows-cst2->nrows], cst2->is_eq, cst2->nrows*sizeof(int));

    return cst1;
}


/* Adds cs2 to each element in cst1's list; cst2 should have a single element */
PlutoConstraints *pluto_constraints_add_to_each(PlutoConstraints *cst1, 
        const PlutoConstraints *cst2)
{
    int i;

    assert(cst2->next == NULL);
    assert(cst1->ncols == cst2->ncols);

    if (cst1->nrows+cst2->nrows > cst1->alloc_nrows) {
        pluto_constraints_resize(cst1, cst1->nrows+cst2->nrows, cst1->ncols);
    }else{
        cst1->nrows = cst1->nrows + cst2->nrows;
    }

    for (i=0; i < cst2->nrows; i++) {
        memcpy(cst1->val[cst1->nrows-cst2->nrows+i], 
                cst2->val[i], cst1->ncols*sizeof(int64));
    }

    memcpy(&cst1->is_eq[cst1->nrows-cst2->nrows], cst2->is_eq, cst2->nrows*sizeof(int));

    if (cst1->next != NULL) {
        pluto_constraints_add_to_each(cst1->next, cst2);
    }
    return cst1;
}

/* Temporary data structure to compare two rows */
struct row_info {
    int64 *row;
    int ncols;
};

static int row_compar(const void *e1, const void *e2)
{
    int i, ncols;
    int64 *row1, *row2;
    struct row_info *u1, *u2;

    u1 = *(struct row_info **)e1;
    u2 = *(struct row_info **)e2;
    row1 = u1->row;
    row2 = u2->row;
    ncols = u1->ncols;
    assert(ncols == u2->ncols);

    for (i=0; i<ncols; i++)  {
        if (row1[i] != row2[i]) break;
    }

    if (i==ncols) return 0;
    else if (row1[i] < row2[i])    {
        return -1;
    }else{
        return 1;
    }

    /* memcmp is inefficient compared to what's above when compiled with gcc */
    /* return memcmp(row1, row2, ncols*sizeof(int64)); */
}


/* 
 * Eliminates duplicate constraints; the simplified constraints
 * are still at the same memory location but the number of constraints 
 * in it will decrease
 * FIXME: for equalities
 */
void pluto_constraints_simplify(PlutoConstraints *const cst)
{
    int i, j, p;
    int64 _gcd;

    if (cst->nrows == 0)    {
        return;
    }

    PlutoConstraints *tmpcst = pluto_constraints_dup_single(cst);
    pluto_constraints_zero(tmpcst);
    tmpcst->nrows = 0;

    int *is_redun = (int *) malloc(sizeof(int)*cst->nrows);
    bzero(is_redun, cst->nrows*sizeof(int));

    /* Normalize cst - will help find redundancy */
    for (i=0; i<cst->nrows; i++)   {
        assert(cst->is_eq[i] == 0);
        _gcd = -1;
        for (j=0; j<cst->ncols; j++)  {
            if (cst->val[i][j] != 0)   {
                if (_gcd == -1) _gcd = PLABS(cst->val[i][j]);
                else _gcd = gcd(PLABS(cst->val[i][j]), _gcd);
            }
        }

        assert(_gcd != 0);
        if (_gcd != -1 && _gcd != 1) {
            /* Normalize by gcd */
            for (j=0; j< cst->ncols; j++)   {
                cst->val[i][j] /= _gcd;
            }
        }
    }

    struct row_info **rows;
    rows = (struct row_info **) malloc(cst->nrows*sizeof(struct row_info *));
    for (i=0; i<cst->nrows; i++) {
        rows[i] = (struct row_info *) malloc(sizeof(struct row_info));
        rows[i]->row = cst->val[i];
        rows[i]->ncols = cst->ncols;
    }
    qsort(rows, cst->nrows, sizeof(struct row_info *), row_compar);

    for (i=0; i<cst->nrows; i++) {
        cst->val[i] = rows[i]->row;
        free(rows[i]);
    }
    free(rows);

    is_redun[0] = 0;
    for (i=1; i<cst->nrows; i++)    {
        is_redun[i] = 0;

        for (j=0; j<cst->ncols; j++)    {
            if (cst->val[i-1][j] != cst->val[i][j]) break;
        }

        if (j==cst->ncols) is_redun[i] = 1;

        for (j=0; j<cst->ncols; j++)    {
            if (cst->val[i][j] != 0) break;
        }

        if (j==cst->ncols)  {
            /* All zeros */
            is_redun[i] = 1;
        }
    }

    p = 0;
    for (i=0; i<cst->nrows; i++)    {
        if (!is_redun[i])  {
            /*
            for (j=0; j<cst->ncols; j++)    {
                tmpcst->val[p][j] = cst->val[i][j];
            }
            */
            memcpy(tmpcst->val[p], cst->val[i], cst->ncols*sizeof(int64));
            p++;
        }
    }
    tmpcst->nrows = p;
    tmpcst->ncols = cst->ncols;

    pluto_constraints_copy_single(cst, tmpcst);
    pluto_constraints_free(tmpcst);

    free(is_redun);

    if (cst->next != NULL) pluto_constraints_simplify(cst->next);
}


/* 
 * Eliminates the pos^th variable, where pos has to be between 0 and cst->ncols-2;
 * Remember that the last column is for the constant. The implementation does not 
 * have a redundancy check; it just  eliminates duplicates after gcd normalization
 * cst will be resized if necessary
 */
void fourier_motzkin_eliminate(PlutoConstraints *cst, int pos)
{
    int i, j, k, l, p, q;
    int64 lb, ub, nb;
    int *bound;

    // At least one variable
    assert(cst->ncols >= 2);
    assert(pos >= 0);
    assert(pos <= cst->ncols-2);

    for (i=0; i<cst->nrows; i++) {
        if (cst->is_eq[i]) {
            PlutoConstraints *tmpcst = pluto_constraints_to_pure_inequalities_single(cst);
            pluto_constraints_copy_single(cst, tmpcst);
            pluto_constraints_free(tmpcst);
            break;
        }
    }

    PlutoConstraints *newcst;

    // newcst = pluto_constraints_alloc(cst->nrows*cst->nrows/4, cst->ncols);

    for (i=0; i<cst->nrows; i++)    {
        if (cst->val[i][pos] != 0) break;
    }

    if (i==cst->nrows) {
        newcst = pluto_constraints_dup_single(cst);
        pluto_constraints_remove_dim(newcst, pos);
    }else{
        bound = (int *) malloc(cst->nrows*sizeof(int));

        lb=0;
        ub=0;
        nb=0;
        /* Variable does appear */
        for (j=0; j<cst->nrows; j++)    {
            if (cst->val[j][pos] == 0) {
                bound[j] = NB;
                nb++;
            }else if (cst->val[j][pos] > 0) {
                bound[j] = LB;
                lb++;
            }else{
                bound[j] = UB;
                ub++;
            }
        }
        newcst = pluto_constraints_alloc(lb*ub+nb, cst->ncols);
        pluto_constraints_copy_single(newcst, cst);
        pluto_constraints_remove_dim(newcst, pos);
        pluto_constraints_zero(newcst);
        newcst->nrows = 0;

        p=0;
        for (j=0; j<cst->nrows; j++)    {
            if (bound[j] == UB) {
                for (k=0; k<cst->nrows; k++)    {
                    if (bound[k] == LB) {
                        q = 0;
                        for(l=0; l < cst->ncols; l++)  {
                            if (l!=pos)   {
                                newcst->val[p][q] = 
                                    cst->val[j][l]*(lcm(cst->val[k][pos], 
                                                -cst->val[j][pos])/(-cst->val[j][pos])) 
                                    + cst->val[k][l]*(lcm(-cst->val[j][pos], 
                                                cst->val[k][pos])/cst->val[k][pos]); 
                                q++;
                            }
                        }
                        p++;
                    }
                }
            }else if (bound[j] == NB)   {
                q = 0;
                for (l=0; l<cst->ncols; l++)    {
                    if (l!=pos)   {
                        newcst->val[p][q] = cst->val[j][l];
                        q++;
                    }
                }
                p++;
            }
        }
        assert(p <= lb*ub + nb);
        newcst->nrows = p;
        newcst->ncols = cst->ncols-1;
        free(bound);
    }

    pluto_constraints_simplify(newcst);
    pluto_constraints_copy_single(cst, newcst);
    pluto_constraints_free(newcst);

    if (cst->next != NULL) fourier_motzkin_eliminate(cst->next,pos);
}


/* Copy constraints from src into dest; if dest does not have enough space,
 * resize it */
PlutoConstraints *pluto_constraints_copy(PlutoConstraints *dest, const PlutoConstraints *src)
{
    pluto_constraints_copy_single(dest, src);

    if (src->next != NULL && dest->next != NULL)  {
        pluto_constraints_copy(dest->next, src->next);
    }
    if (src->next == NULL && dest->next != NULL)  {
        pluto_constraints_free(dest->next);
        dest->next = NULL;
    }
    if (src->next != NULL && dest->next == NULL)  {
        dest->next = pluto_constraints_dup(src->next);
    }

    return dest;
}

/* Copy constraints from the first element of src into the first element
 * of dest; if dest does not have enough space, resize it. The _single
 * signifies only this src in the list is copied */
PlutoConstraints *pluto_constraints_copy_single(PlutoConstraints *dest, const PlutoConstraints *src)
{
    int i;

    if (src->nrows > dest->alloc_nrows || src->ncols > dest->alloc_ncols) {
        pluto_constraints_resize_single(dest, PLMAX(src->nrows,dest->alloc_nrows),
                PLMAX(src->ncols,dest->alloc_ncols));
    }   

    /* Resize above may not be needed; need to still free all names;
     * they will be reassigned */
    if (dest->names) {
        for (i=0; i<dest->ncols-1; i++) {
            free(dest->names[i]);
            dest->names[i] = NULL;
        }
    }

    dest->nrows = src->nrows;
    dest->ncols = src->ncols;

    for (i=0; i<dest->nrows; i++) {
        memcpy(dest->val[i], src->val[i], src->ncols*sizeof(int64));
    }

    memcpy(dest->is_eq, src->is_eq, dest->nrows*sizeof(int));
    if (src->names) {
        pluto_constraints_set_names(dest, src->names);
    }else{
        pluto_constraints_remove_names_single(dest);
    }

    return dest;
}

/* Duplicate constraints; returned constraints should be freed with
 * pluto_constraints_free */
PlutoConstraints *pluto_constraints_dup_single(const PlutoConstraints *src)
{
    assert(src != NULL);

    PlutoConstraints *dup = pluto_constraints_alloc(src->alloc_nrows, src->alloc_ncols);

    pluto_constraints_copy_single(dup, src);

    return dup;
}




/* Duplicate constraints; returned constraints should be freed with
 * pluto_constraints_free */
PlutoConstraints *pluto_constraints_dup(const PlutoConstraints *src)
{
    assert(src != NULL);

    PlutoConstraints *dup = pluto_constraints_alloc(src->alloc_nrows, src->alloc_ncols);

    pluto_constraints_copy(dup, src);

    return dup;
}


static void pluto_constraints_print_single(FILE *fp, const PlutoConstraints *cst, int set_num)
{
    int i, j;

    if(cst == NULL)
        return;

    fprintf(fp, "Set #%d\n", set_num+1);
    fprintf(fp, "%d %d\n", cst->nrows, cst->ncols);

    for (i=0; i<cst->nrows; i++) {
        for (j=0; j<cst->ncols; j++) {
            fprintf(fp, "% 3lld ", cst->val[i][j]);
        }
        fprintf(fp, "\t %s 0\n", cst->is_eq[i]? "==": ">=");
    }

    if (cst->next != NULL)  {
        pluto_constraints_print_single(fp, cst->next, set_num+1);
    }
}

void pluto_constraints_print(FILE *fp, const PlutoConstraints *cst)
{
    pluto_constraints_print_single(fp, cst, 0);
}


/* Print in polylib format */
static void pluto_constraints_print_polylib_without_num(FILE *fp,
        const PlutoConstraints *const cst)
{
    int i, j;

    fprintf(fp, "%d %d\n", cst->nrows, cst->ncols+1);

    for (i=0; i<cst->nrows; i++)    {
        fprintf(fp, "%s ", cst->is_eq[i]? "0": "1");
        for (j=0; j<cst->ncols; j++)    {
            fprintf(fp, "%lld ", cst->val[i][j]);
        }
        fprintf(fp, "\n");
    }

    if (cst->next != NULL) {
        pluto_constraints_print_polylib_without_num(fp, cst->next);
    }
}

void pluto_constraints_print_polylib(FILE *fp, const PlutoConstraints *const cst)
{
    int num;

    num =  pluto_constraints_num_in_list(cst);
    if (num >= 2) fprintf(fp, "%d\n", num);

    pluto_constraints_print_polylib_without_num(fp, cst);
}




/* Converts to polylib style matrix (first element of cst if it's a list) */
PlutoMatrix *pluto_constraints_to_matrix(const PlutoConstraints *cst)
{
    int i, j;
    PlutoMatrix *mat;

    mat = pluto_matrix_alloc(cst->nrows, cst->ncols+1);

    for (i=0; i<cst->nrows; i++)    {
        mat->val[i][0] = (cst->is_eq[i])? 0: 1;
        for (j=0; j<cst->ncols; j++)    {
            mat->val[i][j+1] = cst->val[i][j];
        }
    }

    return mat;
}


/* Create pluto_constraints from polylib-style matrix  */
PlutoConstraints *pluto_constraints_from_matrix(const PlutoMatrix *mat)
{
    int i, j;
    PlutoConstraints *cst;

    cst = pluto_constraints_alloc(mat->nrows, mat->ncols-1);

    cst->nrows = mat->nrows;

    for (i=0; i<cst->nrows; i++)    {
        cst->is_eq[i] = (mat->val[i][0] == 0);
        for (j=0; j<cst->ncols; j++)    {
            cst->val[i][j] = mat->val[i][j+1];
        }
    }

    return cst;
}

/* Create pluto_constraints from matrix  */
PlutoConstraints *pluto_constraints_from_inequalities(const PlutoMatrix *mat)
{
    int i, j;
    PlutoConstraints *cst;

    cst = pluto_constraints_alloc(mat->nrows, mat->ncols);
    cst->nrows = mat->nrows;

    for (i=0; i<cst->nrows; i++)    {
        cst->is_eq[i] = 0;
        for (j=0; j<cst->ncols; j++)    {
            cst->val[i][j] = mat->val[i][j];
        }
    }
    return cst;
}





/* Read constraints in polylib format from a file */
PlutoConstraints *pluto_constraints_read(FILE *fp)
{
    int i, j, ineq, nrows, ncols;

    fscanf(fp, "%d", &nrows);
    fscanf(fp, "%d", &ncols);
    ncols--;

    PlutoConstraints *cst = pluto_constraints_alloc(nrows, ncols);
    cst->nrows = nrows;

    for (i=0; i<cst->nrows; i++)    {
        fscanf(fp, "%d ", &ineq);
        cst->is_eq[i] = ineq^1;
        for (j=0; j<cst->ncols; j++)    {
            fscanf(fp, "%lld", &cst->val[i][j]);
        }
    }

    int num;
    if (fscanf(fp, "%d", &num) != EOF) {
        if (num >= 1) cst->names = malloc(num*sizeof(char *));
        for (i=0; i<num; i++) {
            cst->names[i] = malloc(6);
            fscanf(fp, "%s", cst->names[i]);
        }
    }

    return cst;
}


void pluto_constraints_compact_print(FILE *fp, const PlutoConstraints *cst)
{
    int i, j;

    int nrows = cst->nrows;
    int ncols = cst->ncols;

    assert(cst->next == NULL);

    if (nrows == 0) {
        printf("No constraints (%d dimensions)!\n", cst->ncols-1);
    }

    for (i=0; i<nrows; i++) {
        int first = 1;
        for (j=0; j<ncols; j++)    {
            if (j==ncols-1) {
                /* constant */
<<<<<<< HEAD
                if (cst->val[i][j] == 0) fprintf(fp, " ");
=======
                if (cst->val[i][j] == 0 && !first) fprintf(fp, " ");
>>>>>>> 709a9052
                else fprintf(fp, "%s%lld ", 
                        (cst->val[i][j]>=0)?"+":"", cst->val[i][j]);
            }else{
                char var[6];
                var[5] = '\0';
                if (cst->names) strncpy(var, cst->names[j], 5);
                else sprintf(var, "c_%c", 'i'+j);

                if (cst->val[i][j] == 1) {
                    fprintf(fp, "%s%s", first?"":"+", var);
                    first = 0;
                }else if (cst->val[i][j] == -1) {
                    fprintf(fp, "-%s", var);
                    first = 0;
                }else if (cst->val[i][j] >= 2) {
                    fprintf(fp, "%s%lld%s", first?"":"+", cst->val[i][j], var);
                    first = 0;
                }else if (cst->val[i][j] <= -2) {
                    fprintf(fp, "%lld%s", cst->val[i][j], var);
                    first = 0;
                }
            }
        }
        fprintf(fp, "%s 0\n", cst->is_eq[i]? "=": ">=");
    }
    fprintf(fp, "\n");
}



void pluto_constraints_pretty_print(FILE *fp, const PlutoConstraints *cst)
{
    int i, j;

    int nrows = cst->nrows;
    int ncols = cst->ncols;

    assert(cst->next == NULL);

    if (nrows == 0) {
        printf("No constraints!\n");
    }

    for (i=0; i<nrows; i++) {
        /* Is it first non-zero entry */
        int first = 1;
        for (j=0; j<ncols; j++)    {
            if (j==ncols-1) {
                /* constant */
<<<<<<< HEAD
                if (cst->val[i][j] == 0) fprintf(fp, "     ");
=======
                if (cst->val[i][j] == 0 && !first) fprintf(fp, "     ");
>>>>>>> 709a9052
                else fprintf(fp, "%s%lld ", (cst->val[i][j]>=0)?"+":"", cst->val[i][j]);
            }else{
                char var[6];
                var[5] = '\0';
                if (cst->names) strncpy(var, cst->names[j], 5);
                else sprintf(var, "c_%c", 'i'+j);

                if (cst->val[i][j] == 1) {
                    fprintf(fp, "+%s ", var);
                    first = 0;
                }else if (cst->val[i][j] == -1) {
                    fprintf(fp, "-%s ", var);
                    first = 0;
                }else if (cst->val[i][j] >= 2) {
                    fprintf(fp, "+%lld%s ", cst->val[i][j], var);
<<<<<<< HEAD
                }else if (cst->val[i][j] <= -2) {
                    fprintf(fp, "%lld%s ", cst->val[i][j], var);
                }else fprintf(fp, "     ");
=======
                    first = 0;
                }else if (cst->val[i][j] <= -2) {
                    fprintf(fp, "%lld%s ", cst->val[i][j], var);
                    first = 0;
                }else fprintf(fp, "      ");

                if (cst->val[i][j] != 0) first = 0;
>>>>>>> 709a9052
            }
        }
        fprintf(fp, "%s 0\n", cst->is_eq[i]? "=": ">=");
    }
    fprintf(fp, "\n");
}


void pluto_constraints_cplex_print(FILE *fp, const PlutoConstraints *cst)
{
    int i, j;

    int nrows = cst->nrows;
    int ncols = cst->ncols;

    assert(cst->next == NULL);

    if (nrows == 0) {
        printf("No constraints!\n");
    }

    for (i=0; i<nrows; i++) {
            int first = 1;
        for (j=0; j<ncols; j++)    {
            if (j==ncols-1) {
                /* constant */
                /* Not supported in CPLEX format */
                assert(!first || cst->val[i][j] >= 0);
                if (!first) fprintf(fp, "%s %lld\n", cst->is_eq[i]? "=": ">=", -cst->val[i][j]);
            }else{
                char var[6];
                var[5] = '\0';
                if (cst->names) strncpy(var, cst->names[j], 5);
                else sprintf(var, "c_%d", j);

                if (cst->val[i][j] == 1) {
                    fprintf(fp, "+%s ", var);
                    first = 0;
                }else if (cst->val[i][j] == -1) {
                    fprintf(fp, "-%s ", var);
                    first = 0;
                }else if (cst->val[i][j] >= 2) {
                    fprintf(fp, "+%lld%s ", cst->val[i][j], var);
                    first = 0;
                }else if (cst->val[i][j] <= -2) {
                    fprintf(fp, "%lld%s ", cst->val[i][j], var);
                    first = 0;
                }else fprintf(fp, "    ");
            }
        }
    }
    fprintf(fp, "\n");
}





/* Convert Pluto constraints into PIP format (first column is
 * 0/1 based on equality/inequality */
PlutoMatrix *pluto_constraints_to_pip_matrix(const PlutoConstraints *cst, PlutoMatrix *pmat)
{
    int i, j;

    //assert(cst->next == NULL);
    assert(pmat != NULL);

    for (i=0; i<cst->nrows; i++)    {
        /* Equality or Inequality */
        pmat->val[i][0] = cst->is_eq[i]? 0: 1;
        for (j=1; j< cst->ncols+1; j++)    {
            pmat->val[i][j] = cst->val[i][j-1];
        }
    }
    pmat->nrows = cst->nrows;
    pmat->ncols = cst->ncols+1;

    return pmat;
}

/* Use PIP to solve these constraints (solves for the first element
 * if it's a list of constraints) */
int64 *pluto_constraints_solve_pip(const PlutoConstraints *cst, int negvar)
{
    int bignum, i;
    PipMatrix  *domain, *context;
    PipQuast   *solution;
    PipOptions *pipOptions;
    PipList *listPtr;
    int64 *sol;
    PlutoMatrix *pipmat;

    pipmat = pluto_matrix_alloc(cst->nrows, cst->ncols+1);

    /* Convert constraints to PIP format */
    pluto_constraints_to_pip_matrix(cst, pipmat);

    /* First column says whether it's an inequality and  
     * the last is for the constant; so we have ncols-2 variables */
    context = NULL;
    bignum = -1;

    domain = pip_matrix_populate(pipmat->val, pipmat->nrows, 
            pipmat->ncols);

    pipOptions = pip_options_init();

    if(negvar == 1) {
        pipOptions->Urs_parms=1;
        pipOptions->Urs_unknowns=1;
    }

    /* IF_DEBUG2(fprintf(stdout, "Calling PIP on a %dx%d formulation\n", 
       pipmat->nrows, pipmat->ncols)); */

    solution = pip_solve(domain, context, bignum, pipOptions) ;

    // IF_DEBUG2(pip_quast_print(stdout, solution, 0));

    assert(solution->condition==NULL);

    listPtr = solution->list;

    sol = NULL;
    if (listPtr != NULL)    {
        sol = (int64 *) malloc((pipmat->ncols-2)*sizeof(int64));

        for (i=0; i<pipmat->ncols-2; i++)    {
            /* This is just a lexmin and not a parametrix lexmin and so each
             * vector in the list is actually a constant */
#ifdef PIP_WIDTH_MP
            sol[i] = mpz_get_si(*listPtr->vector->the_vector);
#else
            sol[i] = (int64) *listPtr->vector->the_vector;
#endif
            listPtr = listPtr->next;
        }
    }

    pip_options_free(pipOptions);
    pip_matrix_free(domain);
    pip_quast_free(solution);

    pluto_matrix_free(pipmat);

    return sol;
}

/* Solve these constraints */
int64 *pluto_constraints_solve(const PlutoConstraints *cst, int negvar)
{
    if (options->islsolve) {
        return pluto_constraints_solve_isl(cst, negvar);
    }else{
        return pluto_constraints_solve_pip(cst, negvar);
    }
}


/* All equalities */
PlutoConstraints *pluto_constraints_from_equalities(const PlutoMatrix *mat)
{
    int i, j;

    PlutoConstraints *cst; 

    cst = pluto_constraints_alloc(mat->nrows, mat->ncols);

    for (i=0; i<mat->nrows; i++)    {
        cst->is_eq[i] = 1;
        for (j=0; j<mat->ncols; j++)    {
            cst->val[i][j] = mat->val[i][j];
        }
    }
    cst->nrows = mat->nrows;

    return cst;
}

/* Add an inequality (>= 0); initialize it to all zero; will be added
 * as the last row */
void pluto_constraints_add_inequality(PlutoConstraints *cst)
{
    int j;

    if (cst->nrows == cst->alloc_nrows)   {
        pluto_constraints_resize_single(cst, cst->nrows+1, cst->ncols);
    }else{
        cst->nrows++;
    }

    for (j=0; j<cst->ncols; j++) {
        cst->val[cst->nrows-1][j] = 0;
    }
    cst->is_eq[cst->nrows-1] = 0;

    if (cst->next != NULL) {
        pluto_constraints_add_inequality(cst->next);
    }

}


/* Add an equality (== 0); INITIALIZE IT TO ALL ZERO; will be added
 * as the last row */
void pluto_constraints_add_equality(PlutoConstraints *cst)
{
    int j;

    assert(cst->nrows <= cst->alloc_nrows);

    if (cst->nrows == cst->alloc_nrows)   {
        pluto_constraints_resize_single(cst, cst->nrows+1, cst->ncols);
    }else{
        cst->nrows++;
    }

    for (j=0; j<cst->ncols; j++) {
        cst->val[cst->nrows-1][j] = 0;
    }
    cst->is_eq[cst->nrows-1] = 1;

    if (cst->next != NULL) {
        pluto_constraints_add_equality(cst->next);
    }
}



/* Remove a row; pos is 0-indexed */
void pluto_constraints_remove_row(PlutoConstraints *cst, int pos) 
{
    int i, j;

    assert(pos >= 0 && pos <= cst->nrows-1);

    for (i=pos; i<cst->nrows-1; i++) {
        for (j=0; j<cst->ncols; j++) {
            cst->val[i][j] = cst->val[i+1][j];
        }
        cst->is_eq[i] = cst->is_eq[i+1];
    }
    cst->nrows--;
}


/* Remove a variable */
void pluto_constraints_remove_dim(PlutoConstraints *cst, int pos)
{
    int i, j;

    assert(pos >= 0 && pos <= cst->ncols-2);

    if (cst->names) free(cst->names[pos]);

    for (j=pos; j<cst->ncols-1; j++) {
        for (i=0; i<cst->nrows; i++) {
            cst->val[i][j] = cst->val[i][j+1];
        }
        if (cst->names && j < cst->ncols-2 && cst->names[j+1]) {
            cst->names[j] = cst->names[j+1];
        }
    }
    if (cst->names) {
        cst->names = realloc(cst->names, (cst->ncols-2)*sizeof(char *));
    }

    cst->ncols--;

    if (cst->next != NULL) pluto_constraints_remove_dim(cst->next, pos);
}


/* Blank 'pos' th row */
void pluto_constraints_zero_row(PlutoConstraints *cst, int pos)
{
    int j;

    assert(cst->next == NULL);

    assert(pos >= 0 && pos <= cst->nrows-1);

    for (j=0; j<cst->ncols; j++)    {
        cst->val[pos][j] = 0;
    }
}


/* Normalize row by its gcd */
void pluto_constraints_normalize_row(PlutoConstraints *cst, int pos)
{
    int i, j, k;

    assert(cst->next == NULL);
    assert(pos >= 0 && pos <= cst->nrows-1);

    /* Normalize cst first */
    for (i=0; i<cst->nrows; i++)    {
        if (cst->val[i][0] == 0) continue;
        int rowgcd = abs(cst->val[i][0]);
        for (j=1; j<cst->ncols; j++)    {
            if (cst->val[i][j] == 0)  break;
            rowgcd = gcd(rowgcd,abs(cst->val[i][j]));
        }
        if (i == cst->nrows)   {
            if (rowgcd >= 2)    {
                for (k=0; k<cst->ncols; k++)    {
                    cst->val[i][k] /= rowgcd;
                }
            }
        }
    }
}


/* Add a variable; resize if necessary; initialize to zero */
void pluto_constraints_add_dim(PlutoConstraints *cst, int pos, const char *name)
{
    int i, j;

    /* Has to be a new variable */
    assert(pos >= 0 && pos <= cst->ncols-1);

    if (cst->ncols == cst->alloc_ncols)  {
        pluto_constraints_resize_single(cst, cst->nrows, cst->ncols+1);
    }else{
        cst->ncols++;
    }
    if (cst->names) cst->names = realloc(cst->names, (cst->ncols-1)*sizeof(char *));

    for (j=cst->ncols-2; j>=pos; j--) {
        for (i=0; i<cst->nrows; i++) {
            cst->val[i][j+1] = cst->val[i][j];
        }
        if (cst->names && j <= cst->ncols-3) {
            cst->names[j+1] = cst->names[j];
        }
    }

    /* Initialize to zero */
    for (i=0; i<cst->nrows; i++) {
        cst->val[i][pos] = 0;
    }
    if (cst->names) cst->names[pos] = strdup(name? name:"_u");

    if (cst->next != NULL)  {
        pluto_constraints_add_dim(cst->next, pos, name);
    }
}

/* Add a lower bound for 'varnum' variable: varnum: 0-indexed */
void pluto_constraints_add_lb(PlutoConstraints *cst, int varnum, int64 lb)
{
    assert(varnum >=0 && varnum <= cst->ncols-2);

    pluto_constraints_add_inequality(cst);

    while (cst != NULL) {
        cst->val[cst->nrows-1][varnum] = 1;
        cst->val[cst->nrows-1][cst->ncols-1] = -lb;
        cst = cst->next;
    }
}

/* Add an upper bound for 'varnum' variable: varnum: 0-indexed */
void pluto_constraints_add_ub(PlutoConstraints *cst, int varnum, int64 ub)
{
    assert(varnum >=0 && varnum <= cst->ncols-2);

    pluto_constraints_add_inequality(cst);

    while (cst != NULL) {
        cst->val[cst->nrows-1][varnum] = -1;
        cst->val[cst->nrows-1][cst->ncols-1] = ub;
        cst = cst->next;
    }
}



/* Set a value for a variable: varnum: 0-indexed */
void pluto_constraints_set_var(PlutoConstraints *cst, int varnum, int64 val)
{
    assert(varnum >=0 && varnum <= cst->ncols-2);

    pluto_constraints_add_equality(cst);

    while (cst != NULL)  {
        cst->val[cst->nrows-1][varnum] = 1;
        cst->val[cst->nrows-1][cst->ncols-1] = -val;
        cst = cst->next;
    }
}




/* Populate a PIP matrix */
PipMatrix *pip_matrix_populate(int64 **cst, int nrows, int ncols)
{
    int i, j;
    PipMatrix *matrix ;
    Entier *p ;

    matrix = pip_matrix_alloc(nrows, ncols) ;

    p = matrix->p_Init ;
    for (i=0;i<matrix->NbRows;i++)  {
        for (j=0;j<matrix->NbColumns;j++)   {
            *(p++) = cst[i][j];
        }
    }
    return matrix ;
}

PlutoConstraints *pluto_constraints_select_row(const PlutoConstraints *cst, int pos)
{
    int j;

    PlutoConstraints *row = pluto_constraints_alloc(1, cst->ncols);
    row->is_eq[0] = cst->is_eq[pos];
    for (j=0; j<cst->ncols; j++)  {
        row->val[0][j] = cst->val[pos][j];
    }
    row->nrows = 1;
    return row;
}

/*
 * Negate a single row in cst.
 */
void pluto_constraints_negate_row(PlutoConstraints *cst, int pos)
{
    assert(cst->next == NULL);

    int j;

    for (j=0; j<cst->ncols; j++)    {
        cst->val[pos][j] = -cst->val[pos][j];
    }
}


/*
 * Negation of a single constraint in cst.
 */
void pluto_constraints_negate_constraint(PlutoConstraints *cst, int pos)
{
    int j;

    assert(cst->next == NULL);

    for (j=0; j<cst->ncols-1; j++)    {
        cst->val[pos][j] = -cst->val[pos][j];
    }
    cst->val[pos][cst->ncols-1]--;
}


/* Convert everything to >= 0 form; for all equalities, add a single extra 
 * constraint that puts the sum of those to be <= 0; it is only performed on a
 * single PlutoConstraints in a list */
PlutoConstraints *pluto_constraints_to_pure_inequalities_single(const PlutoConstraints *cst)
{
    int i, j;

    PlutoConstraints *ineq = pluto_constraints_dup_single(cst);

    for (i=0; i<ineq->nrows; i++) {
        ineq->is_eq[i] = 0;
    }

    int has_eq = 0;
    for (i=0; i<cst->nrows; i++) {
        if (cst->is_eq[i])  {
            has_eq = 1;
            break;
        }
    }

    if (has_eq) {
        /* Add a constraint to make sum of all equalities <= 0 */
        PlutoConstraints *neg_eq = pluto_constraints_alloc(1, cst->ncols);

        for (i=0; i<cst->nrows; i++) {
            if (cst->is_eq[i])  {
                for (j=0; j<cst->ncols; j++)    {
                    neg_eq->val[0][j] -= cst->val[i][j];
                }
            }
        }
        neg_eq->nrows = 1;
        pluto_constraints_add(ineq, neg_eq);
        pluto_constraints_free(neg_eq);
    }

    return ineq;
}


/* start: 0-indexed */
void pluto_constraints_project_out_single(
        PlutoConstraints *cst, 
        int start, 
        int num)
{
    int i, end;

    assert(num>= 0);

    if (num == 0)   return;

    end = start + num - 1;

    assert(start >= 0 && end <= cst->ncols-2);

    PlutoMatrix *func = pluto_matrix_alloc(cst->ncols-num, cst->ncols);
    pluto_matrix_set(func, 0);
    for (i=0; i<start; i++) {
        func->val[i][i] = 1;
    }
    for (i=end+1; i<cst->ncols; i++) {
        func->val[i-num][i] = 1;
    }

    PlutoConstraints *img =  pluto_constraints_image(cst, func);
    pluto_constraints_copy_single(cst, img);

    pluto_constraints_free(img);
    pluto_matrix_free(func);
}

/* start: 0-indexed */
void pluto_constraints_project_out(
        PlutoConstraints *cst, 
        int start, 
        int num)
{
    pluto_constraints_project_out_single(cst, start, num);

    if (cst->next != NULL)  {
        pluto_constraints_project_out(cst->next, start, num);
    }
}


void pluto_constraints_interchange_cols(PlutoConstraints *cst, int col1,
        int col2)
{
    int r, tmp;

    //assert(cst->next == NULL);

    for (r=0; r<cst->nrows; r++)    {
        tmp = cst->val[r][col1];
        cst->val[r][col1] = cst->val[r][col2];
        cst->val[r][col2] = tmp;
    }

    if(cst->next != NULL) {
        pluto_constraints_interchange_cols(cst->next, col1, col2);
    }

}


void check_redundancy(PlutoConstraints *cst)
{
    int i;
    PlutoConstraints *check = pluto_constraints_alloc(cst->nrows, cst->ncols);
    int count;

    assert(cst->next == NULL);

    count = 0;

    for (i=0; i<cst->nrows; i++)    {
        pluto_constraints_copy(check, cst);
        PlutoConstraints *row = pluto_constraints_select_row(cst, i); 
        pluto_constraints_remove_row(check, i); 
        pluto_constraints_negate_constraint(row, 0);
        pluto_constraints_add(check, row);
        if (!pluto_constraints_solve(check, DO_NOT_ALLOW_NEGATIVE_COEFF))  {
            // printf("%dth constraint is redundant\n", i);
            count++;
        }else{
            // printf("%dth constraint is not redundant\n", i);
        }
        pluto_constraints_free(row);
    }
    IF_DEBUG(printf("%d constraints redundant\n", count););
}

int pluto_constraints_num_in_list(const PlutoConstraints *const cst)
{
    if (cst == NULL)  return 0;

    return 1 + pluto_constraints_num_in_list(cst->next);
}

/* In-place union: first argument is modified */
PlutoConstraints *pluto_constraints_unionize(PlutoConstraints *cst1, 
        const PlutoConstraints *cst2)
{
    PlutoConstraints *ucst = pluto_constraints_union(cst1, cst2);
    pluto_constraints_copy(cst1, ucst);
    pluto_constraints_free(ucst);
    return cst1;
}

/* In-place union: first argument is modified */
PlutoConstraints *pluto_constraints_unionize_isl(PlutoConstraints *cst1, 
<<<<<<< HEAD
        const PlutoConstraints *cst2)
{
    PlutoConstraints *ucst = pluto_constraints_union_isl(cst1, cst2);
    pluto_constraints_copy(cst1, ucst);
    pluto_constraints_free(ucst);
    return cst1;
}



/* In-place intersection: first argument is modified */
PlutoConstraints *pluto_constraints_intersect(PlutoConstraints *cst1, 
=======
>>>>>>> 709a9052
        const PlutoConstraints *cst2)
{
    PlutoConstraints *ucst = pluto_constraints_union_isl(cst1, cst2);
    pluto_constraints_copy(cst1, ucst);
    pluto_constraints_free(ucst);
    return cst1;
}



PlutoConstraints *pluto_constraints_universe(int ncols)
{
    PlutoConstraints *universe = pluto_constraints_alloc(1, ncols);
    return universe;
}


/* Return an empty polyhedron */
PlutoConstraints *pluto_constraints_empty(int ncols)
{
    PlutoConstraints *empty = pluto_constraints_alloc(1, ncols);
    pluto_constraints_add_equality(empty);
    empty->val[0][ncols-1] = 1;
    return empty;
}


int pluto_constraints_is_empty(const PlutoConstraints *cst)
{
    int64 *sol;
    bool is_empty;

    if (options->islsolve) {
        isl_ctx *ctx = isl_ctx_alloc();
        isl_set *iset = isl_set_from_pluto_constraints(cst, ctx);
        is_empty = isl_set_is_empty(iset);
        isl_set_free(iset);
        isl_ctx_free(ctx);
    }else{
        sol = pluto_constraints_solve(cst, DO_NOT_ALLOW_NEGATIVE_COEFF);
        is_empty = (sol == NULL);
        free(sol);
    }

    if (!is_empty) return 0;

    if (cst->next != NULL)  return pluto_constraints_is_empty(cst->next);

    /* This one is empty and there are no more */
    return 1;
}

/* Append the constraints together */
PlutoConstraints *pluto_constraints_unionize_simple(PlutoConstraints *cst1, 
        const PlutoConstraints *cst2)
{
    while (cst1->next != NULL) {
        cst1 = cst1->next;
    }
    cst1->next = pluto_constraints_dup(cst2);
    return cst1;
}


/* Get lower bound for pos^th variable if it's a (single) constant: return 1 
 * if constant, 0 otherwise */
int pluto_constraints_get_const_lb(const PlutoConstraints *cnst, int pos, 
        int64 *lb)
{
    int i, retval;

    PlutoConstraints *cst = pluto_constraints_dup(cnst);

    pluto_constraints_project_out_single(cst, 0, pos);
    pluto_constraints_project_out_single(cst, 1, cst->ncols-2);

    retval = 0;
    *lb = INT_MIN;
    for (i=0; i<cst->nrows; i++) {
        if (cst->is_eq[i]) {
            *lb = cst->val[i][cst->ncols-1];
            retval = 1;
            break;
        }
        if (!cst->is_eq[i] && cst->val[i][0] >= 1) {
            retval = 1;
            *lb = PLMAX(*lb,-cst->val[i][cst->ncols-1]);
        }
    }
    pluto_constraints_free(cst);

    if (retval && cnst->next != NULL) {
        int64 next_lb;
        retval = pluto_constraints_get_const_lb(cnst->next, pos, &next_lb);
        if (*lb != next_lb)  retval = 0;
    }

    return retval;
}


/* Get upper bound for the pos^th variable if it's a (single) constant: return 
 * 0 if not constant,  1 otherwise */
int pluto_constraints_get_const_ub(const PlutoConstraints *cnst, int pos, 
        int64 *ub)
{
    int i, retval;

    PlutoConstraints *cst = pluto_constraints_dup(cnst);

    pluto_constraints_project_out_single(cst, 0, pos);
    pluto_constraints_project_out_single(cst, 1, cst->ncols-2);
    //pluto_constraints_project_out_single_isl(cst, 0, pos);
    //pluto_constraints_project_out_single_isl(cst, 1, cst->ncols-2);
<<<<<<< HEAD

    retval = 0;
    *ub = LONG_LONG_INT_MAX;
    for (i=0; i<cst->nrows; i++) {
        if (cst->is_eq[i]) {
            *ub = cst->val[i][cst->ncols-1];
            retval = 1;
            break;
        }
        if (!cst->is_eq[i] && cst->val[i][0] <= -1) {
            *ub = PLMIN(*ub,cst->val[i][cst->ncols-1]);
            retval = 1;
        }
    }
    pluto_constraints_free(cst);

    if (retval && cnst->next != NULL) {
        int64 next_ub;
        retval = pluto_constraints_get_const_ub(cnst->next, pos, &next_ub);
        if (*ub != next_ub)  retval = 0;
    }

=======

    retval = 0;
    *ub = LONG_LONG_INT_MAX;
    for (i=0; i<cst->nrows; i++) {
        if (cst->is_eq[i]) {
            *ub = cst->val[i][cst->ncols-1];
            retval = 1;
            break;
        }
        if (!cst->is_eq[i] && cst->val[i][0] <= -1) {
            *ub = PLMIN(*ub,cst->val[i][cst->ncols-1]);
            retval = 1;
        }
    }
    pluto_constraints_free(cst);

    if (retval && cnst->next != NULL) {
        int64 next_ub;
        retval = pluto_constraints_get_const_ub(cnst->next, pos, &next_ub);
        if (*ub != next_ub)  retval = 0;
    }

>>>>>>> 709a9052
    return retval;
}

void print_polylib_visual_sets_internal(char* str, int k,  PlutoConstraints *cst){
    int i, j, first = 0;
    char name[100];

	if(!options->moredebug)
		return;

    if(cst == NULL)
        return;

    sprintf(name, "%si%d", str, k);

    printf("%s := { ", name );
    for( i=0; i<cst->ncols-1; i++){
        if(i == cst->ncols-2)
            printf("t%d | ", i);
        else
            printf("t%d,", i);
    }

    for(i=0; i<cst->nrows; i++ ){
        first = 0;
        for(j=0; j<cst->ncols-1; j++){
            if(cst->val[i][j] == 0)
                continue;

            if(first == 0){
                first = 1;
                if(cst->val[i][j] == 1)
                    printf("t%d", j);
                else if(cst->val[i][j] == -1)
                    printf("-t%d", j);
                else if(cst->val[i][j] != 0)
                    printf("%lld*t%d", cst->val[i][j], j);
            }
            else {
                first = 1;
                if(cst->val[i][j] == 1)
                    printf("+t%d", j);
                else if(cst->val[i][j] == -1)
                    printf("-t%d", j);
                else if(cst->val[i][j] != 0)
                    printf("%+lld*t%d", cst->val[i][j], j);
            }
        }

        if(cst->val[i][j] != 0){
            if(first != 0)
                printf("%+lld", cst->val[i][j]);
            else
                printf("%lld", cst->val[i][j]);
        }

        printf("%s0 ", cst->is_eq[i]?"=":">=" );
        if(i != cst->nrows -1)
            printf(",");
    }

    printf("};\n\n");

    if(cst->next != NULL)
        print_polylib_visual_sets_internal(str,k+1,  cst->next);
}



void print_polylib_visual_sets_internal_new(char* str, int k,  PlutoConstraints *cst) {

    int i, j, first = 0;
	char name[100];

	sprintf(name, "%s%d", str, k);

    printf("%s := { ", name );
    for( i=0; i<cst->ncols-1; i++){
        if(i == cst->ncols-2)
            printf("t%d | ", i);
        else
            printf("t%d,", i);
    }

    for(i=0; i<cst->nrows; i++ ){
        first = 0;
        for(j=0; j<cst->ncols-1; j++){
            if(cst->val[i][j] == 0)
                continue;

            if(first == 0){
                first = 1;
                if(cst->val[i][j] == 1)
                    printf("t%d", j);
                else if(cst->val[i][j] == -1)
                    printf("-t%d", j);
                else if(cst->val[i][j] != 0)
                    printf("%lld*t%d", cst->val[i][j], j);
            }
            else {
                first = 1;
                if(cst->val[i][j] == 1)
                    printf("+t%d", j);
                else if(cst->val[i][j] == -1)
                    printf("-t%d", j);
                else if(cst->val[i][j] != 0)
                    printf("%+lld*t%d", cst->val[i][j], j);
            }
        }

        if(cst->val[i][j] != 0){
            if(first != 0)
                printf("%+lld", cst->val[i][j]);
            else
                printf("%lld", cst->val[i][j]);
        }

        printf("%s0 ", cst->is_eq[i]?"=":">=" );
        if(i != cst->nrows -1)
            printf(",");
    }

    printf("};\n\n");

    if(cst->next != NULL)
        print_polylib_visual_sets_internal(str,k+1,  cst->next);
}

void print_polylib_visual_sets_new(char* name, PlutoConstraints *cst){
	print_polylib_visual_sets_internal_new(name, 0, cst);
	return;
}

void print_polylib_visual_sets(char* name, PlutoConstraints *cst)
{
	print_polylib_visual_sets_internal(name, 0, cst);
	return;
}

PlutoDepList* pluto_dep_list_alloc(Dep *dep){
    PlutoDepList *list = (PlutoDepList *)malloc(sizeof(PlutoDepList));
    assert(dep!= NULL);
    //list->dep = pluto_dependence_dup(dep, dep->dpolytope);
    list->dep = dep;
    list->next = NULL;
    return list;
}

void pluto_deps_list_free(PlutoDepList *deplist) {
    if (deplist == NULL)
        return;
    pluto_deps_list_free(deplist->next);
}

PlutoDepList* pluto_deps_list_dup(PlutoDepList *src){

    assert(src != NULL);

    PlutoDepList *new = pluto_dep_list_alloc(src->dep);

    if(src->next != NULL) {
        new->next = pluto_deps_list_dup(src->next);
    }

    return new;
}


void pluto_deps_list_append(PlutoDepList *list, Dep *dep) {

    assert(list != NULL);
    assert(dep != NULL);

    PlutoDepList *new = pluto_dep_list_alloc(dep);
    new->next = list->next;
    list->next = new;

    return;
}

PlutoConstraintsList* pluto_constraints_list_alloc(PlutoConstraints *cst) {

    PlutoConstraintsList *list = (PlutoConstraintsList *)malloc(sizeof(PlutoConstraintsList));
    list->constraints = cst;
    list->deps = NULL;
    list->next = NULL;
    return list;
}

void pluto_constraints_list_free(PlutoConstraintsList *cstlist) {
    if (cstlist == NULL)
        return;
    pluto_constraints_list_free(cstlist->next);
    pluto_constraints_free(cstlist->constraints);
    pluto_deps_list_free(cstlist->deps);
}

/*adds a new element to constraints list
*/
void pluto_constraints_list_add(PlutoConstraintsList *list,const PlutoConstraints *cst, Dep *dep, int copyDep) {

    assert(list != NULL);
    assert(cst != NULL);

    PlutoConstraintsList *new = pluto_constraints_list_alloc(pluto_constraints_dup(cst));
    new->next = list->next;
    list->next = new;

    if(copyDep) {
        new->deps = pluto_deps_list_dup(list->deps);
        pluto_deps_list_append(new->deps,dep);
    }
    else {
        new->deps = pluto_dep_list_alloc(dep);
    }
    return;
}

void pluto_constraints_list_replace(PlutoConstraintsList *list, PlutoConstraints *cst) {

    assert(list != NULL);
    assert(cst != NULL);

    pluto_constraints_free(list->constraints);
    list->constraints = pluto_constraints_dup(cst);

    return;
}

int pluto_constraints_get_num_equalities(const PlutoConstraints *cst)
{
    int r, count;

    count = 0;
    for (r=0; r<cst->nrows; r++) {
        if (cst->is_eq[r]) count++;
    }
    return count;
}


PlutoMatrix *pluto_constraints_extract_equalities(const PlutoConstraints *cst)
{
    int r, c, count;

    PlutoMatrix *mat = pluto_matrix_alloc(pluto_constraints_get_num_equalities(cst),
            cst->ncols);

    count=0;
    for (r=0; r<cst->nrows; r++) {
        if (cst->is_eq[r]) {
            for (c=0; c<cst->ncols; c++) {
                mat->val[count][c] = cst->val[r][c]; 
            }
            count++;
        }
    }

    return mat;
}


int pluto_constraints_get_num_equalities(const PlutoConstraints *cst)
{
    int r, count;

    count = 0;
    for (r=0; r<cst->nrows; r++) {
        if (cst->is_eq[r]) count++;
    }
    return count;
}


PlutoMatrix *pluto_constraints_extract_equalities(const PlutoConstraints *cst)
{
    int r, c, count;

    PlutoMatrix *mat = pluto_matrix_alloc(pluto_constraints_get_num_equalities(cst),
            cst->ncols);

    count=0;
    for (r=0; r<cst->nrows; r++) {
        if (cst->is_eq[r]) {
            for (c=0; c<cst->ncols; c++) {
                mat->val[count][c] = cst->val[r][c]; 
            }
            count++;
        }
    }

    return mat;
}


void pluto_constraints_remove_names_single(PlutoConstraints *cst)
{
    int i;

    if (cst->names) {
        for (i=0; i<cst->ncols-1; i++) {
            free(cst->names[i]);
        }
    }
    free(cst->names);
    cst->names = NULL;

}


/*
 * Existing names if any are freed
 */
void pluto_constraints_set_names(PlutoConstraints *cst, char **names)
{
    int i;

    if (cst->names) {
        for (i=0; i<cst->ncols-1; i++) {
            free(cst->names[i]);
        }
    }

    if (!cst->names) {
        cst->names = malloc((cst->ncols-1)*sizeof(char *));
    }

    for (i=0; i<cst->ncols-1; i++) {
        cst->names[i] = names[i]? strdup(names[i]): NULL;
    }
}

void pluto_constraints_set_names_range(PlutoConstraints *cst, char **names,
        int dest_offset, int src_offset, int num)
{
    int i;

    if (num == 0) return;

    assert(names != NULL);
    assert(dest_offset+num <= cst->ncols-1);

    if (!cst->names) {
        cst->names = malloc((cst->ncols-1)*sizeof(char *));
        for (i=0; i<cst->ncols-1; i++) {
            cst->names[i] = NULL;
        }
    }else{
        for (i=0; i<num; i++) {
            free(cst->names[dest_offset+i]);
        }
    }

    for (i=0; i<num; i++) {
        assert(names[src_offset+i] != NULL);
        cst->names[dest_offset+i] = strdup(names[src_offset+i]);
    }
}


/*
 * Returns the best candidate to eliminate (exact index in cst)
 * max_elim: maximum number of variables to eliminate (from the right)
 *
 * FIXME: update it for constraints with equalities
 */
int pluto_constraints_best_elim_candidate(const PlutoConstraints *cst, int max_elim)
{
    int64 **csm, i, j, ub, lb, cost;

    int min_cost = cst->nrows*cst->nrows/4;
    int best_candidate = cst->ncols-2;

    csm = cst->val;

    for (j=cst->ncols-2; j > cst->ncols-2-max_elim; j--)    {
        ub=0;
        lb=0;
        for (i=0; i < cst->nrows; i++)    {
            if (csm[i][j] > 0) ub++;
            else if (csm[i][j] < 0) lb++;
        }
        /* cost = MIN(lb, ub); */
        cost = lb*ub;
        if (cost < min_cost)    {
            min_cost = cost;
            best_candidate = j;
        }
    }

    return best_candidate;
}

PlutoConstraints *pluto_hyperplane_get_non_negative_half_space(Hyperplane *h)
{
    assert(h->nrows == 1);
    assert(h->is_eq[0]);

    PlutoConstraints *pos_h = pluto_constraints_dup(h);
    pos_h->is_eq[0] = 0;
    return pos_h;
}

PlutoConstraints *pluto_hyperplane_get_negative_half_space(Hyperplane *h)
{
    assert(h->nrows == 1);
    assert(h->is_eq[0]);

    PlutoConstraints *neg_h = pluto_constraints_dup(h);
    neg_h->is_eq[0] = 0;
    pluto_constraints_negate_row(neg_h, 0);
    neg_h->val[neg_h->nrows-1][neg_h->ncols-1] -= 1;
    return neg_h;
}



/* Shift a particular dimension by an affine function of other dimensions */
void pluto_constraints_shift_dim(PlutoConstraints *cst, int pos, PlutoMatrix *func)
{
    int i, j;

    assert(func->ncols == cst->ncols);
    assert(func->nrows == 1);
    assert(func->val[0][pos] == 0);

    for (i=0; i<cst->nrows; i++) {
        for (j=0; j<cst->ncols; j++) {
            if (j != pos) {
                cst->val[i][j] -= cst->val[i][pos]*func->val[0][j];
            }
        }
    }
<<<<<<< HEAD
=======
}

int pluto_constraints_is_ub(PlutoConstraints *cst, int row, int pos)
{
    if (cst->val[row][pos] <= -1) return 1;

    return 0;
}

void pluto_constraints_remove_const_ub(PlutoConstraints *cst, int pos)
{
    int i, j, r;
    assert(pos >= 0 && pos <= cst->ncols-2);

    for (i=0, r=0; r<cst->nrows; r++) {
        if (pluto_constraints_is_ub(cst, i, pos)) {
            int sum = 0;
            for (j=0; j<cst->ncols-1 && j!= pos; j++) {
                sum += abs(cst->val[i][j]);
            }
            if (sum == 0) {
                pluto_constraints_remove_row(cst, i);
            }else i++;
        }
    }
>>>>>>> 709a9052
}<|MERGE_RESOLUTION|>--- conflicted
+++ resolved
@@ -53,11 +53,7 @@
 
     cst = (PlutoConstraints *)malloc(sizeof(PlutoConstraints));
 
-<<<<<<< HEAD
     size_t size = ((size_t) PLMAX(1,max_rows))*PLMAX(1,max_cols)*sizeof(int64);
-=======
-    int size = PLMAX(1,max_rows)*PLMAX(1,max_cols)*sizeof(int64);
->>>>>>> 709a9052
 
     cst->buf = (int64 *) malloc(size);
 
@@ -748,11 +744,7 @@
         for (j=0; j<ncols; j++)    {
             if (j==ncols-1) {
                 /* constant */
-<<<<<<< HEAD
-                if (cst->val[i][j] == 0) fprintf(fp, " ");
-=======
                 if (cst->val[i][j] == 0 && !first) fprintf(fp, " ");
->>>>>>> 709a9052
                 else fprintf(fp, "%s%lld ", 
                         (cst->val[i][j]>=0)?"+":"", cst->val[i][j]);
             }else{
@@ -802,11 +794,7 @@
         for (j=0; j<ncols; j++)    {
             if (j==ncols-1) {
                 /* constant */
-<<<<<<< HEAD
-                if (cst->val[i][j] == 0) fprintf(fp, "     ");
-=======
                 if (cst->val[i][j] == 0 && !first) fprintf(fp, "     ");
->>>>>>> 709a9052
                 else fprintf(fp, "%s%lld ", (cst->val[i][j]>=0)?"+":"", cst->val[i][j]);
             }else{
                 char var[6];
@@ -822,11 +810,6 @@
                     first = 0;
                 }else if (cst->val[i][j] >= 2) {
                     fprintf(fp, "+%lld%s ", cst->val[i][j], var);
-<<<<<<< HEAD
-                }else if (cst->val[i][j] <= -2) {
-                    fprintf(fp, "%lld%s ", cst->val[i][j], var);
-                }else fprintf(fp, "     ");
-=======
                     first = 0;
                 }else if (cst->val[i][j] <= -2) {
                     fprintf(fp, "%lld%s ", cst->val[i][j], var);
@@ -834,7 +817,6 @@
                 }else fprintf(fp, "      ");
 
                 if (cst->val[i][j] != 0) first = 0;
->>>>>>> 709a9052
             }
         }
         fprintf(fp, "%s 0\n", cst->is_eq[i]? "=": ">=");
@@ -1447,21 +1429,6 @@
 
 /* In-place union: first argument is modified */
 PlutoConstraints *pluto_constraints_unionize_isl(PlutoConstraints *cst1, 
-<<<<<<< HEAD
-        const PlutoConstraints *cst2)
-{
-    PlutoConstraints *ucst = pluto_constraints_union_isl(cst1, cst2);
-    pluto_constraints_copy(cst1, ucst);
-    pluto_constraints_free(ucst);
-    return cst1;
-}
-
-
-
-/* In-place intersection: first argument is modified */
-PlutoConstraints *pluto_constraints_intersect(PlutoConstraints *cst1, 
-=======
->>>>>>> 709a9052
         const PlutoConstraints *cst2)
 {
     PlutoConstraints *ucst = pluto_constraints_union_isl(cst1, cst2);
@@ -1576,7 +1543,6 @@
     pluto_constraints_project_out_single(cst, 1, cst->ncols-2);
     //pluto_constraints_project_out_single_isl(cst, 0, pos);
     //pluto_constraints_project_out_single_isl(cst, 1, cst->ncols-2);
-<<<<<<< HEAD
 
     retval = 0;
     *ub = LONG_LONG_INT_MAX;
@@ -1599,30 +1565,6 @@
         if (*ub != next_ub)  retval = 0;
     }
 
-=======
-
-    retval = 0;
-    *ub = LONG_LONG_INT_MAX;
-    for (i=0; i<cst->nrows; i++) {
-        if (cst->is_eq[i]) {
-            *ub = cst->val[i][cst->ncols-1];
-            retval = 1;
-            break;
-        }
-        if (!cst->is_eq[i] && cst->val[i][0] <= -1) {
-            *ub = PLMIN(*ub,cst->val[i][cst->ncols-1]);
-            retval = 1;
-        }
-    }
-    pluto_constraints_free(cst);
-
-    if (retval && cnst->next != NULL) {
-        int64 next_ub;
-        retval = pluto_constraints_get_const_ub(cnst->next, pos, &next_ub);
-        if (*ub != next_ub)  retval = 0;
-    }
-
->>>>>>> 709a9052
     return retval;
 }
 
@@ -1695,9 +1637,9 @@
 void print_polylib_visual_sets_internal_new(char* str, int k,  PlutoConstraints *cst) {
 
     int i, j, first = 0;
-	char name[100];
-
-	sprintf(name, "%s%d", str, k);
+    char name[100];
+
+    sprintf(name, "%s%d", str, k);
 
     printf("%s := { ", name );
     for( i=0; i<cst->ncols-1; i++){
@@ -1752,8 +1694,8 @@
 }
 
 void print_polylib_visual_sets_new(char* name, PlutoConstraints *cst){
-	print_polylib_visual_sets_internal_new(name, 0, cst);
-	return;
+    print_polylib_visual_sets_internal_new(name, 0, cst);
+    return;
 }
 
 void print_polylib_visual_sets(char* name, PlutoConstraints *cst)
@@ -1885,39 +1827,6 @@
 }
 
 
-int pluto_constraints_get_num_equalities(const PlutoConstraints *cst)
-{
-    int r, count;
-
-    count = 0;
-    for (r=0; r<cst->nrows; r++) {
-        if (cst->is_eq[r]) count++;
-    }
-    return count;
-}
-
-
-PlutoMatrix *pluto_constraints_extract_equalities(const PlutoConstraints *cst)
-{
-    int r, c, count;
-
-    PlutoMatrix *mat = pluto_matrix_alloc(pluto_constraints_get_num_equalities(cst),
-            cst->ncols);
-
-    count=0;
-    for (r=0; r<cst->nrows; r++) {
-        if (cst->is_eq[r]) {
-            for (c=0; c<cst->ncols; c++) {
-                mat->val[count][c] = cst->val[r][c]; 
-            }
-            count++;
-        }
-    }
-
-    return mat;
-}
-
-
 void pluto_constraints_remove_names_single(PlutoConstraints *cst)
 {
     int i;
@@ -2044,7 +1953,6 @@
 void pluto_constraints_shift_dim(PlutoConstraints *cst, int pos, PlutoMatrix *func)
 {
     int i, j;
-
     assert(func->ncols == cst->ncols);
     assert(func->nrows == 1);
     assert(func->val[0][pos] == 0);
@@ -2056,8 +1964,6 @@
             }
         }
     }
-<<<<<<< HEAD
-=======
 }
 
 int pluto_constraints_is_ub(PlutoConstraints *cst, int row, int pos)
@@ -2083,5 +1989,4 @@
             }else i++;
         }
     }
->>>>>>> 709a9052
 }
--- conflicted
+++ resolved
@@ -470,27 +470,7 @@
  * resize it */
 PlutoConstraints *pluto_constraints_copy(PlutoConstraints *dest, const PlutoConstraints *src)
 {
-<<<<<<< HEAD
-    int i;
-
-    if (src->nrows > dest->alloc_nrows || src->ncols > dest->alloc_ncols) {
-        pluto_constraints_resize(dest, PLMAX(src->nrows,dest->alloc_nrows), 
-                PLMAX(src->ncols,dest->alloc_ncols));
-    }   
-
-    dest->nrows = src->nrows;
-    dest->ncols = src->ncols;
-
-    for (i=0; i<dest->nrows; i++) {
-        memcpy(dest->val[i], src->val[i], src->ncols*sizeof(int64));
-    }
-
-    memcpy(dest->is_eq, src->is_eq, dest->nrows*sizeof(int));
-    if (src->names) pluto_constraints_set_names(dest, src->names);
-
-=======
     pluto_constraints_copy_single(dest, src);
->>>>>>> b6d1d75a
 
     if (src->next != NULL && dest->next != NULL)  {
         pluto_constraints_copy(dest->next, src->next);
@@ -1271,7 +1251,7 @@
     assert(start >= 0 && end <= cst->ncols-2);
 
     PlutoMatrix *func = pluto_matrix_alloc(cst->ncols-num, cst->ncols);
-    pluto_matrix_initialize(func, 0);
+    pluto_matrix_set(func, 0);
     for (i=0; i<start; i++) {
         func->val[i][i] = 1;
     }

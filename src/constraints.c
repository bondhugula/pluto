--- conflicted
+++ resolved
@@ -798,11 +798,7 @@
                     fprintf(fp, "+%lld%s ", cst->val[i][j], var);
                 }else if (cst->val[i][j] <= -2) {
                     fprintf(fp, "%lld%s ", cst->val[i][j], var);
-<<<<<<< HEAD
                 }else fprintf(fp, "     ");
-=======
-                }else fprintf(fp, "      ");
->>>>>>> 62664405
             }
         }
         fprintf(fp, "%s 0\n", cst->is_eq[i]? "==": ">=");
@@ -832,8 +828,6 @@
 
     return pmat;
 }
-
-
 
 /* Use PIP to solve these constraints (solves for the first element
  * if it's a list of constraints) */
@@ -861,10 +855,6 @@
             pipmat->ncols);
 
     pipOptions = pip_options_init();
-    if(negvar==1){
-        pipOptions->Urs_parms=1;
-        pipOptions->Urs_unknowns=1;
-    }
 
     if(negvar == 1) {
         pipOptions->Urs_parms=1;
@@ -1439,18 +1429,12 @@
 }
 
 
-<<<<<<< HEAD
 /* Get lower bound for pos^th variable if it's a (single) constant: return 1 
  * if constant, 0 otherwise */
-=======
-/* Get lower bound for pos^th variable if it's a (single) constant: return 0 
- * if not constant, 1 otherwise */
->>>>>>> 62664405
 int pluto_constraints_get_const_lb(const PlutoConstraints *cnst, int pos, 
         int64 *lb)
 {
     int i, retval;
-<<<<<<< HEAD
 
     PlutoConstraints *cst = pluto_constraints_dup(cnst);
 
@@ -1517,74 +1501,6 @@
         if (*ub != next_ub)  retval = 0;
     }
 
-=======
-
-    PlutoConstraints *cst = pluto_constraints_dup(cnst);
-
-    pluto_constraints_project_out_single(cst, 0, pos);
-    pluto_constraints_project_out_single(cst, 1, cst->ncols-2);
-
-    retval = 0;
-    *lb = INT_MIN;
-    for (i=0; i<cst->nrows; i++) {
-        if (cst->is_eq[i]) {
-            *lb = cst->val[i][cst->ncols-1];
-            retval = 1;
-            break;
-        }
-        if (!cst->is_eq[i] && cst->val[i][0] >= 1) {
-            retval = 1;
-            *lb = PLMAX(*lb,-cst->val[i][cst->ncols-1]);
-        }
-    }
-    pluto_constraints_free(cst);
-
-    if (retval && cnst->next != NULL) {
-        int64 next_lb;
-        retval = pluto_constraints_get_const_lb(cnst->next, pos, &next_lb);
-        if (*lb != next_lb)  retval = 0;
-    }
-
-    return retval;
-}
-
-
-/* Get upper bound for the pos^th variable if it's a (single) constant: return 
- * 0 if not constant,  1 otherwise */
-int pluto_constraints_get_const_ub(const PlutoConstraints *cnst, int pos, 
-        int64 *ub)
-{
-    int i, retval;
-
-    PlutoConstraints *cst = pluto_constraints_dup(cnst);
-
-    pluto_constraints_project_out_single(cst, 0, pos);
-    pluto_constraints_project_out_single(cst, 1, cst->ncols-2);
-    //pluto_constraints_project_out_single_isl(cst, 0, pos);
-    //pluto_constraints_project_out_single_isl(cst, 1, cst->ncols-2);
-
-    retval = 0;
-    *ub = LONG_LONG_INT_MAX;
-    for (i=0; i<cst->nrows; i++) {
-        if (cst->is_eq[i]) {
-            *ub = cst->val[i][cst->ncols-1];
-            retval = 1;
-            break;
-        }
-        if (!cst->is_eq[i] && cst->val[i][0] <= -1) {
-            *ub = PLMIN(*ub,cst->val[i][cst->ncols-1]);
-            retval = 1;
-        }
-    }
-    pluto_constraints_free(cst);
-
-    if (retval && cnst->next != NULL) {
-        int64 next_ub;
-        retval = pluto_constraints_get_const_ub(cnst->next, pos, &next_ub);
-        if (*ub != next_ub)  retval = 0;
-    }
-
->>>>>>> 62664405
     return retval;
 }
 
@@ -1814,7 +1730,7 @@
     return;
 }
 
-<<<<<<< HEAD
+
 int pluto_constraints_get_num_equalities(const PlutoConstraints *cst)
 {
     int r, count;
@@ -1848,41 +1764,6 @@
 }
 
 
-=======
-
-int pluto_constraints_get_num_equalities(const PlutoConstraints *cst)
-{
-    int r, count;
-
-    count = 0;
-    for (r=0; r<cst->nrows; r++) {
-        if (cst->is_eq[r]) count++;
-    }
-    return count;
-}
-
-
-PlutoMatrix *pluto_constraints_extract_equalities(const PlutoConstraints *cst)
-{
-    int r, c, count;
-
-    PlutoMatrix *mat = pluto_matrix_alloc(pluto_constraints_get_num_equalities(cst),
-            cst->ncols);
-
-    count=0;
-    for (r=0; r<cst->nrows; r++) {
-        if (cst->is_eq[r]) {
-            for (c=0; c<cst->ncols; c++) {
-                mat->val[count][c] = cst->val[r][c]; 
-            }
-            count++;
-        }
-    }
-
-    return mat;
-}
-
-
 void pluto_constraints_remove_names_single(PlutoConstraints *cst)
 {
     int i;
@@ -1901,7 +1782,6 @@
 /*
  * Existing names if any are freed
  */
->>>>>>> origin/master
 void pluto_constraints_set_names(PlutoConstraints *cst, char **names)
 {
     int i;

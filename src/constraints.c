/*
 * PLUTO: An automatic parallelizer and locality optimizer
 * 
 * Copyright (C) 2007-2012 Uday Bondhugula
 *
 * This file is part of Pluto.
 *
 * Pluto is free software; you can redistribute it and/or modify
 * it under the terms of the GNU General Public License as published by
 * the Free Software Foundation; either version 3 of the License, or
 * (at your option) any later version.

 * This program is distributed in the hope that it will be useful,
 * but WITHOUT ANY WARRANTY; without even the implied warranty of
 * MERCHANTABILITY or FITNESS FOR A PARTICULAR PURPOSE.  See the
 * GNU General Public License for more details.
 *
 * A copy of the GNU General Public Licence can be found in the file
 * `LICENSE' in the top-level directory of this distribution. 
 *
 */
#include <stdio.h>
#include <stdlib.h>
#include <math.h>
#include <assert.h>
#include <string.h>
#include <unistd.h>
#include <sys/time.h>
#include <limits.h>

#include "math_support.h"
#include "constraints.h"
#include "pluto.h"

#include "piplib/piplib64.h"

#define UB 0
#define LB 1
#define NB 2

PipMatrix *pip_matrix_populate(int **cst, int nrows, int ncols);

/*
 * Allocate with a max size of max_rows and max_cols;
 * initialized all to zero and is_eq to 0
 *
 * nrows set to 0, and ncols to max_cols;
 * As rows are added, increase nrows
 */
PlutoConstraints *pluto_constraints_alloc(int max_rows, int max_cols)
{
    PlutoConstraints *cst;

    cst = (PlutoConstraints *)malloc(sizeof(PlutoConstraints));

    int size = PLMAX(1,max_rows)*PLMAX(1,max_cols)*sizeof(int);

    cst->buf = (int *) malloc(size);

    if (cst->buf == NULL) {
        fprintf(stderr, "Not enough memory for allocating constraints\n");
        exit(1);
    }

    bzero(cst->buf, size);

    cst->is_eq = malloc(max_rows*sizeof(int));
    bzero(cst->is_eq, max_rows*sizeof(int));

    cst->val = (int **)malloc(max_rows*sizeof(int *));

    int i;
    for(i=0; i<max_rows; i++)   {
        cst->val[i] = &cst->buf[i*max_cols];
    }

    cst->alloc_nrows = max_rows;
    cst->alloc_ncols = max_cols;
    cst->next = NULL;

    cst->nrows = 0;
    cst->ncols = max_cols;

    return cst;
}


void pluto_constraints_free(PlutoConstraints *cst)
{
    if (cst == NULL) return;
    free(cst->buf);
    free(cst->val);
    free(cst->is_eq);

    if (cst->next != NULL)  pluto_constraints_free(cst->next);

    free(cst);
}


/* Non-destructive resize */
void pluto_constraints_resize(PlutoConstraints *cst, int nrows, int ncols)
{
    pluto_constraints_resize_single(cst, nrows, ncols);

    if (cst->next != NULL)  {
        pluto_constraints_resize(cst->next, nrows, ncols);
    }
}


/* Non-destructive resize (single element of constraint list) */
void pluto_constraints_resize_single(PlutoConstraints *cst, int nrows, int ncols)
{
    int i, j;
    PlutoConstraints *newCst;

    assert(nrows >= 0 && ncols >= 0);

    newCst = pluto_constraints_alloc(PLMAX(nrows,cst->alloc_nrows), 
            PLMAX(ncols,cst->alloc_ncols));

    newCst->nrows = nrows;
    newCst->ncols = ncols;

    for (i=0; i<PLMIN(newCst->nrows, cst->nrows); i++) {
        for (j=0; j<PLMIN(newCst->ncols, cst->ncols); j++) {
            newCst->val[i][j]= cst->val[i][j];
        }
        newCst->is_eq[i] = cst->is_eq[i];
    }

    free(cst->val);
    free(cst->buf);
    free(cst->is_eq);

    cst->nrows = nrows;
    cst->ncols = ncols;
    cst->alloc_nrows = newCst->alloc_nrows;
    cst->alloc_ncols = newCst->alloc_ncols;
    
    cst->val = newCst->val;
    cst->buf = newCst->buf;
    cst->is_eq = newCst->is_eq;

    free(newCst);
}


/* Adds cs1 and cs2 and puts them in cs1 -> returns cs1 itself; only for
 * single element list. Multiple elements doesn't make sense; you may want to
 * use intersect
 */
PlutoConstraints *pluto_constraints_add(PlutoConstraints *cst1, const PlutoConstraints *cst2)
{
    assert(cst1->ncols == cst2->ncols);

    assert(cst1->next == NULL);
    assert(cst2->next == NULL);

    if (cst1->nrows+cst2->nrows > cst1->alloc_nrows) {
        pluto_constraints_resize(cst1, cst1->nrows+cst2->nrows, cst1->ncols);
    }else{
        cst1->nrows = cst1->nrows + cst2->nrows;
    }

    int i;
    for (i=0; i < cst2->nrows; i++) {
        memcpy(cst1->val[cst1->nrows-cst2->nrows+i], 
                cst2->val[i], cst1->ncols*sizeof(int));
    }

    memcpy(&cst1->is_eq[cst1->nrows-cst2->nrows], cst2->is_eq, cst2->nrows*sizeof(int));

    return cst1;
}


/* Adds cs2 to each element in cst1's list; cst2 should have a single element */
PlutoConstraints *pluto_constraints_add_to_each(PlutoConstraints *cst1, 
        const PlutoConstraints *cst2)
{
    int i;

    assert(cst2->next == NULL);
    assert(cst1->ncols == cst2->ncols);

    if (cst1->nrows+cst2->nrows > cst1->alloc_nrows) {
        pluto_constraints_resize(cst1, cst1->nrows+cst2->nrows, cst1->ncols);
    }else{
        cst1->nrows = cst1->nrows + cst2->nrows;
    }

    for (i=0; i < cst2->nrows; i++) {
        memcpy(cst1->val[cst1->nrows-cst2->nrows+i], 
                cst2->val[i], cst1->ncols*sizeof(int));
    }

    memcpy(&cst1->is_eq[cst1->nrows-cst2->nrows], cst2->is_eq, cst2->nrows*sizeof(int));

    if (cst1->next != NULL) {
        pluto_constraints_add_to_each(cst1->next, cst2);
    }
    return cst1;
}

/* Temporary data structure to compare two rows */
struct row_info {
    int *row;
    int ncols;
};

static int row_compar(const void *e1, const void *e2)
{
    int i, ncols, *row1, *row2;
    struct row_info *u1, *u2;

    u1 = *(struct row_info **)e1;
    u2 = *(struct row_info **)e2;
    row1 = u1->row;
    row2 = u2->row;
    ncols = u1->ncols;
    assert(ncols == u2->ncols);

    for (i=0; i<ncols; i++)  {
        if (row1[i] != row2[i]) break;
    }

    if (i==ncols) return 0;
    else if (row1[i] < row2[i])    {
        return -1;
    }else{
        return 1;
    }

    /* memcmp is inefficient compared to what's above when compiled with gcc */
    /* return memcmp(row1, row2, ncols*sizeof(int)); */
}


/* 
 * Eliminates duplicate constraints; the simplified constraints
 * are still at the same memory location but the number of constraints 
 * in it will decrease
 */
void pluto_constraints_simplify(PlutoConstraints *const cst)
{
    int i, j, p, _gcd;

    if (cst->nrows == 0)    {
        return;
    }

    PlutoConstraints *tmpcst = pluto_constraints_alloc(cst->nrows, cst->ncols);

    int *is_redun = (int *) malloc(sizeof(int)*cst->nrows);
    bzero(is_redun, cst->nrows*sizeof(int));

    /* Normalize cst - will help find redundancy */
    for (i=0; i<cst->nrows; i++)   {
        assert(cst->is_eq[i] == 0);
        _gcd = -1;
        for (j=0; j<cst->ncols; j++)  {
            if (cst->val[i][j] != 0)   {
                if (_gcd == -1) _gcd = PLABS(cst->val[i][j]);
                else _gcd = gcd(PLABS(cst->val[i][j]), _gcd);
            }
        }

        if (_gcd != -1 && _gcd != 1) {
            /* Normalize by gcd */
            for (j=0; j< cst->ncols; j++)   {
                cst->val[i][j] /= _gcd;
            }
        }
    }

    struct row_info **rows;
    rows = (struct row_info **) malloc(cst->nrows*sizeof(struct row_info *));
    for (i=0; i<cst->nrows; i++) {
        rows[i] = (struct row_info *) malloc(sizeof(struct row_info));
        rows[i]->row = cst->val[i];
        rows[i]->ncols = cst->ncols;
    }
    qsort(rows, cst->nrows, sizeof(struct row_info *), row_compar);

    for (i=0; i<cst->nrows; i++) {
        cst->val[i] = rows[i]->row;
        free(rows[i]);
    }
    free(rows);

    is_redun[0] = 0;
    for (i=1; i<cst->nrows; i++)    {
        is_redun[i] = 0;

        for (j=0; j<cst->ncols; j++)    {
            if (cst->val[i-1][j] != cst->val[i][j]) break;
        }

        if (j==cst->ncols) is_redun[i] = 1;

        for (j=0; j<cst->ncols; j++)    {
            if (cst->val[i][j] != 0) break;
        }

        if (j==cst->ncols)  {
            /* All zeros */
            is_redun[i] = 1;
        }
    }

    p = 0;
    for (i=0; i<cst->nrows; i++)    {
        if (!is_redun[i])  {
            /*
            for (j=0; j<cst->ncols; j++)    {
                tmpcst->val[p][j] = cst->val[i][j];
            }
            */
            memcpy(tmpcst->val[p], cst->val[i], cst->ncols*sizeof(int));
            p++;
        }
    }
    tmpcst->nrows = p;
    tmpcst->ncols = cst->ncols;

    pluto_constraints_copy_single(cst, tmpcst);
    pluto_constraints_free(tmpcst);

    free(is_redun);

    if (cst->next != NULL) pluto_constraints_simplify(cst->next);
}


/* 
 * Eliminates the pos^th variable, where pos has to be between 0 and cst->ncols-2;
 * Remember that the last column is for the constant. The implementation does not 
 * have a redundancy check; it just  eliminates duplicates after gcd normalization
 * cst will be resized if necessary
 */
void fourier_motzkin_eliminate(PlutoConstraints *cst, int pos)
{
    int i, j, k, l, p, q;
    int lb, ub, nb;
    int **csm;
    int *bound;

    for (i=0; i<cst->nrows; i++) {
        if (cst->is_eq[i] == 1) {
            PlutoConstraints *tmpcst = pluto_constraints_to_pure_inequalities(cst);
            pluto_constraints_copy_single(cst, tmpcst);
            pluto_constraints_free(tmpcst);
        }
    }

    PlutoConstraints *newcst;

    // newcst = pluto_constraints_alloc(cst->nrows*cst->nrows/4, cst->ncols);

    assert(pos >= 0);
    assert(pos <= cst->ncols-2);
	// At least one variable
	assert(cst->ncols >= 2);

    csm = cst->val;

    for (i=0; i<cst->nrows; i++)    {
        if (csm[i][pos] != 0) break;
    }

    if (i==cst->nrows) {

        newcst = pluto_constraints_alloc(cst->nrows, cst->ncols);
        int **newcsm = newcst->val;

        for (j=0; j<cst->nrows; j++)    {
            q=0;
            for (k=0; k<cst->ncols; k++){
                if (k!=pos)   {
                    newcsm[j][q] = csm[j][k];
                    q++;
                }
            }
        }
        newcst->nrows = cst->nrows;
        newcst->ncols = cst->ncols-1;
    }else{
        bound = (int *) malloc(cst->nrows*sizeof(int));
        // printf("bound size: %lf\pos", ceil((cst->nrows*cst->nrows)/4));

        lb=0;
        ub=0;
        nb=0;
        /* Variable does appear */
        for (j=0; j<cst->nrows; j++)    {
            if (csm[j][pos] == 0) {
                bound[j] = NB;
                nb++;
            }else if (csm[j][pos] > 0) {
                // printf("accessing: %d\pos", j);
                bound[j] = LB;
                lb++;
            }
            else{
                bound[j] = UB;
                ub++;
            }
        }
        newcst = pluto_constraints_alloc(lb*ub+nb, cst->ncols);
        int **newcsm = newcst->val;

        p=0;
        for (j=0; j<cst->nrows; j++)    {
            if (bound[j] == UB) {
                for (k=0; k<cst->nrows; k++)    {
                    if (bound[k] == LB) {
                        q = 0;
                        for(l=0; l < cst->ncols; l++)  {
                            if (l!=pos)   {
                                newcsm[p][q] = 
                                    csm[j][l]*(lcm(csm[k][pos], 
                                                -csm[j][pos])/(-csm[j][pos])) 
                                    + csm[k][l]*(lcm(-csm[j][pos], 
                                                csm[k][pos])/csm[k][pos]); 
                                q++;
                            }
                        }
                        p++;
                    }
                }
            }else if (bound[j] == NB)   {
                q = 0;
                for (l=0; l<cst->ncols; l++)    {
                    if (l!=pos)   {
                        newcsm[p][q] = csm[j][l];
                        q++;
                    }
                }
                p++;
            }
        }
        newcst->nrows = p;
        newcst->ncols = cst->ncols-1;
        free(bound);
    }

    pluto_constraints_simplify(newcst);
    pluto_constraints_copy_single(cst, newcst);
    pluto_constraints_free(newcst);

    if (cst->next != NULL) fourier_motzkin_eliminate(cst->next,pos);
}


/* Copy constraints from src into dest; if dest does not have enough space,
 * resize it */
PlutoConstraints *pluto_constraints_copy(PlutoConstraints *dest, const PlutoConstraints *src)
{
    int i;

    if (src->nrows > dest->alloc_nrows || src->ncols > dest->alloc_ncols) {
        pluto_constraints_resize(dest, PLMAX(src->nrows,dest->alloc_nrows), 
                PLMAX(src->ncols,dest->alloc_ncols));
    }   

    dest->nrows = src->nrows;
    dest->ncols = src->ncols;

    for (i=0; i<dest->nrows; i++) {
        memcpy(dest->val[i], src->val[i], src->ncols*sizeof(int));
    }

    memcpy(dest->is_eq, src->is_eq, dest->nrows*sizeof(int));

    if (src->next != NULL && dest->next != NULL)  {
        pluto_constraints_copy(dest->next, src->next);
    }
    if (src->next == NULL && dest->next != NULL)  {
        pluto_constraints_free(dest->next);
        dest->next = NULL;
    }
    if (src->next != NULL && dest->next == NULL)  {
        dest->next = pluto_constraints_dup(src->next);
    }

    return dest;
}

/* Copy constraints from the first element of src into the first element
 * of dest; if dest does not have enough space, resize it */
PlutoConstraints *pluto_constraints_copy_single(PlutoConstraints *dest, const PlutoConstraints *src)
{
    int i;

    if (src->nrows > dest->alloc_nrows || src->ncols > dest->alloc_ncols) {
        pluto_constraints_resize_single(dest, PLMAX(src->nrows,dest->alloc_nrows),
                PLMAX(src->ncols,dest->alloc_ncols));
    }   

    dest->nrows = src->nrows;
    dest->ncols = src->ncols;

    for (i=0; i<dest->nrows; i++) {
        memcpy(dest->val[i], src->val[i], src->ncols*sizeof(int));
    }

    memcpy(dest->is_eq, src->is_eq, dest->nrows*sizeof(int));

    return dest;
}

/* Duplicate constraints; returned constraints should be freed with
 * pluto_constraints_free */
PlutoConstraints *pluto_constraints_dup(const PlutoConstraints *src)
{
    assert(src != NULL);

    PlutoConstraints *dup = pluto_constraints_alloc(src->alloc_nrows, src->alloc_ncols);

    pluto_constraints_copy(dup, src);

    return dup;
}


static void pluto_constraints_print_single(FILE *fp, const PlutoConstraints *cst, int set_num)
{
    int i, j;

    if(cst == NULL)
        return;

    fprintf(fp, "Set #%d\n", set_num+1);
    fprintf(fp, "%d %d\n", cst->nrows, cst->ncols);

    for (i=0; i<cst->nrows; i++) {
        for (j=0; j<cst->ncols; j++) {
            fprintf(fp, "% 3d ", cst->val[i][j]);
        }
        fprintf(fp, "\t %s 0\n", cst->is_eq[i]? "==": ">=");
    }

    if (cst->next != NULL)  {
        pluto_constraints_print_single(fp, cst->next, set_num+1);
    }
}

void pluto_constraints_print(FILE *fp, const PlutoConstraints *cst)
{
    pluto_constraints_print_single(fp, cst, 0);
}


/* Print in polylib format */
void pluto_constraints_print_polylib(FILE *fp, const PlutoConstraints *const cst)
{
    int i, j;

    fprintf(fp, "%d %d\n", cst->nrows, cst->ncols+1);

    for (i=0; i<cst->nrows; i++)    {
        fprintf(fp, "%s ", cst->is_eq[i]? "0": "1");
        for (j=0; j<cst->ncols; j++)    {
            fprintf(fp, "%d ", cst->val[i][j]);
        }
        fprintf(fp, "\n");
    }

    if (cst->next != NULL) {
        pluto_constraints_print_polylib(fp, cst->next);
    }
}


/* Converts to polylib style matrix (first element of cst if it's a list) */
PlutoMatrix *pluto_constraints_to_matrix(const PlutoConstraints *cst)
{
    int i, j;
    PlutoMatrix *mat;

    mat = pluto_matrix_alloc(cst->nrows, cst->ncols+1);

    for (i=0; i<cst->nrows; i++)    {
        mat->val[i][0] = (cst->is_eq[i])? 0: 1;
        for (j=0; j<cst->ncols; j++)    {
            mat->val[i][j+1] = cst->val[i][j];
        }
    }

    return mat;
}


/* Create pluto_constraints from polylib-style matrix  */
PlutoConstraints *pluto_constraints_from_matrix(const PlutoMatrix *mat)
{
    int i, j;
    PlutoConstraints *cst;

    cst = pluto_constraints_alloc(mat->nrows, mat->ncols-1);

    cst->nrows = mat->nrows;

    for (i=0; i<cst->nrows; i++)    {
        cst->is_eq[i] = (mat->val[i][0] == 0);
        for (j=0; j<cst->ncols; j++)    {
            cst->val[i][j] = mat->val[i][j+1];
        }
    }

    return cst;
}

/* Create pluto_constraints from matrix  */
PlutoConstraints *pluto_constraints_from_inequalities(const PlutoMatrix *mat)
{
    int i, j;
    PlutoConstraints *cst;

    cst = pluto_constraints_alloc(mat->nrows, mat->ncols);
    cst->nrows = mat->nrows;

    for (i=0; i<cst->nrows; i++)    {
        cst->is_eq[i] = 0;
        for (j=0; j<cst->ncols; j++)    {
            cst->val[i][j] = mat->val[i][j];
        }
    }
    return cst;
}





/* Read constraints in polylib format from a file */
PlutoConstraints *pluto_constraints_read(FILE *fp)
{
    int i, j, ineq, nrows, ncols;

    fscanf(fp, "%d", &nrows);
    fscanf(fp, "%d", &ncols);
    ncols--;

    PlutoConstraints *cst = pluto_constraints_alloc(nrows, ncols);
    cst->nrows = nrows;

    for (i=0; i<cst->nrows; i++)    {
        fscanf(fp, "%d ", &ineq);
        cst->is_eq[i] = ineq^1;
        for (j=0; j<cst->ncols; j++)    {
            fscanf(fp, "%d", &cst->val[i][j]);
        }
    }
    return cst;
}


void pluto_constraints_pretty_print(FILE *fp, const PlutoConstraints *cst)
{
    int i, j, var;

    int nrows = cst->nrows;
    int ncols = cst->ncols;

    assert(cst->next == NULL);

    if (nrows == 0) {
        printf("No constraints!\n");
    }

    for (i=0; i<nrows; i++) {
        var = 'i';
        for (j=0; j<ncols; j++)    {
            if (j==ncols-1) {
                /* constant */
                fprintf(fp, "%s%d ", (cst->val[i][j]>=0)?"+":"", cst->val[i][j]);
            }else{
                if (cst->val[i][j] > 0)
                    fprintf(fp, "+%dc_%c ", cst->val[i][j], var);
                else if (cst->val[i][j] < 0)
                    fprintf(fp, "%dc_%c ", cst->val[i][j], var);
                else fprintf(fp, "      ");
            }
            var++;
        }
        fprintf(fp, "%s 0\n", cst->is_eq[i]? "==": ">=");
    }
    fprintf(fp, "\n");
}


/* Convert Pluto constraints into PIP format (first column is
 * 0/1 based on equality/inequality */
PlutoMatrix *pluto_constraints_to_pip_matrix(const PlutoConstraints *cst, PlutoMatrix *pmat)
{
    int i, j;

    //assert(cst->next == NULL);
    assert(pmat != NULL);

    for (i=0; i<cst->nrows; i++)    {
        /* Equality or Inequality */
        pmat->val[i][0] = cst->is_eq[i]? 0: 1;
        for (j=1; j< cst->ncols+1; j++)    {
            pmat->val[i][j] = cst->val[i][j-1];
        }
    }
    pmat->nrows = cst->nrows;
    pmat->ncols = cst->ncols+1;

    return pmat;
}

<<<<<<< HEAD
/* Use isl to solve these constraints */
int *pluto_constraints_solve_isl(const PlutoConstraints *cst, int negvar) 
{
  int i, *sol;
  isl_ctx *ctx;
  isl_basic_set *bset, *all_positive;
  isl_set *domain, *all_positive_set, *lexmin;

  assert(cst->next == NULL);

  ctx = isl_ctx_alloc();
  bset = isl_basic_set_from_pluto_constraints(ctx, cst);
  domain = isl_set_from_basic_set(bset);

  // Allow only positive values.
  if(negvar==0){
    all_positive = isl_basic_set_positive_orthant(isl_set_get_dim(domain));
    all_positive_set = isl_set_from_basic_set(all_positive);
    domain = isl_set_intersect(domain, all_positive_set);
  }
  // isl_set_print(domain, stdout, 0, ISL_FORMAT_ISL);
  lexmin = isl_set_lexmin(domain);

  if (isl_set_is_empty(lexmin))
    return NULL;

  int num_dimensions = isl_set_n_dim(lexmin);
  sol = (int *) malloc((num_dimensions)*sizeof(int));

  // As the set is non parametric, there is only a single point in the set.
  // This point is the lexicographic minimum of the set.
  isl_point *p = isl_set_sample_point(lexmin);

  for (i = 0; i < num_dimensions; i++) {
    isl_int v;
    isl_int_init(v);
    isl_point_get_coordinate(p, isl_dim_set, i, &v);
    sol[i] = isl_int_get_si(v);
    isl_int_clear(v);
  }

  isl_point_free(p);
  isl_ctx_free(ctx);

  return sol;
}

/* Use PIP to solve these constraints */
=======
/* Use PIP to solve these constraints (solves for the first element
 * if it's a list of constraints) */
>>>>>>> 7cfc4abd
int *pluto_constraints_solve_pip(const PlutoConstraints *cst, int negvar)
{
    int bignum, i;
    PipMatrix  *domain, *context;
    PipQuast   *solution;
    PipOptions *pipOptions;
    PipList *listPtr;
    int *sol;
    PlutoMatrix *pipmat;

    pipmat = pluto_matrix_alloc(cst->nrows, cst->ncols+1);

    /* Convert constraints to PIP format */
    pluto_constraints_to_pip_matrix(cst, pipmat);

    /* First column says whether it's an inequality and  
     * the last is for the constant; so we have ncols-2 variables */
    context = NULL;
    bignum = -1;

    domain = pip_matrix_populate(pipmat->val, pipmat->nrows, 
            pipmat->ncols);

    pipOptions = pip_options_init();
    if(negvar==1){
        pipOptions->Urs_parms=1;
        pipOptions->Urs_unknowns=1;
    }

    if(negvar == 1) {
        pipOptions->Urs_parms=1;
        pipOptions->Urs_unknowns=1;
    }

    /* IF_DEBUG2(fprintf(stdout, "Calling PIP on a %dx%d formulation\n", 
       pipmat->nrows, pipmat->ncols)); */

    solution = pip_solve(domain, context, bignum, pipOptions) ;

    // IF_DEBUG2(pip_quast_print(stdout, solution, 0));

    assert(solution->condition==NULL);

    listPtr = solution->list;

    sol = NULL;
    if (listPtr != NULL)    {
        sol = (int *) malloc((pipmat->ncols-2)*sizeof(int));

        for (i=0; i<pipmat->ncols-2; i++)    {
            /* This is just a lexmin and not a parametrix lexmin and so each
             * vector in the list is actually a constant */
#ifdef PIP_WIDTH_MP
            sol[i] = mpz_get_si(*listPtr->vector->the_vector);
#else
            sol[i] = (int) *listPtr->vector->the_vector;
#endif
            listPtr = listPtr->next;
        }
    }

    pip_options_free(pipOptions);
    pip_matrix_free(domain);
    pip_quast_free(solution);

    pluto_matrix_free(pipmat);

    return sol;
}

/* Solve these constraints */
int *pluto_constraints_solve(const PlutoConstraints *cst, int negvar) {
    if (options->islsolve) {
        return pluto_constraints_solve_isl(cst, negvar);
    }else{
        return pluto_constraints_solve_pip(cst, negvar);
    }
}


/* All equalities */
PlutoConstraints *pluto_constraints_from_equalities(const PlutoMatrix *mat)
{
    int i, j;

    PlutoConstraints *cst; 

    cst = pluto_constraints_alloc(mat->nrows, mat->ncols);

    for (i=0; i<mat->nrows; i++)    {
        cst->is_eq[i] = 1;
        for (j=0; j<mat->ncols; j++)    {
            cst->val[i][j] = mat->val[i][j];
        }
    }
    cst->nrows = mat->nrows;

    return cst;
}

/* Add an inequality (>= 0); initialize it to all zero; will be added
 * as the last row */
void pluto_constraints_add_inequality(PlutoConstraints *cst)
{
    int j;

    if (cst->nrows == cst->alloc_nrows)   {
        pluto_constraints_resize_single(cst, cst->nrows+1, cst->ncols);
    }else{
        cst->nrows++;
    }

    for (j=0; j<cst->ncols; j++) {
        cst->val[cst->nrows-1][j] = 0;
    }
    cst->is_eq[cst->nrows-1] = 0;

    if (cst->next != NULL) {
        pluto_constraints_add_inequality(cst->next);
    }

}


/* Add an equality (== 0); initialize it to all zero; will be added
 * as the last row */
void pluto_constraints_add_equality(PlutoConstraints *cst)
{
    int j;

    assert(cst->nrows <= cst->alloc_nrows);

    if (cst->nrows == cst->alloc_nrows)   {
        pluto_constraints_resize_single(cst, cst->nrows+1, cst->ncols);
    }else{
        cst->nrows++;
    }

    for (j=0; j<cst->ncols; j++) {
        cst->val[cst->nrows-1][j] = 0;
    }
    cst->is_eq[cst->nrows-1] = 1;

    if (cst->next != NULL) {
        pluto_constraints_add_equality(cst->next);
    }
}



/* Remove a row; pos is 0-indexed */
void pluto_constraints_remove_row(PlutoConstraints *cst, int pos) 
{
    int i, j;

    assert(pos >= 0 && pos <= cst->nrows-1);

    for (i=pos; i<cst->nrows-1; i++) {
        for (j=0; j<cst->ncols; j++) {
            cst->val[i][j] = cst->val[i+1][j];
        }
        cst->is_eq[i] = cst->is_eq[i+1];
    }
    cst->nrows--;
}


/* Remove a variable */
void pluto_constraints_remove_dim(PlutoConstraints *cst, int pos)
{
    int i, j;

    assert(pos >= 0 && pos <= cst->ncols-2);

    for (j=pos; j<cst->ncols-1; j++) {
        for (i=0; i<cst->nrows; i++) {
            cst->val[i][j] = cst->val[i][j+1];
        }
    }
    cst->ncols--;

    if (cst->next != NULL) pluto_constraints_remove_dim(cst->next, pos);
}


/* Blank 'pos' th row */
void pluto_constraints_zero_row(PlutoConstraints *cst, int pos)
{
    int j;

    assert(cst->next == NULL);

    assert(pos >= 0 && pos <= cst->nrows-1);

    for (j=0; j<cst->ncols; j++)    {
        cst->val[pos][j] = 0;
    }
}


/* Normalize row by its gcd */
void pluto_constraints_normalize_row(PlutoConstraints *cst, int pos)
{
    int i, j, k;

    assert(cst->next == NULL);
    assert(pos >= 0 && pos <= cst->nrows-1);

    /* Normalize cst first */
    for (i=0; i<cst->nrows; i++)    {
        if (cst->val[i][0] == 0) continue;
        int rowgcd = abs(cst->val[i][0]);
        for (j=1; j<cst->ncols; j++)    {
            if (cst->val[i][j] == 0)  break;
            rowgcd = gcd(rowgcd,abs(cst->val[i][j]));
        }
        if (i == cst->nrows)   {
            if (rowgcd > 1)    {
                for (k=0; k<cst->ncols; k++)    {
                    cst->val[i][k] /= rowgcd;
                }
            }
        }
    }
}


/* Add a variable; resize if necessary; initialize to zero */
void pluto_constraints_add_dim(PlutoConstraints *cst, int pos)
{
    int i, j;

    /* Has to be a new variable */
    assert(pos >= 0 && pos <= cst->ncols-1);

    if (cst->ncols == cst->alloc_ncols)  {
        pluto_constraints_resize_single(cst, cst->nrows, cst->ncols+1);
    }else{
        cst->ncols++;
    }

    for (j=cst->ncols-2; j>=pos; j--) {
        for (i=0; i<cst->nrows; i++) {
            cst->val[i][j+1] = cst->val[i][j];
        }
    }

    /* Initialize to zero */
    for (i=0; i<cst->nrows; i++) {
        cst->val[i][pos] = 0;
    }

    if (cst->next != NULL)  {
        pluto_constraints_add_dim(cst->next, pos);
    }
}

/* Add a lower bound for 'varnum' variable: varnum: 0-indexed */
void pluto_constraints_add_lb(PlutoConstraints *cst, int varnum, int lb)
{
    assert(varnum >=0 && varnum <= cst->ncols-2);

    pluto_constraints_add_inequality(cst);

    while (cst != NULL) {
        cst->val[cst->nrows-1][varnum] = 1;
        cst->val[cst->nrows-1][cst->ncols-1] = -lb;
        cst = cst->next;
    }
}

/* Add an upper bound for 'varnum' variable: varnum: 0-indexed */
void pluto_constraints_add_ub(PlutoConstraints *cst, int varnum, int ub)
{
    assert(varnum >=0 && varnum <= cst->ncols-2);

    pluto_constraints_add_inequality(cst);

    while (cst != NULL) {
        cst->val[cst->nrows-1][varnum] = -1;
        cst->val[cst->nrows-1][cst->ncols-1] = ub;
        cst = cst->next;
    }
}



/* Set a value for a variable: varnum: 0-indexed */
void pluto_constraints_set_var(PlutoConstraints *cst, int varnum, int val)
{
    assert(varnum >=0 && varnum <= cst->ncols-2);

    pluto_constraints_add_equality(cst);

    while (cst != NULL)  {
        cst->val[cst->nrows-1][varnum] = 1;
        cst->val[cst->nrows-1][cst->ncols-1] = -val;
        cst = cst->next;
    }
}




/* Populate a PIP matrix */
PipMatrix *pip_matrix_populate(int **cst, int nrows, int ncols)
{
    int i, j;
    PipMatrix *matrix ;
    Entier *p ;

    matrix = pip_matrix_alloc(nrows, ncols) ;

    p = matrix->p_Init ;
    for (i=0;i<matrix->NbRows;i++)  {
        for (j=0;j<matrix->NbColumns;j++)   {
            *(p++) = cst[i][j];
        }
    }
    return matrix ;
}

PlutoConstraints *pluto_constraints_select_row(const PlutoConstraints *cst, int pos)
{
    int j;

    PlutoConstraints *row = pluto_constraints_alloc(1, cst->ncols);
    row->is_eq[0] = cst->is_eq[pos];
    for (j=0; j<cst->ncols; j++)  {
        row->val[0][j] = cst->val[pos][j];
    }
    row->nrows = 1;
    return row;
}

/*
 * Negate a single row in cst.
 */
void pluto_constraints_negate_row(PlutoConstraints *cst, int pos)
{
    assert(cst->next == NULL);

    int j;

    for (j=0; j<cst->ncols; j++)    {
        cst->val[pos][j] = -cst->val[pos][j];
    }
}


/*
 * Negation of a single constraint in cst.
 */
void pluto_constraints_negate_constraint(PlutoConstraints *cst, int pos)
{
    int j;

    assert(cst->next == NULL);

    for (j=0; j<cst->ncols-1; j++)    {
        cst->val[pos][j] = -cst->val[pos][j];
    }
    cst->val[pos][cst->ncols-1]--;
}


/* Convert everything to >= 0 form; for all equalities, add a single extra 
 * constraint that puts the sum of those to be <= 0 */
PlutoConstraints *pluto_constraints_to_pure_inequalities(const PlutoConstraints *cst)
{
    int i, j;

    assert(cst->next == NULL);

    PlutoConstraints *ineq = pluto_constraints_dup(cst);

    for (i=0; i<ineq->nrows; i++) {
        ineq->is_eq[i] = 0;
    }

    int has_eq = 0;
    for (i=0; i<cst->nrows; i++) {
        if (cst->is_eq[i])  {
            has_eq = 1;
            break;
        }
    }

    if (has_eq) {
        /* Add a constraint to make sum of all equalities <= 0 */
        PlutoConstraints *neg_eq = pluto_constraints_alloc(1, cst->ncols);

        for (i=0; i<cst->nrows; i++) {
            if (cst->is_eq[i])  {
                for (j=0; j<cst->ncols; j++)    {
                    neg_eq->val[0][j] -= cst->val[i][j];
                }
            }
        }
        neg_eq->nrows = 1;
        pluto_constraints_add(ineq, neg_eq);
        pluto_constraints_free(neg_eq);
    }

    return ineq;
}



void pluto_constraints_interchange_cols(PlutoConstraints *cst, int col1,
        int col2)
{
    int r, tmp;

    //assert(cst->next == NULL);

    for (r=0; r<cst->nrows; r++)    {
        tmp = cst->val[r][col1];
        cst->val[r][col1] = cst->val[r][col2];
        cst->val[r][col2] = tmp;
    }

    if(cst->next != NULL) {
    	pluto_constraints_interchange_cols(cst->next, col1, col2);
    }

}


void check_redundancy(PlutoConstraints *cst)
{
    int i;
    PlutoConstraints *check = pluto_constraints_alloc(cst->nrows, cst->ncols);
    int count;

    assert(cst->next == NULL);

    count = 0;

    for (i=0; i<cst->nrows; i++)    {
        pluto_constraints_copy(check, cst);
        PlutoConstraints *row = pluto_constraints_select_row(cst, i); 
        pluto_constraints_remove_row(check, i); 
        pluto_constraints_negate_constraint(row, 0);
        pluto_constraints_add(check, row);
        if (!pluto_constraints_solve(check,DO_NOT_ALLOW_NEGATIVE_COEFF))  {
            // printf("%dth constraint is redundant\n", i);
            count++;
        }else{
            // printf("%dth constraint is not redundant\n", i);
        }
        pluto_constraints_free(row);
    }
    IF_DEBUG(printf("%d constraints redundant\n", count););
}

int pluto_constraints_num_in_list(const PlutoConstraints *const cst)
{
    if (cst == NULL)  return 0;

    return 1 + pluto_constraints_num_in_list(cst->next);
}


PlutoConstraints *pluto_constraints_universe(int ncols)
{
    PlutoConstraints *universe = pluto_constraints_alloc(1, ncols);
    return universe;
}


/* Return an empty polyhedron */
PlutoConstraints *pluto_constraints_empty(int ncols)
{
    PlutoConstraints *empty = pluto_constraints_alloc(1, ncols);
    pluto_constraints_add_equality(empty);
    empty->val[0][ncols-1] = 1;
    return empty;
}


int pluto_constraints_is_empty(const PlutoConstraints *cst)
{
    int *sol;
    bool is_empty;

<<<<<<< HEAD
    sol = pluto_constraints_solve(cst,DO_NOT_ALLOW_NEGATIVE_COEFF);
=======
    sol = pluto_constraints_solve(cst, DO_NOT_ALLOW_NEGATIVE_COEFF);
>>>>>>> 7cfc4abd

    is_empty = (sol == NULL);
    if (sol != NULL) free(sol);

    if (!is_empty) return 0;

    if (cst->next != NULL)  return pluto_constraints_is_empty(cst->next);

    /* This one is empty and there are no more */
    return 1;
}




void print_polylib_visual_sets_internal(char* str, int k,  PlutoConstraints *cst){
    int i, j, first = 0;
	char name[100];

	sprintf(name, "%si%d", str, k);

    printf("%s := { ", name );
    for( i=0; i<cst->ncols-1; i++){
        if(i == cst->ncols-2)
            printf("t%d | ", i);
        else
            printf("t%d,", i);
    }

    for(i=0; i<cst->nrows; i++ ){
        first = 0;
        for(j=0; j<cst->ncols-1; j++){
            if(cst->val[i][j] == 0)
                continue;

            if(first == 0){
                first = 1;
                if(cst->val[i][j] == 1)
                    printf("t%d", j);
                else if(cst->val[i][j] == -1)
                    printf("-t%d", j);
                else if(cst->val[i][j] != 0)
                    printf("%d*t%d", cst->val[i][j], j);
            }
            else {
                first = 1;
                if(cst->val[i][j] == 1)
                    printf("+t%d", j);
                else if(cst->val[i][j] == -1)
                    printf("-t%d", j);
                else if(cst->val[i][j] != 0)
                    printf("%+d*t%d", cst->val[i][j], j);
            }
        }

        if(cst->val[i][j] != 0){
            if(first != 0)
                printf("%+d", cst->val[i][j]);
            else
                printf("%d", cst->val[i][j]);
        }

        printf("%s0 ", cst->is_eq[i]?"=":">=" );
        if(i != cst->nrows -1)
            printf(",");
    }

    printf("};\n\n");

    if(cst->next != NULL)
        print_polylib_visual_sets_internal(str,k+1,  cst->next);
}



void print_polylib_visual_sets_internal_new(char* str, int k,  PlutoConstraints *cst) {

    int i, j, first = 0;
	char name[100];

	sprintf(name, "%s%d", str, k);

    printf("%s := { ", name );
    for( i=0; i<cst->ncols-1; i++){
        if(i == cst->ncols-2)
            printf("t%d | ", i);
        else
            printf("t%d,", i);
    }

    for(i=0; i<cst->nrows; i++ ){
        first = 0;
        for(j=0; j<cst->ncols-1; j++){
            if(cst->val[i][j] == 0)
                continue;

            if(first == 0){
                first = 1;
                if(cst->val[i][j] == 1)
                    printf("t%d", j);
                else if(cst->val[i][j] == -1)
                    printf("-t%d", j);
                else if(cst->val[i][j] != 0)
                    printf("%d*t%d", cst->val[i][j], j);
            }
            else {
                first = 1;
                if(cst->val[i][j] == 1)
                    printf("+t%d", j);
                else if(cst->val[i][j] == -1)
                    printf("-t%d", j);
                else if(cst->val[i][j] != 0)
                    printf("%+d*t%d", cst->val[i][j], j);
            }
        }

        if(cst->val[i][j] != 0){
            if(first != 0)
                printf("%+d", cst->val[i][j]);
            else
                printf("%d", cst->val[i][j]);
        }

        printf("%s0 ", cst->is_eq[i]?"=":">=" );
        if(i != cst->nrows -1)
            printf(",");
    }

    printf("};\n\n");

    if(cst->next != NULL)
        print_polylib_visual_sets_internal(str,k+1,  cst->next);
}

void print_polylib_visual_sets_new(char* name, PlutoConstraints *cst){
	print_polylib_visual_sets_internal_new(name, 0, cst);
	return;
}

void print_polylib_visual_sets(char* name, PlutoConstraints *cst){
	print_polylib_visual_sets_internal(name, 0, cst);
	return;
}

PlutoDepList* pluto_dep_list_alloc(Dep *dep){
    PlutoDepList *list = (PlutoDepList *)malloc(sizeof(PlutoDepList));
    assert(dep!= NULL);
    //list->dep = pluto_dependence_dup(dep, dep->dpolytope);
    list->dep = dep;
    list->next = NULL;
    return list;
}

void pluto_deps_list_free(PlutoDepList *deplist) {
    if (deplist == NULL)
        return;
    pluto_deps_list_free(deplist->next);
}

PlutoDepList* pluto_deps_list_dup(PlutoDepList *src){

    assert(src != NULL);

    PlutoDepList *new = pluto_dep_list_alloc(src->dep);

    if(src->next != NULL) {
        new->next = pluto_deps_list_dup(src->next);
    }

    return new;
}


void pluto_deps_list_append(PlutoDepList *list, Dep *dep) {

    assert(list != NULL);
    assert(dep != NULL);

    PlutoDepList *new = pluto_dep_list_alloc(dep);
    new->next = list->next;
    list->next = new;

    return;
}

PlutoConstraintsList* pluto_constraints_list_alloc(PlutoConstraints *cst) {

    PlutoConstraintsList *list = (PlutoConstraintsList *)malloc(sizeof(PlutoConstraintsList));
    list->constraints = cst;
    list->deps = NULL;
    list->next = NULL;
    return list;
}

void pluto_constraints_list_free(PlutoConstraintsList *cstlist) {
    if (cstlist == NULL)
        return;
    pluto_constraints_list_free(cstlist->next);
    pluto_constraints_free(cstlist->constraints);
    pluto_deps_list_free(cstlist->deps);
}

/*adds a new element to constraints list
*/
void pluto_constraints_list_add(PlutoConstraintsList *list,const PlutoConstraints *cst, Dep *dep, int copyDep) {

    assert(list != NULL);
    assert(cst != NULL);

    PlutoConstraintsList *new = pluto_constraints_list_alloc(pluto_constraints_dup(cst));
    new->next = list->next;
    list->next = new;

    if(copyDep) {
        new->deps = pluto_deps_list_dup(list->deps);
        pluto_deps_list_append(new->deps,dep);
    }
    else {
        new->deps = pluto_dep_list_alloc(dep);
    }
    return;
}

void pluto_constraints_list_replace(PlutoConstraintsList *list, PlutoConstraints *cst) {

    assert(list != NULL);
    assert(cst != NULL);

    pluto_constraints_free(list->constraints);
    list->constraints = pluto_constraints_dup(cst);

    return;
}


/* Append the constraints together */
PlutoConstraints *pluto_constraints_unionize_simple(PlutoConstraints *cst1, 
        const PlutoConstraints *cst2)
{
    while (cst1->next != NULL) {
        cst1 = cst1->next;
    }
    cst1->next = pluto_constraints_dup(cst2);
    return cst1;
}

<|MERGE_RESOLUTION|>--- conflicted
+++ resolved
@@ -714,59 +714,10 @@
     return pmat;
 }
 
-<<<<<<< HEAD
-/* Use isl to solve these constraints */
-int *pluto_constraints_solve_isl(const PlutoConstraints *cst, int negvar) 
-{
-  int i, *sol;
-  isl_ctx *ctx;
-  isl_basic_set *bset, *all_positive;
-  isl_set *domain, *all_positive_set, *lexmin;
-
-  assert(cst->next == NULL);
-
-  ctx = isl_ctx_alloc();
-  bset = isl_basic_set_from_pluto_constraints(ctx, cst);
-  domain = isl_set_from_basic_set(bset);
-
-  // Allow only positive values.
-  if(negvar==0){
-    all_positive = isl_basic_set_positive_orthant(isl_set_get_dim(domain));
-    all_positive_set = isl_set_from_basic_set(all_positive);
-    domain = isl_set_intersect(domain, all_positive_set);
-  }
-  // isl_set_print(domain, stdout, 0, ISL_FORMAT_ISL);
-  lexmin = isl_set_lexmin(domain);
-
-  if (isl_set_is_empty(lexmin))
-    return NULL;
-
-  int num_dimensions = isl_set_n_dim(lexmin);
-  sol = (int *) malloc((num_dimensions)*sizeof(int));
-
-  // As the set is non parametric, there is only a single point in the set.
-  // This point is the lexicographic minimum of the set.
-  isl_point *p = isl_set_sample_point(lexmin);
-
-  for (i = 0; i < num_dimensions; i++) {
-    isl_int v;
-    isl_int_init(v);
-    isl_point_get_coordinate(p, isl_dim_set, i, &v);
-    sol[i] = isl_int_get_si(v);
-    isl_int_clear(v);
-  }
-
-  isl_point_free(p);
-  isl_ctx_free(ctx);
-
-  return sol;
-}
-
-/* Use PIP to solve these constraints */
-=======
+
+
 /* Use PIP to solve these constraints (solves for the first element
  * if it's a list of constraints) */
->>>>>>> 7cfc4abd
 int *pluto_constraints_solve_pip(const PlutoConstraints *cst, int negvar)
 {
     int bignum, i;
@@ -1253,11 +1204,7 @@
     int *sol;
     bool is_empty;
 
-<<<<<<< HEAD
-    sol = pluto_constraints_solve(cst,DO_NOT_ALLOW_NEGATIVE_COEFF);
-=======
     sol = pluto_constraints_solve(cst, DO_NOT_ALLOW_NEGATIVE_COEFF);
->>>>>>> 7cfc4abd
 
     is_empty = (sol == NULL);
     if (sol != NULL) free(sol);


# common Makefile
#
# Gets included after the local Makefile in an example sub-directory
#
BASEDIR=$(dir $(lastword $(MAKEFILE_LIST)))

#CC=icc
CC=gcc

MPI=openmpi
#MPI=mvapich
#MPI=intelmpi

#NON_CLUSTER=true

NPROCS=2
NTHREADS=4
NTHREADS_WITH_MPI=2
NTHREADS_LIST = 1 2 4 8 16 32
NPROCS_LIST = 1 2 4 8 16 32
TILE_SIZES = 16 32 64 128 256
POLYRTINCDIR=$(BASEDIR)../polyrt
POLYBENCHINCDIR=$(BASEDIR)polybench/utilities
POLYBENCHSRC=$(BASEDIR)polybench/utilities/polybench.c
HOSTS_FILE=$(BASEDIR)hosts

PLC=$(BASEDIR)../polycc

# Intel MKL and AMD ACML library paths
MKL=/opt/intel/mkl
ACML=/usr/local/acml

#Metis libray path
METIS=/usr/local/lib/libmetis.a

#Intel scalapack library paths and compiler flags
S_CFLAGS +=  -DMKL_ILP64 -I$(MKLROOT)/include 
S_LFLAGS +=  $(MKLROOT)/lib/intel64/libmkl_scalapack_ilp64.a -Wl,--start-group  $(MKLROOT)/lib/intel64/libmkl_cdft_core.a $(MKLROOT)/lib/intel64/libmkl_intel_ilp64.a $(MKLROOT)/lib/intel64/libmkl_intel_thread.a $(MKLROOT)/lib/intel64/libmkl_core.a $(MKLROOT)/lib/intel64/libmkl_blacs_intelmpi_ilp64.a -Wl,--end-group -lpthread -lm  


ifeq ($(CC), icc)
<<<<<<< HEAD
	CXX           := icpc
	OPT_FLAGS     := -O3 -fp-model precise -ansi-alias -ipo
	PAR_FLAGS     := -parallel
	OMP_FLAGS     := -openmp
	ifeq ($(MPI), mvapich)
		MPICC        := mpicc -cc=icc -D__MPI
		MPICXX       := mpicc -cc=icpc -D__MPI
	else ifeq ($(MPI), intelmpi)
		MPICC        := mpiicc -D__MPI
		MPICXX       := mpiicpc -D__MPI -DMPICH_IGNORE_CXX_SEEK -DMPICH_SKIP_MPICXX
	else #openmpi
		MPICC        := OMPI_CC=icc mpicc -D__MPI
		MPICXX       := OMPI_CC=icpc mpicc -D__MPI
	endif
else
	# for gcc
	CXX           := g++
	OPT_FLAGS     := -O3 -ftree-vectorize -msse3 
	PAR_FLAGS     := -ftree-parallelize-loops=4
	OMP_FLAGS     := -fopenmp
	ifeq ($(MPI), mvapich)
		MPICC        := mpicc -cc=gcc -D__MPI
		MPICXX       := mpicc -cc=g++ -D__MPI
	else ifeq ($(MPI), intelmpi)
		MPICC        := mpicc -D__MPI
		MPICXX       := mpicxx -D__MPI
	else #openmpi
		MPICC        := OMPI_CC=gcc mpicc -D__MPI
		MPICXX       := OMPI_CC=g++ mpicc -D__MPI
	endif
endif

ifeq ($(NON_CLUSTER), true)
	MPI = openmpi
endif

ifeq ($(MPI), mvapich)
	MPIARGS       = -np $(NPROCS) -hostfile $(HOSTS_FILE)
	MPIENV        = MV2_ENABLE_AFFINITY=0 OMP_NUM_THREADS=$(NTHREADS_WITH_MPI)
	MPIRUN        = mpirun_rsh $(MPIARGS) $(MPIENV)
else ifeq ($(MPI), intelmpi)
	MPIARGS       = -ppn=1 -np $(NPROCS) -hostfile $(HOSTS_FILE)
	MPIENV        = -env I_MPI_FABRICS ofa -env OMP_NUM_THREADS $(NTHREADS_WITH_MPI)
	MPIRUN        = mpirun $(MPIARGS) $(MPIENV)
else #openmpi
	MPIARGS       = -np $(NPROCS)
	MPIENV        = OMP_NUM_THREADS=$(NTHREADS_WITH_MPI)
	MPIRUN        = $(MPIENV) mpirun $(MPIARGS)
=======
	OPT_FLAGS     := -O3 -xHost -ansi-alias -ipo -fp-model precise
	PAR_FLAGS     := -parallel
	OMP_FLAGS     := -openmp
else
	# for gcc
	OPT_FLAGS     := -O3 -march=native -mtune=native -ftree-vectorize
	PAR_FLAGS     := -ftree-parallelize-loops=$(NTHREADS)
	OMP_FLAGS     := -fopenmp
>>>>>>> ed2bb10b
endif

CFLAGS += -DTIME
LDFLAGS += -lm
PLCFLAGS += --isldep --lastwriter --indent
DISTOPT_FLAGS += --cloogsh --timereport
TILEFLAGS += 

#PERFCTR=perfctr

ifdef PERFCTR
	CFLAGS += -DPERFCTR -L/usr/local/lib64 -lpapi
endif

ifdef POLYBENCH
	CFLAGS += -DPOLYBENCH_USE_SCALAR_LB -DPOLYBENCH_TIME -I $(POLYBENCHINCDIR) $(POLYBENCHSRC)
	DISTOPT_FLAGS += --variables_not_global
endif

all: orig tiled par distopt

$(SRC).opt.c:  $(SRC).c
	$(PLC) $(SRC).c $(PLCFLAGS)  -o $@

$(SRC).tiled.c:  $(SRC).c
	$(PLC) $(SRC).c --tile $(TILEFLAGS) $(PLCFLAGS)  -o $@

$(SRC).idt.c:  $(SRC).c
	$(PLC) $(SRC).c --tile --parallel --identity $(TILEFLAGS) $(PLCFLAGS)  -o $@

$(SRC).par.c:  $(SRC).c
	$(PLC) $(SRC).c --tile --parallel $(TILEFLAGS) $(PLCFLAGS)  -o $@

$(SRC).dyn_graph_idt.c:  $(SRC).c
	$(PLC) $(SRC).c --tile --dynschedule_graph --identity $(TILEFLAGS) $(PLCFLAGS) $(DISTOPT_FLAGS)  -o $@

$(SRC).dyn_graph.c:  $(SRC).c
	$(PLC) $(SRC).c --tile --dynschedule_graph $(TILEFLAGS) $(PLCFLAGS) $(DISTOPT_FLAGS)  -o $@

$(SRC).dyn_idt.c:  $(SRC).c
	$(PLC) $(SRC).c --tile --dynschedule --identity $(TILEFLAGS) $(PLCFLAGS) $(DISTOPT_FLAGS)  -o $@

$(SRC).dyn.c:  $(SRC).c
	$(PLC) $(SRC).c --tile --dynschedule $(TILEFLAGS) $(PLCFLAGS) $(DISTOPT_FLAGS)  -o $@

$(SRC).dyn_data_dist.c:  $(SRC).c
	$(PLC) $(SRC).c --tile --dynschedule --data_dist $(TILEFLAGS) $(PLCFLAGS) $(DISTOPT_FLAGS)  -o $@

$(SRC).data_dist.c:  $(SRC).c
	$(PLC) $(SRC).c --tile --parallel --data_dist --identity_data_dist $(TILEFLAGS) $(PLCFLAGS)  $(DISTOPT_FLAGS) -o $@

$(SRC).lbpar.c:  $(SRC).c
	$(PLC) $(SRC).c --tile --parallel --partlbtile $(TILEFLAGS) $(PLCFLAGS) -o $@

$(SRC).dist.c: $(SRC).c
	$(PLC) $(SRC).c --distmem --timereport --nocommopt --tile $(TILEFLAGS) $(PLCFLAGS)  -o $@

$(SRC).distopt.c: $(SRC).c
	$(PLC) $(SRC).c --distmem --mpiomp --tile $(TILEFLAGS) $(PLCFLAGS) $(DISTOPT_FLAGS)  -o $@

$(SRC).distopt_data_dist.c: $(SRC).c
	$(PLC) $(SRC).c --distmem --timereport --mpiomp --tile --data_dist $(TILEFLAGS) $(PLCFLAGS) $(DISTOPT_FLAGS)  -o $@

$(SRC).distopt_idt.c: $(SRC).c
	$(PLC) $(SRC).c --distmem --mpiomp --tile --identity $(TILEFLAGS) $(PLCFLAGS) $(DISTOPT_FLAGS)  -o $@

$(SRC).distopt_idnt.c: $(SRC).c
	$(PLC) $(SRC).c --distmem --mpiomp --identity $(TILEFLAGS) $(PLCFLAGS) $(DISTOPT_FLAGS)  -o $@

$(SRC).distopt_foifi.c: $(SRC).c
	$(PLC) $(SRC).c --distmem --mpiomp --commopt_foifi --tile $(TILEFLAGS) $(PLCFLAGS) $(DISTOPT_FLAGS)  -o $@

$(SRC).dhpf.c: $(SRC).c
	$(PLC) $(SRC).c --distmem --mpiomp --commopt_foifi --tile $(TILEFLAGS) --isldep $(DISTOPT_FLAGS)  -o $@

$(SRC).distopt_fop.c: $(SRC).c

$(SRC).distopt_fop.c: $(SRC).c
	$(PLC) $(SRC).c --distmem --mpiomp --commopt_fop --tile $(TILEFLAGS) $(PLCFLAGS) $(DISTOPT_FLAGS)  -o $@

$(SRC).distopt_fop_idt.c: $(SRC).c
	$(PLC) $(SRC).c --distmem --mpiomp --tile --commopt_fop --identity $(TILEFLAGS) $(PLCFLAGS) $(DISTOPT_FLAGS)  -o $@
	
$(SRC).distopt_dsfo_data_dist.c: $(SRC).c
	$(PLC) $(SRC).c --distmem --timereport --mpiomp --commopt_foifi --tile --data_dist $(TILEFLAGS) $(PLCFLAGS) $(DISTOPT_FLAGS)  -o $@

$(SRC).distopt_dsfo_data_dist_verify.c: $(SRC).c
	$(PLC) $(SRC).c --distmem --timereport --mpiomp --commopt_foifi --tile --data_dist --verify_output $(TILEFLAGS) $(PLCFLAGS) $(DISTOPT_FLAGS)  -o $@

$(SRC).distopt_foifi_data_dist.c: $(SRC).c
	$(PLC) $(SRC).c --distmem --timereport --mpiomp --commopt_foifi --tile --data_dist $(TILEFLAGS) $(PLCFLAGS) $(DISTOPT_FLAGS)  -o $@

$(SRC).distopt_foifi_data_dist_verify.c: $(SRC).c
	$(PLC) $(SRC).c --distmem --timereport --mpiomp --commopt_foifi --tile --data_dist --verify_output $(TILEFLAGS) $(PLCFLAGS) $(DISTOPT_FLAGS)  -o $@

$(SRC).distopt_fop_idnt.c: $(SRC).c
	$(PLC) $(SRC).c --distmem --mpiomp --commopt_fop --identity $(TILEFLAGS) $(PLCFLAGS) $(DISTOPT_FLAGS)  -o $@

$(SRC).distopt_foifi_idt.c: $(SRC).c
	$(PLC) $(SRC).c --distmem --mpiomp --tile --commopt_foifi --identity $(TILEFLAGS) $(PLCFLAGS) $(DISTOPT_FLAGS)  -o $@

$(SRC).distopt_foifi_idnt.c: $(SRC).c
	$(PLC) $(SRC).c --distmem --mpiomp --commopt_foifi --identity $(TILEFLAGS) $(PLCFLAGS) $(DISTOPT_FLAGS)  -o $@

$(SRC).distomp.c: $(SRC).c
	$(PLC) $(SRC).c --distmem --timereport --nocommopt --mpiomp --tile $(TILEFLAGS) $(PLCFLAGS)  -o $@

$(SRC).distrecv.c: $(SRC).c
	$(PLC) $(SRC).c --distmem --timereport --recvpar --tile --mpiomp $(TILEFLAGS) $(PLCFLAGS)  -o $@

$(SRC).dist_dynsched.c: $(SRC).c
	$(PLC) $(SRC).c --distmem --mpiomp  --commopt_fop --dynschedule --tile $(TILEFLAGS) $(PLCFLAGS) $(DISTOPT_FLAGS)  -o $@

$(SRC).dist_dynsched_data_dist.c: $(SRC).c
	$(PLC) $(SRC).c --distmem --mpiomp  --commopt_fop --dynschedule --tile --data_dist  --verify_output $(TILEFLAGS) $(PLCFLAGS) $(DISTOPT_FLAGS)  -o $@

$(SRC).dist_dynsched_idt.c: $(SRC).c
	$(PLC) $(SRC).c --distmem --mpiomp --tile --commopt_fop --dynschedule --identity $(TILEFLAGS) $(PLCFLAGS) $(DISTOPT_FLAGS)  -o $@

$(SRC).dist_dynsched_foifi_idt.c: $(SRC).c
	$(PLC) $(SRC).c --distmem --mpiomp --tile --commopt_foifi --dynschedule --identity $(TILEFLAGS) $(PLCFLAGS) $(DISTOPT_FLAGS)  -o $@

orig: $(SRC).c 
	$(CC) $(OPT_FLAGS) $(CFLAGS) $(SRC).c -o $@ $(LDFLAGS)

orig_par: $(SRC).c
	$(CC) $(OPT_FLAGS) $(CFLAGS) $(PAR_FLAGS) $(SRC).c -o $@ $(LDFLAGS)

opt: $(SRC).opt.c
	$(CC) $(OPT_FLAGS) $(CFLAGS) $(SRC).opt.c -o $@ $(LDFLAGS)

tiled: $(SRC).tiled.c 
	$(CC) $(OPT_FLAGS) $(CFLAGS) $(SRC).tiled.c -o $@ $(LDFLAGS)

lbpar: $(SRC).lbpar.c
	$(CC) $(OPT_FLAGS) $(CFLAGS) $(OMP_FLAGS) $(SRC).lbpar.c -o $@  $(LDFLAGS)

idt: $(SRC).idt.c
	$(CC) $(OPT_FLAGS) $(CFLAGS) $(OMP_FLAGS) $(SRC).idt.c -o $@  $(LDFLAGS)

idtcxx: $(SRC).idt.c
	$(CXX) $(OPT_FLAGS) $(CFLAGS) $(OMP_FLAGS) $(SRC).idt.c -o $@  $(LDFLAGS) -ltbb

par: $(SRC).par.c
	$(CC) $(OPT_FLAGS) $(CFLAGS) $(OMP_FLAGS) $(SRC).par.c -o $@  $(LDFLAGS)

parcxx: $(SRC).par.c
	$(CXX) $(OPT_FLAGS) $(CFLAGS) $(OMP_FLAGS) $(SRC).par.c -o $@  $(LDFLAGS) -ltbb

data_dist: $(SRC).data_dist.c
	$(CXX) $(OPT_FLAGS) $(CFLAGS) $(OMP_FLAGS) $(SRC).data_dist.c -D__DATA_DIST_DECLS $(POLYRTINCDIR)/buffer_manager.c -o $@ -I $(POLYRTINCDIR) $(LDFLAGS) -ltbb

dyn_graph_idt: $(SRC).dyn_graph_idt.c
	$(CXX) $(OPT_FLAGS) $(CFLAGS) $(OMP_FLAGS) $(SRC).dyn_graph_idt.c sigma_$(SRC).dyn_graph_idt.c -o $@ $(LDFLAGS) -ltbb

dyn_graph: $(SRC).dyn_graph.c
	$(CXX) $(OPT_FLAGS) $(CFLAGS) $(OMP_FLAGS) $(SRC).dyn_graph.c sigma_$(SRC).dyn_graph.c -o $@ $(LDFLAGS) -ltbb

dyn_nopr_idt: $(SRC).dyn_idt.c sigma_$(SRC).dyn_idt.c pi_$(SRC).dyn_idt.c
	$(CXX) $(OPT_FLAGS) $(CFLAGS) -D__DYNSCHEDULER_NO_PRIORITY $(OMP_FLAGS) $(SRC).dyn_idt.c sigma_$(SRC).dyn_idt.c pi_$(SRC).dyn_idt.c \
		$(POLYRTINCDIR)/polyrt.c -o $@ -I $(POLYRTINCDIR) $(LDFLAGS) -ltbb

dyn_idt: $(SRC).dyn_idt.c sigma_$(SRC).dyn_idt.c pi_$(SRC).dyn_idt.c
	$(CXX) $(OPT_FLAGS) $(CFLAGS) $(OMP_FLAGS) $(SRC).dyn_idt.c sigma_$(SRC).dyn_idt.c pi_$(SRC).dyn_idt.c \
		$(POLYRTINCDIR)/polyrt.c -o $@ -I $(POLYRTINCDIR) $(LDFLAGS) -ltbb

dyn_nopr: $(SRC).dyn.c sigma_$(SRC).dyn.c pi_$(SRC).dyn.c
	$(CXX) $(OPT_FLAGS) $(CFLAGS) -D__DYNSCHEDULER_NO_PRIORITY $(OMP_FLAGS) $(SRC).dyn.c sigma_$(SRC).dyn.c pi_$(SRC).dyn.c \
		$(POLYRTINCDIR)/polyrt.c -o $@ -I $(POLYRTINCDIR) $(LDFLAGS) -ltbb

dyn: $(SRC).dyn.c sigma_$(SRC).dyn.c pi_$(SRC).dyn.c
	$(CXX) $(OPT_FLAGS) $(CFLAGS) $(OMP_FLAGS) $(SRC).dyn.c sigma_$(SRC).dyn.c pi_$(SRC).dyn.c \
		$(POLYRTINCDIR)/polyrt.c -o $@ -I $(POLYRTINCDIR) $(LDFLAGS) -ltbb 

dyn_data_dist: $(SRC).dyn_data_dist.c sigma_$(SRC).dyn_data_dist.c pi_$(SRC).dyn_data_dist.c
	$(CXX) $(OPT_FLAGS) $(CFLAGS) $(OMP_FLAGS) -D__DATA_DIST_DECLS $(SRC).dyn_data_dist.c sigma_$(SRC).dyn_data_dist.c pi_$(SRC).dyn_data_dist.c \
		$(POLYRTINCDIR)/polyrt.c $(POLYRTINCDIR)/buffer_manager.c -o $@ -I $(POLYRTINCDIR) $(LDFLAGS) -ltbb

dist: $(SRC).dist.c pi_$(SRC).dist.c sigma_$(SRC).dist.c
	$(MPICC) $(OPT_FLAGS) $(OMP_FLAGS) $(CFLAGS) $(SRC).dist.c pi_$(SRC).dist.c sigma_$(SRC).dist.c \
		$(POLYRTINCDIR)/polyrt.c -o $@ -I $(POLYRTINCDIR) $(LDFLAGS)

distopt: $(SRC).distopt.c sigma_$(SRC).distopt.c pi_$(SRC).distopt.c
	$(MPICC) $(OPT_FLAGS) $(OMP_FLAGS) $(CFLAGS) $(SRC).distopt.c sigma_$(SRC).distopt.c pi_$(SRC).distopt.c \
		$(POLYRTINCDIR)/polyrt.c -o $@ -I $(POLYRTINCDIR) $(LDFLAGS)

distopt_data_dist: $(SRC).distopt_data_dist.c  sigma_$(SRC).distopt_data_dist.c pi_$(SRC).distopt_data_dist.c
	$(MPICXX) $(OPT_FLAGS) $(OMP_FLAGS)  -D__DATA_DIST_DECLS $(CFLAGS) $(SRC).distopt_data_dist.c sigma_$(SRC).distopt_data_dist.c pi_$(SRC).distopt_data_dist.c \
		$(POLYRTINCDIR)/polyrt.c $(POLYRTINCDIR)/buffer_manager.c -o $@ -I $(POLYRTINCDIR) -ltbb $(LDFLAGS)
		
distopt_idt: $(SRC).distopt_idt.c sigma.c pi.c
	$(MPICC) $(OPT_FLAGS) $(OMP_FLAGS) -DMPI $(CFLAGS) $(SRC).distopt_idt.c sigma.c pi.c \
		-o $@ -L $(POLYRTLIBDIR) -lpolyrt $(LDFLAGS)
		
distopt_idnt: $(SRC).distopt_idnt.c sigma_$(SRC).distopt_idnt.c pi_$(SRC).distopt_idnt.c
	$(MPICC) $(OPT_FLAGS) $(OMP_FLAGS) $(CFLAGS) $(SRC).distopt_idnt.c sigma_$(SRC).distopt_idnt.c pi_$(SRC).distopt_idnt.c \
		$(POLYRTINCDIR)/polyrt.c -o $@ -I $(POLYRTINCDIR) $(LDFLAGS)

distopt_foifi: $(SRC).distopt_foifi.c sigma_$(SRC).distopt_foifi.c pi_$(SRC).distopt_foifi.c
	$(MPICC) $(OPT_FLAGS) $(OMP_FLAGS) $(CFLAGS) $(SRC).distopt_foifi.c sigma_$(SRC).distopt_foifi.c pi_$(SRC).distopt_foifi.c\
		$(POLYRTINCDIR)/polyrt.c -o $@ -I $(POLYRTINCDIR) $(LDFLAGS)
		
dhpf: $(SRC).dhpf.c sigma_$(SRC).dhpf.c pi_$(SRC).dhpf.c
	$(MPICC) $(OPT_FLAGS) $(OMP_FLAGS) $(CFLAGS) $(SRC).dhpf.c sigma_$(SRC).dhpf.c pi_$(SRC).dhpf.c\
		$(POLYRTINCDIR)/polyrt.c -o $@ -I $(POLYRTINCDIR) $(LDFLAGS)
		
distopt_fop_idt: $(SRC).distopt_fop_idt.c sigma_$(SRC).distopt_fop_idt.c pi_$(SRC).distopt_fop_idt.c
	$(MPICC) $(OPT_FLAGS) $(OMP_FLAGS) $(CFLAGS) $(SRC).distopt_fop_idt.c sigma_$(SRC).distopt_fop_idt.c pi_$(SRC).distopt_fop_idt.c \
		$(POLYRTINCDIR)/polyrt.c -o $@ -I $(POLYRTINCDIR) $(LDFLAGS)

distopt_fop_idnt: $(SRC).distopt_fop_idnt.c sigma_$(SRC).distopt_fop_idnt.c pi_$(SRC).distopt_fop_idnt.c
	$(MPICC) $(OPT_FLAGS) $(OMP_FLAGS) $(CFLAGS) $(SRC).distopt_fop_idnt.c sigma_$(SRC).distopt_fop_idnt.c pi_$(SRC).distopt_fop_idnt.c \
		$(POLYRTINCDIR)/polyrt.c -o $@ -I $(POLYRTINCDIR) $(LDFLAGS)
		
distopt_foifi_idt: $(SRC).distopt_foifi_idt.c sigma_$(SRC).distopt_foifi_idt.c pi_$(SRC).distopt_foifi_idt.c
	$(MPICC) $(OPT_FLAGS) $(OMP_FLAGS) $(CFLAGS) $(SRC).distopt_foifi_idt.c sigma_$(SRC).distopt_foifi_idt.c pi_$(SRC).distopt_foifi_idt.c \
		$(POLYRTINCDIR)/polyrt.c -o $@ -I $(POLYRTINCDIR) $(LDFLAGS)
		
distopt_foifi_idnt: $(SRC).distopt_foifi_idnt.c sigma_$(SRC).distopt_foifi_idnt.c pi_$(SRC).distopt_foifi_idnt.c
	$(MPICC) $(OPT_FLAGS) $(OMP_FLAGS) $(CFLAGS) $(SRC).distopt_foifi_idnt.c sigma_$(SRC).distopt_foifi_idnt.c pi_$(SRC).distopt_foifi_idnt.c \
		$(POLYRTINCDIR)/polyrt.c -o $@ -I $(POLYRTINCDIR) $(LDFLAGS)

distopt_fop: $(SRC).distopt_fop.c sigma_$(SRC).distopt_fop.c pi_$(SRC).distopt_fop.c
	$(MPICC) $(OPT_FLAGS) $(OMP_FLAGS) $(CFLAGS) $(SRC).distopt_fop.c sigma_$(SRC).distopt_fop.c pi_$(SRC).distopt_fop.c\
		$(POLYRTINCDIR)/polyrt.c -o $@ -I $(POLYRTINCDIR) $(LDFLAGS)
	
distopt_dsfo_data_dist: $(SRC).distopt_dsfo_data_dist.c sigma_dsfo.c pi.c
	$(MPICC) $(OPT_FLAGS) $(OMP_FLAGS) -DMPI -DUSE_LOCAL_ARRAYS  $(CFLAGS) $(SRC).distopt_dsfo_data_dist.c sigma_dsfo.c pi.c\
        -o $@ -L $(POLYRTLIBDIR) -I $(POLYRTINCDIR)  -lpolyrt $(LDFLAGS)
        	

distrecv: $(SRC).distrecv.c sigma_$(SRC).distrecv.c pi.c
	$(MPICC) $(OPT_FLAGS) $(OMP_FLAGS) $(CFLAGS) $(SRC).distrecv.c sigma_$(SRC).distrecv.c pi.c\
		-o $@ -I $(POLYRTINCDIR) -L $(POLYRTLIBDIR) -lpolyrt $(LDFLAGS)
		
distopt_dsfo_data_dist_verify: $(SRC).distopt_dsfo_data_dist_verify.c sigma_dsfo.c pi.c
	$(MPICC) $(OPT_FLAGS) $(OMP_FLAGS) -DMPI   $(CFLAGS) $(SRC).distopt_dsfo_data_dist_verify.c sigma_dsfo.c pi.c\
		-o $@ -L $(POLYRTLIBDIR) -I $(POLYRTINCDIR)  -lpolyrt $(LDFLAGS)
		
distopt_foifi_data_dist: $(SRC).distopt_foifi_data_dist.c sigma_dsfo.c pi.c
	$(MPICC) $(OPT_FLAGS) $(OMP_FLAGS) -DMPI -DUSE_LOCAL_ARRAYS  $(CFLAGS) $(SRC).distopt_foifi_data_dist.c sigma_dsfo.c pi.c\
		-o $@ -L $(POLYRTLIBDIR) -I $(POLYRTINCDIR)  -lpolyrt $(LDFLAGS)
		
distopt_foifi_data_dist_verify: $(SRC).distopt_foifi_data_dist_verify.c sigma_dsfo.c pi.c
	$(MPICC) $(OPT_FLAGS) $(OMP_FLAGS) -DMPI   $(CFLAGS) $(SRC).distopt_foifi_data_dist_verify.c sigma_dsfo.c pi.c\
		-o $@ -L $(POLYRTLIBDIR) -I $(POLYRTINCDIR)  -lpolyrt $(LDFLAGS)
	

mpi: $(SRC).mpi.c sigma_$(SRC).mpi.c pi_$(SRC).mpi.c
	$(MPICC) $(OPT_FLAGS) $(OMP_FLAGS) $(CFLAGS) $(SRC).mpi.c sigma_$(SRC).mpi.c pi_$(SRC).mpi.c \
		$(POLYRTINCDIR)/polyrt.c -o $@ -I $(POLYRTINCDIR) $(LDFLAGS)

distcxx: $(SRC).distopt_fop.c sigma_$(SRC).distopt_fop.c pi_$(SRC).distopt_fop.c
	$(MPICXX) $(OPT_FLAGS) $(OMP_FLAGS) $(CFLAGS) $(SRC).distopt_fop.c sigma_$(SRC).distopt_fop.c pi_$(SRC).distopt_fop.c \
		$(POLYRTINCDIR)/polyrt.c -o $@ -I $(POLYRTINCDIR) -ltbb $(LDFLAGS)
		
distcxx_idt: $(SRC).distopt_fop_idt.c sigma_$(SRC).distopt_fop_idt.c pi_$(SRC).distopt_fop_idt.c
	$(MPICXX) $(OPT_FLAGS) $(OMP_FLAGS) $(CFLAGS) $(SRC).distopt_fop_idt.c sigma_$(SRC).distopt_fop_idt.c pi_$(SRC).distopt_fop_idt.c \
		$(POLYRTINCDIR)/polyrt.c -o $@ -I $(POLYRTINCDIR) -ltbb $(LDFLAGS)

dist_dynsched_nopr: $(SRC).dist_dynsched.c sigma_$(SRC).dist_dynsched.c pi_$(SRC).dist_dynsched.c
	$(MPICXX) $(OPT_FLAGS) $(OMP_FLAGS) $(CFLAGS) -D__DYNSCHEDULER_NO_PRIORITY $(SRC).dist_dynsched.c sigma_$(SRC).dist_dynsched.c pi_$(SRC).dist_dynsched.c \
		$(POLYRTINCDIR)/polyrt.c -o $@ -I $(POLYRTINCDIR) -ltbb $(LDFLAGS)
		
dist_dynsched_nopr_idt: $(SRC).dist_dynsched_idt.c sigma_$(SRC).dist_dynsched_idt.c pi_$(SRC).dist_dynsched_idt.c
	$(MPICXX) $(OPT_FLAGS) $(OMP_FLAGS) $(CFLAGS) -D__DYNSCHEDULER_NO_PRIORITY $(SRC).dist_dynsched_idt.c sigma_$(SRC).dist_dynsched_idt.c pi_$(SRC).dist_dynsched_idt.c \
		$(POLYRTINCDIR)/polyrt.c -o $@ -I $(POLYRTINCDIR) -ltbb $(LDFLAGS)

dist_dynsched: $(SRC).dist_dynsched.c sigma_$(SRC).dist_dynsched.c pi_$(SRC).dist_dynsched.c
	$(MPICXX) $(OPT_FLAGS) $(OMP_FLAGS) $(CFLAGS) $(SRC).dist_dynsched.c sigma_$(SRC).dist_dynsched.c pi_$(SRC).dist_dynsched.c \
		$(POLYRTINCDIR)/polyrt.c -o $@ -I $(POLYRTINCDIR) -ltbb $(LDFLAGS) 

dist_dynsched_data_dist: $(SRC).dist_dynsched_data_dist.c sigma_$(SRC).dist_dynsched_data_dist.c pi_$(SRC).dist_dynsched_data_dist.c
	$(MPICXX) $(OPT_FLAGS) $(OMP_FLAGS) -D__DATA_DIST_DECLS $(CFLAGS) $(SRC).dist_dynsched_data_dist.c sigma_$(SRC).dist_dynsched_data_dist.c pi_$(SRC).dist_dynsched_data_dist.c \
		$(POLYRTINCDIR)/polyrt.c $(POLYRTINCDIR)/buffer_manager.c -o $@ -I $(POLYRTINCDIR) -ltbb $(LDFLAGS)

dist_dynsched_data_dist_local: $(SRC).dist_dynsched_data_dist.c sigma_$(SRC).dist_dynsched_data_dist.c pi_$(SRC).dist_dynsched_data_dist.c
	$(MPICXX) $(OPT_FLAGS) $(OMP_FLAGS) $(CFLAGS) -DUSE_LOCAL_ARRAYS $(SRC).dist_dynsched_data_dist.c sigma_$(SRC).dist_dynsched_data_dist.c pi_$(SRC).dist_dynsched_data_dist.c \
		$(POLYRTINCDIR)/polyrt.c $(POLYRTINCDIR)/buffer_manager.c -o $@ -I $(POLYRTINCDIR) -ltbb $(LDFLAGS) 

dist_dynsched_idt: $(SRC).dist_dynsched_foifi_idt.c sigma_$(SRC).dist_dynsched_foifi_idt.c pi.c
	$(MPICXX) $(OPT_FLAGS) $(OMP_FLAGS) $(CFLAGS) $(SRC).dist_dynsched_foifi_idt.c sigma_$(SRC).dist_dynsched_foifi_idt.c pi.c \
		$(POLYRTINCDIR)/polyrt.c -o $@ -I $(POLYRTINCDIR) -ltbb $(LDFLAGS)

scalapack: $(SRC).scalapack.c 
	$(MPICC) -DMPI  $(OPT_FLAGS) $(OMP_FLAGS) $(CFLAGS) $(S_CFLAGS) $(SRC).scalapack.c -o scalapack  $(S_LFLAGS) 

scalapack_run: scalapack 
	mpirun_rsh  -np $(NPROCS) -hostfile $(HOSTS_FILE) MV2_ENABLE_AFFINITY=0 OMP_NUM_THREADS=$(NTHREADS) ./scalapack  2>out_scalapack
	touch .test
	rm -f .test

perf: orig tiled par orig_par
	rm -f .test
	./orig
	OMP_NUM_THREADS=$(NTHREADS) ./orig_par
	./tiled
	OMP_NUM_THREADS=$(NTHREADS) ./par 

lbperf: par lbpar
	rm -f .test
	OMP_NUM_THREADS=$(NTHREADS) ./par
	OMP_NUM_THREADS=$(NTHREADS) ./lbpar 

distperf: par dist distomp distopt
	rm -f .test
	OMP_NUM_THREADS=$(NTHREADS) ./par 
	mpirun -np 4 ./dist 
	OMP_NUM_THREADS=$(NTHREADS_WITH_MPI) mpirun -np 4 ./distomp
	OMP_NUM_THREADS=$(NTHREADS_WITH_MPI) mpirun -np 4 ./distopt 


test: orig tiled par
	touch .test
	./orig 2> out_orig
	./tiled 2> out_tiled
	OMP_NUM_THREADS=$(NTHREADS) ./par 2> out_par4
	rm -f .test
	diff -q out_orig out_tiled
	diff -q out_orig out_par4
	@echo Success!

lbtest: par lbpar
	touch .test
	OMP_NUM_THREADS=$(NTHREADS) ./par 2> out_par4
	OMP_NUM_THREADS=$(NTHREADS) ./lbpar 2> out_lbpar4
	rm -f .test
	diff -q out_par4 out_lbpar4
	@echo Success!

data_dist_test: par data_dist
	touch .test
	OMP_NUM_THREADS=$(NTHREADS) ./par 2> out_par4
	OMP_NUM_THREADS=$(NTHREADS) ./data_dist 2> out_data_dist4
	diff -q out_par4 out_data_dist4
	rm -f .test
	@echo Success!

dyn_run: dyn
	OMP_NUM_THREADS=$(NTHREADS) ./dyn 2> out_dyn

	touch .test
	OMP_NUM_THREADS=$(NTHREADS) ./parcxx 2> out_par
	OMP_NUM_THREADS=$(NTHREADS) ./dyn 2> out_dyn
	rm -f .test
	diff -q out_par out_dyn
	@echo Success!

dyn_data_dist_test: par dyn_data_dist
	touch .test
	OMP_NUM_THREADS=$(NTHREADS) ./dyn_data_dist 2> out_dyn_data_dist
	OMP_NUM_THREADS=$(NTHREADS) ./par 2> out_par
	diff -q out_par out_dyn_data_dist
	rm -f .test
	@echo Success!


	touch .test
	OMP_NUM_THREADS=$(NTHREADS) ./idtcxx 2> out_idt
	OMP_NUM_THREADS=$(NTHREADS) ./dyn_graph_idt 2> out_dyn_graph_idt
	rm -f .test
	diff -q out_idt out_dyn_graph_idt
	@echo Success!

dyn_graph_test: parcxx dyn_graph
	touch .test
	OMP_NUM_THREADS=$(NTHREADS) ./parcxx 2> out_par
	OMP_NUM_THREADS=$(NTHREADS) ./dyn_graph 2> out_dyn_graph
	diff -q out_par out_dyn_graph
	rm -f .test
	@echo Success!

dyn_compare_idt_test: idtcxx dyn_graph_idt dyn_nopr_idt dyn_idt
	touch .test
	OMP_NUM_THREADS=$(NTHREADS) ./idtcxx 2> out_idt
	OMP_NUM_THREADS=$(NTHREADS) ./dyn_graph_idt 2> out_dyn_graph_idt
	OMP_NUM_THREADS=$(NTHREADS) ./dyn_nopr_idt 2> out_dyn_nopr_idt
	OMP_NUM_THREADS=$(NTHREADS) ./dyn_idt 2> out_dyn_idt
	diff -q out_idt out_dyn_graph_idt
	diff -q out_idt out_dyn_nopr_idt
	diff -q out_idt out_dyn_idt
	rm -f .test
	@echo Success!

dyn_compare_test: parcxx dyn_graph dyn_nopr dyn
	touch .test
	OMP_NUM_THREADS=$(NTHREADS) ./parcxx 2> out_par
	OMP_NUM_THREADS=$(NTHREADS) ./dyn_graph 2> out_dyn_graph
	OMP_NUM_THREADS=$(NTHREADS) ./dyn_nopr 2> out_dyn_nopr
	OMP_NUM_THREADS=$(NTHREADS) ./dyn 2> out_dyn
	diff -q out_par out_dyn_graph
	diff -q out_par out_dyn_nopr
	diff -q out_par out_dyn
	rm -f .test
	@echo Success!

# does not verify results
dyn_compare_idt_threads: idtcxx dyn_graph_idt dyn_nopr_idt dyn_idt
	$(foreach t, $(NTHREADS_LIST),  \
		echo "-----------------------------------------------------------------------------------------------------" >&1;  \
		echo "Running idtcxx for $(SRC) with $(t) threads" >&1;\
		echo "" >&1; \
		OMP_NUM_THREADS=$(t) ./idtcxx 2> out_idt;\
		echo "" >&1;\
		echo "-----------------------------------------------------------------------------------------------------" >&1;  \
		echo "Running dyn_graph_idt for $(SRC) with $(t) threads" >&1;\
		echo "" >&1; \
		OMP_NUM_THREADS=$(t) ./dyn_graph_idt 2> out_dyn_graph_idt;\
		echo "" >&1;\
		echo "-----------------------------------------------------------------------------------------------------" >&1;  \
		echo "Running dyn_nopr_idt for $(SRC) with $(t) threads" >&1;\
		echo "" >&1; \
		OMP_NUM_THREADS=$(t) ./dyn_nopr_idt 2> out_dyn_nopr_idt;\
		echo "" >&1;\
		echo "-----------------------------------------------------------------------------------------------------" >&1;  \
		echo "Running dyn for $(SRC) with $(t) threads" >&1;\
		echo "" >&1; \
		OMP_NUM_THREADS=$(t) ./dyn_idt 2> out_dyn_idt;\
		echo "-----------------------------------------------------------------------------------------------------" >&1;  \
		echo "" >&1;\
		echo "" >&1;\
		echo "" >&1;)

# does not verify results
dyn_compare_threads: parcxx dyn_graph dyn_nopr dyn
	$(foreach t, $(NTHREADS_LIST),  \
		echo "-----------------------------------------------------------------------------------------------------" >&1;  \
		echo "Running parcxx for $(SRC) with $(t) threads" >&1;\
		echo "" >&1; \
		OMP_NUM_THREADS=$(t) ./parcxx 2> out_par;\
		echo "" >&1;\
		echo "-----------------------------------------------------------------------------------------------------" >&1;  \
		echo "Running dyn_graph for $(SRC) with $(t) threads" >&1;\
		echo "" >&1; \
		OMP_NUM_THREADS=$(t) ./dyn_graph 2> out_dyn_graph;\
		echo "" >&1;\
		echo "-----------------------------------------------------------------------------------------------------" >&1;  \
		echo "Running dyn_nopr for $(SRC) with $(t) threads" >&1;\
		echo "" >&1; \
		OMP_NUM_THREADS=$(t) ./dyn_nopr 2> out_dyn_nopr;\
		echo "" >&1;\
		echo "-----------------------------------------------------------------------------------------------------" >&1;  \
		echo "Running dyn for $(SRC) with $(t) threads" >&1;\
		echo "" >&1; \
		OMP_NUM_THREADS=$(t) ./dyn 2> out_dyn;\
		echo "-----------------------------------------------------------------------------------------------------" >&1;  \
		echo "" >&1;\
		echo "" >&1;\
		echo "" >&1;)

opt-test: orig opt
	touch .test
	./orig 2> out_orig
	./opt 2> out_opt
	rm -f .test
	diff -q out_orig out_opt
	@echo Success!

dist_test: orig_par distopt
	touch .test
	OMP_NUM_THREADS=$(NTHREADS) ./orig_par 2> out_orig_par
	$(MPIRUN) ./distopt 2> out_distopt
	rm -f .test
	sed -i '/librdmacm/d' out_distopt
	diff -q out_orig_par out_distopt
	@echo Success!


dist_idt_test: orig_par distopt_idt
	touch .test
	OMP_NUM_THREADS=$(NTHREADS) ./orig_par 2> out_orig_par
	$(MPIRUN) ./distopt_idt 2> out_distopt_idt
	rm -f .test
	sed -i '/librdmacm/d' out_distopt_idt
	diff -q out_orig_par out_distopt_idt
	@echo Success!

dist_idt_test2: orig_par distopt_idt
	touch .test
	OMP_NUM_THREADS=$(NTHREADS) ./orig_par 2> out_orig_par
	OMP_NUM_THREADS=$(NTHREADS_WITH_MPI) mpirun  -np $(NPROCS) ./distopt_idt 2> out_distopt_idt
	rm -f .test
	sed -i '/librdmacm/d' out_distopt_idt
	diff -q out_orig_par out_distopt_idt
	@echo Success!

dist_idnt_test: orig_par distopt_idnt
	touch .test
	OMP_NUM_THREADS=$(NTHREADS) ./orig_par 2> out_orig_par
	$(MPIRUN) ./distopt_idnt 2> out_distopt_idnt
	rm -f .test
	sed -i '/librdmacm/d' out_distopt_idnt
	diff -q out_orig_par out_distopt_idnt
	@echo Success!

dist_dhpf_test: distopt dhpf
	touch .test
	$(MPIRUN) ./distopt 2> out_distopt
	$(MPIRUN) ./dhpf 2> out_dhpf
	rm -f .test
	sed -i '/librdmacm/d' out_distopt
	sed -i '/librdmacm/d' out_dhpf
	diff -q out_distopt out_dhpf
	@echo Success!

dist_foifi_test: distopt distopt_foifi
	touch .test
	$(MPIRUN) ./distopt 2> out_distopt
	$(MPIRUN) ./distopt_foifi 2> out_distopt_foifi
	rm -f .test
	sed -i '/librdmacm/d' out_distopt
	sed -i '/librdmacm/d' out_distopt_foifi
	diff -q out_distopt out_distopt_foifi
	@echo Success!

dist_fop_idt_test: distopt_idt distopt_fop_idt
	touch .test
	$(MPIRUN) ./distopt_idt 2> out_distopt_idt
	$(MPIRUN) ./distopt_fop_idt 2> out_distopt_fop_idt
	rm -f .test
	sed -i '/librdmacm/d' out_distopt_idt
	sed -i '/librdmacm/d' out_distopt_fop_idt
	diff -q out_distopt_idt out_distopt_fop_idt
	@echo Success!

dist_fop_idt_test2: distopt_idt distopt_fop_idt
	touch .test
	OMP_NUM_THREADS=$(NTHREADS_WITH_MPI) mpirun  -np $(NPROCS) ./distopt_idt 2> out_distopt_idt
	OMP_NUM_THREADS=$(NTHREADS_WITH_MPI) mpirun  -np $(NPROCS) ./distopt_fop_idt 2> out_distopt_fop_idt
	rm -f .test
	sed -i '/librdmacm/d' out_distopt_idt
	sed -i '/librdmacm/d' out_distopt_fop_idt
	diff -q out_distopt_idt out_distopt_fop_idt
	@echo Success!

dist_foifi_idt_test: distopt_idt distopt_foifi_idt
	touch .test
	$(MPIRUN) ./distopt_idt 2> out_distopt_idt
	$(MPIRUN) ./distopt_foifi_idt 2> out_distopt_foifi_idt
	rm -f .test
	sed -i '/librdmacm/d' out_distopt_idt
	sed -i '/librdmacm/d' out_distopt_foifi_idt
	diff -q out_distopt_idt out_distopt_foifi_idt
	@echo Success!

dist_foifi_idt_test2: distopt_idt distopt_foifi_idt
	touch .test
	OMP_NUM_THREADS=$(NTHREADS_WITH_MPI) mpirun  -np $(NPROCS) ./distopt_idt 2> out_distopt_idt
	OMP_NUM_THREADS=$(NTHREADS_WITH_MPI) mpirun  -np $(NPROCS) ./distopt_foifi_idt 2> out_distopt_foifi_idt
	rm -f .test
	sed -i '/librdmacm/d' out_distopt_idt
	sed -i '/librdmacm/d' out_distopt_foifi_idt
	diff -q out_distopt_idt out_distopt_foifi_idt
	@echo Success!

dist_compare_idt_test: distopt_idt distopt_fop_idt distopt_foifi_idt
	touch .test
	$(MPIRUN) ./distopt_idt 2> out_distopt_idt
	$(MPIRUN) ./distopt_fop_idt 2> out_distopt_fop_idt
	$(MPIRUN) ./distopt_foifi_idt 2> out_distopt_foifi_idt
	rm -f .test
	sed -i '/librdmacm/d' out_distopt_idt
	sed -i '/librdmacm/d' out_distopt_fop_idt
	sed -i '/librdmacm/d' out_distopt_foifi_idt
	diff -q out_distopt_idt out_distopt_fop_idt
	diff -q out_distopt_idt out_distopt_foifi_idt
	@echo Success!

dist_compare_idt_test2: distopt_idt distopt_fop_idt distopt_foifi_idt
	touch .test
	OMP_NUM_THREADS=$(NTHREADS_WITH_MPI) mpirun  -np $(NPROCS) ./distopt_idt 2> out_distopt_idt
	OMP_NUM_THREADS=$(NTHREADS_WITH_MPI) mpirun  -np $(NPROCS) ./distopt_fop_idt 2> out_distopt_fop_idt
	OMP_NUM_THREADS=$(NTHREADS_WITH_MPI) mpirun  -np $(NPROCS) ./distopt_foifi_idt 2> out_distopt_foifi_idt
	rm -f .test
	sed -i '/librdmacm/d' out_distopt_idt
	sed -i '/librdmacm/d' out_distopt_fop_idt
	sed -i '/librdmacm/d' out_distopt_foifi_idt
	diff -q out_distopt_idt out_distopt_fop_idt
	diff -q out_distopt_idt out_distopt_foifi_idt
	@echo Success!

dist_fop_idnt_test: orig_par distopt_fop_idnt
	touch .test
	OMP_NUM_THREADS=$(NTHREADS) ./orig_par 2> out_orig_par
	$(MPIRUN) ./distopt_fop_idnt 2> out_distopt_fop_idnt
	rm -f .test
	sed -i '/librdmacm/d' out_distopt_fop_idnt
	diff -q out_orig_par out_distopt_fop_idnt
	@echo Success!

dist_fop_test: distopt distopt_fop
	touch .test
	$(MPIRUN) ./distopt 2> out_distopt
	$(MPIRUN) ./distopt_fop 2> out_distopt_fop
	rm -f .test
	sed -i '/librdmacm/d' out_distopt
	sed -i '/librdmacm/d' out_distopt_fop
	diff -q out_distopt out_distopt_fop
	@echo Success!

dist_dsfo_data_test: orig_par distopt_dsfo_data_dist_verify
	touch .test
	OMP_NUM_THREADS=1 mpirun  -np $(NPROCS) ./distopt_dsfo_data_dist_verify 2> out_distopt_dsfo_data_dist
	OMP_NUM_THREADS=8 ./orig_par 2> out_orig_par
	rm -f .test
	sed -i '/librdmacm/d' out_distopt_dsfo_data_dist
	diff -q out_distopt_dsfo_data_dist out_orig_par 
	@echo Success!

dist_foifi_data_test: orig_par distopt_foifi_data_dist_verify
	touch .test
	OMP_NUM_THREADS=1 mpirun  -np $(NPROCS) ./distopt_foifi_data_dist_verify 2> out_distopt_foifi_data_dist
	OMP_NUM_THREADS=8 ./orig_par 2> out_orig_par
	rm -f .test
	sed -i '/librdmacm/d' out_distopt_foifi_data_dist
	diff -q out_distopt_foifi_data_dist out_orig_par 
	@echo Success!


dist_compare_test: distopt distopt_foifi distopt_fop
	touch .test
	$(MPIRUN) ./distopt 2> out_distopt
	$(MPIRUN) ./distopt_fop 2> out_distopt_fop
	$(MPIRUN) ./distopt_foifi 2> out_distopt_foifi
	rm -f .test
	sed -i '/librdmacm/d' out_distopt
	sed -i '/librdmacm/d' out_distopt_fop
	sed -i '/librdmacm/d' out_distopt_foifi
	diff -q out_distopt out_distopt_fop
	diff -q out_distopt out_distopt_foifi
	@echo Success!

dist_compare_test2: distopt distopt_foifi distopt_fop
	touch .test
	OMP_NUM_THREADS=$(NTHREADS_WITH_MPI) mpirun  -np $(NPROCS) ./distopt 2> out_distopt
	OMP_NUM_THREADS=$(NTHREADS_WITH_MPI) mpirun  -np $(NPROCS) ./distopt_fop 2> out_distopt_fop
	OMP_NUM_THREADS=$(NTHREADS_WITH_MPI) mpirun  -np $(NPROCS) ./distopt_foifi 2> out_distopt_foifi
	rm -f .test
	sed -i '/librdmacm/d' out_distopt
	sed -i '/librdmacm/d' out_distopt_fop
	sed -i '/librdmacm/d' out_distopt_foifi
	diff -q out_distopt out_distopt_fop
	diff -q out_distopt out_distopt_foifi
	@echo Success!

dist_dynsched_data_dist_test: dist_dynsched dist_dynsched_data_dist
	touch .test
	$(MPIRUN) ./dist_dynsched 2> out_dist_dynsched
	$(MPIRUN) ./dist_dynsched_data_dist 2> out_dist_dynsched_data_dist
	rm -f .test
	sed -i '/librdmacm/d' out_dist_dynsched
	sed -i '/librdmacm/d' out_dist_dynsched_data_dist
	diff -q out_dist_dynsched out_dist_dynsched_data_dist
	@echo Success!

dist_dynsched_data_dist_run: dist_dynsched_data_dist_local
	$(MPIRUN) ./dist_dynsched_data_dist_local 2> out_dist_dynsched_data_dist_run
	@echo Success!

dist_dynsched_test: distcxx dist_dynsched_nopr dist_dynsched
	touch .test
	$(MPIRUN) ./dist_dynsched 2> out_dist_dynsched
	$(MPIRUN) ./distcxx 2> out_distcxx
	$(MPIRUN) ./dist_dynsched_nopr 2> out_dist_dynsched_nopr
	rm -f .test
	sed -i '/librdmacm/d' out_distcxx
	sed -i '/librdmacm/d' out_dist_dynsched_nopr
	sed -i '/librdmacm/d' out_dist_dynsched
	diff -q out_distcxx out_dist_dynsched_nopr
	diff -q out_distcxx out_dist_dynsched
	@echo Success!

dist_dynsched_test2: distcxx dist_dynsched_nopr dist_dynsched
	touch .test
	OMP_NUM_THREADS=$(NTHREADS_WITH_MPI) mpirun  -np $(NPROCS) ./distcxx 2> out_distcxx
	OMP_NUM_THREADS=$(NTHREADS_WITH_MPI) mpirun  -np $(NPROCS) ./dist_dynsched_nopr 2> out_dist_dynsched_nopr
	OMP_NUM_THREADS=$(NTHREADS_WITH_MPI) mpirun  -np $(NPROCS) ./dist_dynsched 2> out_dist_dynsched
	rm -f .test
	sed -i '/librdmacm/d' out_distcxx
	sed -i '/librdmacm/d' out_dist_dynsched_nopr
	sed -i '/librdmacm/d' out_dist_dynsched
	diff -q out_distcxx out_dist_dynsched_nopr
	diff -q out_distcxx out_dist_dynsched
	@echo Success!

dist_dynsched_idt_test: distcxx_idt dist_dynsched_nopr_idt dist_dynsched_idt
	touch .test
	$(MPIRUN) ./distcxx_idt 2> out_distcxx_idt
	$(MPIRUN) ./dist_dynsched_nopr_idt 2> out_dist_dynsched_nopr_idt
	$(MPIRUN) ./dist_dynsched_idt 2> out_dist_dynsched_idt
	rm -f .test
	sed -i '/librdmacm/d' out_distcxx_idt
	sed -i '/librdmacm/d' out_dist_dynsched_nopr_idt
	sed -i '/librdmacm/d' out_dist_dynsched_idt
	diff -q out_distcxx_idt out_dist_dynsched_nopr_idt
	diff -q out_distcxx_idt out_dist_dynsched_idt
	@echo Success!

dist_dynsched_idt_test2: distcxx_idt dist_dynsched_nopr_idt dist_dynsched_idt
	touch .test
	OMP_NUM_THREADS=$(NTHREADS_WITH_MPI) mpirun  -np $(NPROCS) ./distcxx_idt 2> out_distcxx_idt
	OMP_NUM_THREADS=$(NTHREADS_WITH_MPI) mpirun  -np $(NPROCS) ./dist_dynsched_nopr_idt 2> out_dist_dynsched_nopr_idt
	OMP_NUM_THREADS=$(NTHREADS_WITH_MPI) mpirun  -np $(NPROCS) ./dist_dynsched_idt 2> out_dist_dynsched_idt
	rm -f .test
	sed -i '/librdmacm/d' out_distcxx_idt
	sed -i '/librdmacm/d' out_dist_dynsched_nopr_idt
	sed -i '/librdmacm/d' out_dist_dynsched_idt
	diff -q out_distcxx_idt out_dist_dynsched_nopr_idt
	diff -q out_distcxx_idt out_dist_dynsched_idt
	@echo Success!

# does not verify results
dist_dynsched_compare_procs: distcxx dist_dynsched_nopr dist_dynsched
	$(foreach NPROCS, $(NPROCS_LIST),  \
		echo "-----------------------------------------------------------------------------------------------------" >&1;  \
		echo "Running distcxx for $(SRC) with $(NPROCS) procs" >&1;\
		echo "" >&1; \
		$(MPIRUN) ./distcxx 2> out_distcxx;\
		echo "" >&1;\
		echo "-----------------------------------------------------------------------------------------------------" >&1;\
		echo "Running dist_dynsched_nopr for $(SRC) with $(NPROCS) procs" >&1;\
		echo "" >&1; \
		$(MPIRUN) ./dist_dynsched_nopr 2> out_dist_dynsched_nopr;\
		echo "" >&1;\
		echo "-----------------------------------------------------------------------------------------------------" >&1;\
		echo "Running dist_dynsched for $(SRC) with $(NPROCS) procs" >&1;\
		echo "" >&1; \
		$(MPIRUN) ./dist_dynsched 2> out_dist_dynsched;\
		echo "" >&1;)

# does not verify results
dist_dynsched_compare_idt_procs: distcxx_idt dist_dynsched_nopr_idt dist_dynsched_idt
	$(foreach NPROCS, $(NPROCS_LIST),  \
		echo "-----------------------------------------------------------------------------------------------------" >&1;  \
		echo "Running distcxx_idt for $(SRC) with $(NPROCS) procs" >&1;\
		echo "" >&1; \
		$(MPIRUN) ./distcxx_idt 2> out_distcxx_idt;\
		echo "" >&1;\
		echo "-----------------------------------------------------------------------------------------------------" >&1;\
		echo "Running dist_dynsched_nopr_idt for $(SRC) with $(NPROCS) procs" >&1;\
		echo "" >&1; \
		$(MPIRUN) ./dist_dynsched_nopr_idt 2> out_dist_dynsched_nopr_idt;\
		echo "" >&1;\
		echo "-----------------------------------------------------------------------------------------------------" >&1;\
		echo "Running dist_dynsched_idt for $(SRC) with $(NPROCS) procs" >&1;\
		echo "" >&1; \
		$(MPIRUN) ./dist_dynsched_idt 2> out_dist_dynsched_idt;\
		echo "" >&1;)

# does not verify results
dist_compare_procs: distopt distopt_fop distopt_foifi
	$(foreach NPROCS, $(NPROCS_LIST),  \
		echo "-----------------------------------------------------------------------------------------------------" >&1;  \
		echo "Running distopt for $(SRC) with $(NPROCS) procs" >&1;\
		echo "" >&1; \
		$(MPIRUN) ./distopt 2> out_distopt;\
		echo "" >&1;\
		echo "-----------------------------------------------------------------------------------------------------" >&1;\
		echo "Running distopt_fop for $(SRC) with $(NPROCS) procs" >&1;\
		echo "" >&1; \
		$(MPIRUN) ./distopt_fop 2> out_distopt_fop;\
		echo "" >&1;\
		echo "-----------------------------------------------------------------------------------------------------" >&1;\
		echo "Running distopt_foifi for $(SRC) with $(NPROCS) procs" >&1;\
		echo "" >&1; \
		$(MPIRUN) ./distopt_foifi 2> out_distopt_foifi;\
		echo "" >&1;)

    
data_dist_compare_scalapack: distopt_data_dist 
	mpirun_rsh  -np $(NPROCS) -hostfile $(HOSTS_FILE) MV2_ENABLE_AFFINITY=0 OMP_NUM_THREADS=$(NTHREADS) ./distopt_data_dist 2> out_distopt_data_dist
	echo "Running distopt data dist for $(SRC) with $(p) procs" >&1
	echo "" >&1 
	make scalapack_run

# does not verify results
data_dist_compare_procs: distopt_data_dist 
	$(foreach p, $(NPROCS_LIST),  \
		echo "-----------------------------------------------------------------------------------------------------" >&1;  \
		echo "Running distrpt data dist for $(SRC) with $(p) procs" >&1;\
		echo "" >&1; \
		mpirun_rsh  -np $(p) -hostfile $(HOSTS_FILE) MV2_ENABLE_AFFINITY=0 OMP_NUM_THREADS=$(NTHREADS) ./distopt_data_dist 2> out_distopt_data_dist;\
		echo "" >&1;\
		echo "-----------------------------------------------------------------------------------------------------" >&1;\
		echo "" >&1;)


# does not verify results
# assumes utmost 6-dimensional tiling
data_dist_compare_tilesizes: 
	$(foreach t, $(TILE_SIZES), \
		echo -e "$(t)\n$(t)\n$(t)\n$(t)\n$(t)\n$(t)" > tile.sizes;\
		make clean;\
		echo "Tile size = $(t)" >&1;\
		make data_dist_compare_procs;\
		)


# does not verify results
# assumes utmost 6-dimensional tiling
dist_compare_tilesizes: 
	$(foreach t, $(TILE_SIZES), \
		echo "$(t)" > tile.sizes;\
		echo "$(t)" >> tile.sizes;\
		echo "$(t)" >> tile.sizes;\
		echo "$(t)" >> tile.sizes;\
		echo "$(t)" >> tile.sizes;\
		echo "$(t)" >> tile.sizes;\
		make clean;\
		make distopt;\
		make distopt_fop;\
		make distopt_foifi;\
		echo "Tile size = $(t)" >&1;\
		make dist_compare_procs;\
		)

# does not verify results
dist_compare_idt_procs: distopt_idt distopt_fop_idt distopt_foifi_idt
	$(foreach NPROCS, $(NPROCS_LIST),  \
		echo "-----------------------------------------------------------------------------------------------------" >&1;  \
		echo "Running distopt_idt for $(SRC) with $(NPROCS) procs" >&1;\
		echo "" >&1; \
		$(MPIRUN) ./distopt_idt 2> out_distopt_idt;\
		echo "" >&1;\
		echo "-----------------------------------------------------------------------------------------------------" >&1;\
		echo "Running distopt_fop_idt for $(SRC) with $(NPROCS) procs" >&1;\
		echo "" >&1; \
		$(MPIRUN) ./distopt_fop_idt 2> out_distopt_fop_idt;\
		echo "" >&1;\
		echo "-----------------------------------------------------------------------------------------------------" >&1;\
		echo "Running distopt_foifi_idt for $(SRC) with $(NPROCS) procs" >&1;\
		echo "" >&1; \
		$(MPIRUN) ./distopt_foifi_idt 2> out_distopt_foifi_idt;\
		echo "" >&1;)

# does not verify results
# assumes utmost 6-dimensional tiling
dist_compare_idt_tilesizes: 
	$(foreach t, $(TILE_SIZES), \
		echo "$(t)" > tile.sizes;\
		echo "$(t)" >> tile.sizes;\
		echo "$(t)" >> tile.sizes;\
		echo "$(t)" >> tile.sizes;\
		echo "$(t)" >> tile.sizes;\
		echo "$(t)" >> tile.sizes;\
		make clean;\
		make distopt_idt;\
		make distopt_fop_idt;\
		make distopt_foifi_idt;\
		echo "Tile size = $(t)" >&1;\
		make dist_compare_idt_procs;\
		)

dist_test_seq: orig_par distopt
	touch .test
	OMP_NUM_THREADS=$(NTHREADS) ./orig_par 2> out_orig_par
	./distopt 2> out_distopt
	rm -f .test
	sed -i '/librdmacm/d' out_distopt
	diff -q out_orig_par out_distopt
	@echo Success!

dist_data_test: distopt distopt_data_dist
	touch .test
	mpirun_rsh  -np $(NPROCS) -hostfile $(HOSTS_FILE) MV2_ENABLE_AFFINITY=0 OMP_NUM_THREADS=$(NTHREADS) ./distopt 2> out_distopt
	mpirun_rsh  -np $(NPROCS) -hostfile $(HOSTS_FILE) MV2_ENABLE_AFFINITY=0 OMP_NUM_THREADS=$(NTHREADS) ./distopt_data_dist 2> out_distopt_data_dist
	rm -f .test
	sed -i '/librdmacm/d' out_distopt
	sed -i '/librdmacm/d' out_distopt_data_dist
	diff -q out_distopt out_distopt_data_dist
	@echo Success!

dist_data_test2: distopt distopt_data_dist
	touch .test
	OMP_NUM_THREADS=1 mpirun -np $(NPROCS) ./distopt 2> out_distopt
	OMP_NUM_THREADS=1 mpirun -np $(NPROCS) ./distopt_data_dist 2> out_distopt_data_dist
	rm -f .test
	sed -i '/librdmacm/d' out_distopt
	sed -i '/librdmacm/d' out_distopt_data_dist
	diff -q out_distopt out_distopt_data_dist
	@echo Success!

dist_data_run: distopt_data_dist
	mpirun_rsh  -np $(NPROCS) -hostfile $(HOSTS_FILE) MV2_ENABLE_AFFINITY=0 OMP_NUM_THREADS=$(NTHREADS) ./distopt_data_dist
	@echo Success!



clean:
	rm -f out_* *.lbpar.* *.tiled.* *.opt.* *.idt.* *.par.* *.dyn_graph_idt.* *.dyn_graph.* *.dyn_idt.* *.dyn.* *.*data_dist.* \
		*.dist.c *.distomp.c *.distopt.c *.distrecv.c *.distopt_foifi.c *.distopt_fop.c *.dhpf.c *_idt.c *_idnt.c \
		*.dist_dynsched*.c \
	   	orig opt tiled idt idtcxx par parcxx dyn_graph_idt dyn_graph dyn_graph_lib dyn_nopr_idt dyn_idt dyn_nopr dyn dist sched orig_par distomp dhpf lbpar \
		distopt distopt_fop distopt_foifi distopt_idt distopt_fop_idt distopt_foifi_idt distopt_idnt distopt_fop_idnt distopt_foifi_idnt \
		distcxx distcxx_idt dist_dynsched_nopr dist_dynsched_nopr_idt dist_dynsched dist_dynsched_idt \
		hopt hopt *.par2d.c *.out.* *.dist*.h \
		*.kernel.* a.out $(EXTRA_CLEAN) tags tmp* gmon.out *~ .unroll \
		.distmem .srcfilename .outfilename .vectorize par2d parsetab.py *.body.c *.pluto.c \
		*.par.cloog *.tiled.cloog *.pluto.cloog sigma.cloog is_receiver.cloog sigma_fop.cloog sigma_check_fop.cloog is_receiver_fop.cloog packunpack.cloog \
		count_remote_dep_tasks.cloog remote_update_dep_tasks.cloog remote_count_dep_tasks.cloog \
		count_local_dep_tasks.cloog local_update_dep_tasks.cloog add_outgoing_edges.cloog local_init_remote_dep_tasks.cloog \
		count_remote_src_tasks.cloog count_local_src_tasks.cloog count_sending_tasks.cloog \
		init_tasks.cloog write_out.cloog compute_task.cloog \
		pi_*.c sigma.c sigma_*.c packunpack.c pi1.c tau.c pi_defs.h *.append.c .appendfilename *.cloog debug_print_node*

exec-clean:
	rm -f out_* opt orig tiled sched sched hopt hopt idt idtcxx par parcxx dyn_graph_idt dyn_graph dyn_graph_lib dyn_nopr_idt dyn_idt dyn_nopr dyn lbpar orig_par dist distomp \
		distopt distopt_fop distopt_foifi distopt_idt distopt_fop_idt distopt_foifi_idt distopt_idnt distopt_fop_idnt distopt_foifi_idnt \
		distcxx distcxx_idt dist_dynsched_nopr dist_dynsched_nopr_idt dist_dynsched dist_dynsched_idt \
		dhpf *.out.* *.kernel.* a.out \
		$(EXTRA_CLEAN) tags tmp* gmon.out *~ par2d<|MERGE_RESOLUTION|>--- conflicted
+++ resolved
@@ -40,9 +40,8 @@
 
 
 ifeq ($(CC), icc)
-<<<<<<< HEAD
 	CXX           := icpc
-	OPT_FLAGS     := -O3 -fp-model precise -ansi-alias -ipo
+	OPT_FLAGS     := -O3 -xHost -ansi-alias -ipo -fp-model precise
 	PAR_FLAGS     := -parallel
 	OMP_FLAGS     := -openmp
 	ifeq ($(MPI), mvapich)
@@ -58,8 +57,8 @@
 else
 	# for gcc
 	CXX           := g++
-	OPT_FLAGS     := -O3 -ftree-vectorize -msse3 
-	PAR_FLAGS     := -ftree-parallelize-loops=4
+	OPT_FLAGS     := -O3 -march=native -mtune=native -ftree-vectorize
+	PAR_FLAGS     := -ftree-parallelize-loops=$(NTHREADS)
 	OMP_FLAGS     := -fopenmp
 	ifeq ($(MPI), mvapich)
 		MPICC        := mpicc -cc=gcc -D__MPI
@@ -89,16 +88,6 @@
 	MPIARGS       = -np $(NPROCS)
 	MPIENV        = OMP_NUM_THREADS=$(NTHREADS_WITH_MPI)
 	MPIRUN        = $(MPIENV) mpirun $(MPIARGS)
-=======
-	OPT_FLAGS     := -O3 -xHost -ansi-alias -ipo -fp-model precise
-	PAR_FLAGS     := -parallel
-	OMP_FLAGS     := -openmp
-else
-	# for gcc
-	OPT_FLAGS     := -O3 -march=native -mtune=native -ftree-vectorize
-	PAR_FLAGS     := -ftree-parallelize-loops=$(NTHREADS)
-	OMP_FLAGS     := -fopenmp
->>>>>>> ed2bb10b
 endif
 
 CFLAGS += -DTIME

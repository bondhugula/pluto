
DIRS = \
       covcol \
       corcol \
       dsyrk \
       dsyr2k \
       fdtd-2d \
       gemver \
<<<<<<< HEAD
       heat-1dp \
       heat-2dp \
       heat-3dp
=======
       heat-1d \
       heat-2d \
       heat-3d \
>>>>>>> 4caaf5c7
       jacobi-1d-imper \
       jacobi-2d-imper \
       lu \
       matmul \
       mvt \
       seidel \
       ssymm \
       strmm \
       tmm

all: orig orig_par tiled par

orig:
	@-for d in $(DIRS); do \
		make -C $$d $@; \
		done

par:
	@-for d in $(DIRS); do \
		make -C $$d par; \
		done

pipepar:
	@-for d in $(DIRS); do \
		make -C $$d pipepar; \
		done

orig_par:
	@-for d in $(DIRS); do \
		make -C $$d $@; \
		done



tiled:
	@-for d in $(DIRS); do \
		make -C $$d tiled; \
		done

test:
	@-for d in $(DIRS); do \
		make -C $$d test; \
		done

perf: 
	@-for d in $(DIRS); do \
		echo "$$d"; \
		make --no-print-directory -C $$d perf; \
		done

clean:
	@-for d in $(DIRS); do \
		make -C $$d clean; \
		done
<|MERGE_RESOLUTION|>--- conflicted
+++ resolved
@@ -6,15 +6,12 @@
        dsyr2k \
        fdtd-2d \
        gemver \
-<<<<<<< HEAD
-       heat-1dp \
-       heat-2dp \
-       heat-3dp
-=======
        heat-1d \
        heat-2d \
        heat-3d \
->>>>>>> 4caaf5c7
+       heat-1dp \
+       heat-2dp \
+       heat-3dp \
        jacobi-1d-imper \
        jacobi-2d-imper \
        lu \

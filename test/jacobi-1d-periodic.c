
int u[2][1000];
#define N 1000
#define T 1000

<<<<<<< HEAD
int main() 
{
    //int N = 1000, T=1000;
    int i, t;
=======
int main() {
  int N = 1000, T = 1000;
  int i, t;
>>>>>>> c87e3623

#pragma scop
  for (t = 1; t <= T - 1; t++) {
    for (i = 0; i <= N - 1; i++) {
      u[t % 2][i] = u[(t - 1) % 2][i == 0 ? N - 1 : i - 1] + u[(t - 1) % 2][i] +
                    u[(t - 1) % 2][i == N - 1 ? 0 : i + 1];
    }
  }
#pragma endscop

  return (int)u[T - 1][1];
}<|MERGE_RESOLUTION|>--- conflicted
+++ resolved
@@ -3,16 +3,9 @@
 #define N 1000
 #define T 1000
 
-<<<<<<< HEAD
-int main() 
-{
-    //int N = 1000, T=1000;
-    int i, t;
-=======
 int main() {
   int N = 1000, T = 1000;
   int i, t;
->>>>>>> c87e3623
 
 #pragma scop
   for (t = 1; t <= T - 1; t++) {

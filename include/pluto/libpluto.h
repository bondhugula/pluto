--- conflicted
+++ resolved
@@ -209,15 +209,12 @@
         Remapping **remapping_ptr,
         PlutoOptions *options);
 
-<<<<<<< HEAD
-=======
 void pluto_remapping_free(Remapping *);
 
 void pluto_get_remapping_str(const char *domains_str,
         const char *dependences_str,
         Remapping **remapping_ptr,
         PlutoOptions *options);
->>>>>>> c462f393
 
 
 /*

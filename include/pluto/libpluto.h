--- conflicted
+++ resolved
@@ -20,12 +20,7 @@
     /* Load-balanced tiling */
     int lbtile;
 
-<<<<<<< HEAD
-    /* Load-balanced tiling (one dimensional)*/
-    int partlbtile;
-
-=======
-    /* Load-balanced tiling with partial concurrent start*/
+    /* Load-balanced tiling (one dimensional concurrent start)*/
     int partlbtile;
 
     /* Extract scop information from libpet*/
@@ -49,7 +44,6 @@
     /* consider transitive dependences between tasks */
     int dyn_trans_deps_tasks;
 
->>>>>>> 6f3044fa
     /* parallelization */
     int parallel;
 

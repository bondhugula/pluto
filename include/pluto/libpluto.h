#ifndef __LIBPLUTO__
#define __LIBPLUTO__
#include "isl/union_set.h"
#include "isl/union_map.h"

#include "osl/scop.h"

#if defined(__cplusplus)
extern "C" {
#endif

#define int64 long long int

struct plutoOptions{

    /* To tile or not? */
    int tile;

    /* Intra-tile optimization */
    int intratileopt;

    /* Load-balanced tiling */
    int lbtile;

    /* Load-balanced tiling (one dimensional concurrent start)*/
    int partlbtile;

    /* Extract scop information from libpet*/
    int pet;

    /* dynamic scheduling 
     * using Synthesized Runtime Interface */
    int dynschedule;

    /* dynamic scheduling - previous technique of 
     * building the entire task graph in memory 
     * using Intel TBB Flow Graph scheduler */
    int dynschedule_graph;

    /* dynamic scheduling - previous technique of 
     * building the entire task graph in memory 
     * using a custom DAG scheduler */
    // no longer maintained
    int dynschedule_graph_old;

    /* consider transitive dependences between tasks */
    int dyn_trans_deps_tasks;

    /* parallelization */
    int parallel;

    /* prefer pure inner parallelism to pipelined parallelism */
    int innerpar;

    /* Automatic unroll/unroll-jamming of loops */
    int unroll;

    /* unroll/jam factor */
    int ufactor;

    /* Enable or disable post-transformations to make code amenable to
     * vectorization (default - enabled) */
    int prevector;

    /* consider RAR dependences */
    int rar;

    /* Decides the fusion algorithm (MAXIMAL_FUSE, NO_FUSE, or SMART_FUSE) */
    int fuse;

    /* for debugging - print default cloog-style total */
    int scancount;

    /* parameters will be assumed to be at least this much */
    /* This is appended to the context passed to cloog */
    int codegen_context;

    /* Loop depth (1-indexed) to force as parallel */
    int forceparallel;

    /* multiple (currently two) degrees of pipelined parallelism */
    int multipar;

    /* Tile for L2 too */
    /* By default, only L1 tiling is done; under parallel execution, every
     * processor executes a sequence of L1 tiles (OpenMP adds another blocking
     * on the parallel loop). With L2 tiling, each processor executes a
     * sequence of L2 tiles and barrier is done after a group of L2 tiles is
     * exectuted -- causes load imbalance due to pipe startup when problem
     * sizes are not huge */
    int l2tile;


    /* NOTE: --ft and --lt are to manually force tiling depths */
    /* First depth to tile (starting from 0) */
    int ft;
    /* Last depth to tile (indexed from 0)  */
    int lt;

    /* Output for debugging */
    int debug;

    /* More debugging output */
    int moredebug;

    /* Not implemented yet: Don't output anything unless something fails */
    int quiet;

    /* Pure polyhedral unrolling (instead of postpass) */
    int polyunroll;

    /* Identity transformation */
    int identity;

    /* Generate scheduling pragmas for Bee+Cl@k */
    int bee;

    /* Force this for cloog's -f */
    int cloogf;

    /* Force this for cloog's -l */
    int cloogl;

    /* Enable cloog's -sh (simple convex hull) */
    int cloogsh;

    /* Enable cloog's -backtrack */
    int cloogbacktrack;

    /* Use isl to compute dependences (default) */
    int isldep;

    /* Use candl to compute dependences */
    int candldep;

    /* Access-wise dependences with ISL */
    int isldepaccesswise;

    /* Coalesce ISL deps */
    int isldepcoalesce;

    /* Compute lastwriter for dependences */
    int lastwriter;

    /* DEV: Don't use cost function */
    int nodepbound;

    /* 
     * Hard bound on transformation coefficients; absolute values of all
     * coefficients <= coeff_bound
     */
    int coeff_bound;

    /* Ask candl to privatize */
    int scalpriv;

    /* No output from Pluto if everything goes right */
    int silent;

    /* Read input from a .scop file */
    int readscop;

    /* Use PIP as ilp solver. */
    int pipsolve;

    /* Use isl as ilp solver. */
    int islsolve;

    int glpksolve;

    /* Index set splitting */
    int iss;

    /* Output file name supplied from -o */
    char *out_file;

    /* Polyhedral compile time stats */
    int time;

<<<<<<< HEAD
    int disable_param_coeffs;
    int disable_neg_coeffs;
=======
    /* fast linear independence check */
    int flic;
>>>>>>> 3b91ab40
};
typedef struct plutoOptions PlutoOptions;


/* Fusion options for options->fuse */

/* Do not fuse across SCCs */
#define NO_FUSE 0
/* Geared towards maximal fusion, but not really maximal fusion */
#define MAXIMAL_FUSE 1
/* Something in between the above two */
#define SMART_FUSE 2


PlutoOptions *pluto_options_alloc();
void pluto_options_free(PlutoOptions *);

__isl_give isl_union_map *pluto_schedule(isl_union_set *domains,
        isl_union_map *dependences,
        PlutoOptions *options);

int pluto_schedule_osl(osl_scop_p scop, 
        PlutoOptions *options_l);
#if defined(__cplusplus)
}
#endif
#endif<|MERGE_RESOLUTION|>--- conflicted
+++ resolved
@@ -177,13 +177,8 @@
     /* Polyhedral compile time stats */
     int time;
 
-<<<<<<< HEAD
     int disable_param_coeffs;
     int disable_neg_coeffs;
-=======
-    /* fast linear independence check */
-    int flic;
->>>>>>> 3b91ab40
 };
 typedef struct plutoOptions PlutoOptions;
 

--- conflicted
+++ resolved
@@ -179,8 +179,6 @@
     /* Use glpk as ilp solver. */
     int glpk;
 
-<<<<<<< HEAD
-=======
     /* Use lp instead of ILP. */
     int lp;
 
@@ -193,7 +191,6 @@
     /* Use LP solutions to colour SCCs */
     int lpcolour;
 
->>>>>>> 3004cda9
     /* Index set splitting */
     int iss;
 

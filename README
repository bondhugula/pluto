--- conflicted
+++ resolved
@@ -26,12 +26,8 @@
 system will take care of automatically building everything. Nothing else 
 needs to be downloaded and installed separately.  The pet library has its 
 own pre-requisites (please see pet/README); its best to have LLVM/Clang 3.4 
-<<<<<<< HEAD
-or higher.
-=======
 or higher. The pet submodule that Pluto git points to has been verified to 
 work with clang-3.4.
->>>>>>> f197aff0
 
 
 BUILDING PLUTO

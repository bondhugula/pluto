#
# Pluto README
#
# Uday Bondhugula
# uday@csa.iisc.ernet.in
#

LICENSE

Pluto is available under GPL v3, and libpluto is available under LGPL v2.1.

INSTALLING PLUTO

PREREQUISITES

A Linux distribution. Pluto has been tested on x86 and x86-64 machines 
running Fedora, Ubuntu, and RedHat Enterprise Server.  Solaris should also 
be fine if you have GNU utilities. In order to use the development version 
<<<<<<< HEAD
from Pluto's git repository, automatic build system tools including 
autoconf, automake, and libtool are needed. LLVM/Clang 3.4 is needed for 
the pet submodule. GMP (GNU multi precision arithmetic library) is 
needed by ISL (one of the included libraries). If it's not already on 
autoconf, automake, and libtool are needed. GMP (GNU multi precision 
arithmetic library) is needed by ISL (one of the included libraries). If 
it's not already on your system, it can be installed easily with, for  
eg., 'sudo yum -y install gmp gmp-devel' on a Fedora. It is also 
recommended astyle and indent be installed if a user wishes to browse 
=======
from Pluto's git repository, automatic build system tools including autoconf, 
automake, and libtool are needed. LLVM/Clang (2.9 or higher) is needed for the 
pet submodule. GMP (GNU multi precision arithmetic library) is needed by ISL 
(one of the included libraries). If it's not already on your system, it can be 
installed easily with, for eg., 'sudo yum -y install gmp gmp-devel' on a Fedora 
('sudo apt-get install libgmp3-dev' or something similar on an Ubuntu).  It is 
also recommended astyle and indent be installed if a user wishes to browse 
>>>>>>> a266c3e1
through generated code.

Pluto includes all polyhedral libraries that it depends on. See pet/README for 
pet's pre-requisites. 


BUILDING PLUTO

Stable release

$ tar zxvf pluto-0.11.4.tar.gz
$ cd pluto-0.11.4/
$ ./configure
$ make
$ make test

configure can be provided --with-isl-prefix=<isl install location> to 
build with another isl, otherwise the bundled isl is used.

Development version from Git

$ git clone git://repo.or.cz/pluto.git
$ cd pluto/
$ git submodule init 
$ git submodule update
$ ./apply_patches.sh
$ ./autogen.sh
$ ./configure [--enable-debug] [--with-isl-prefix=<isl install location>]
$ make
$ make test

* --with-isl-prefix=<location> to compile and link with an already installed 
isl. By default, the version of isl bundled with Pluto will be used.

'polycc' is the wrapper script around src/pluto (core transformer) and all 
other components. 'polycc' runs all of these in sequence on an input C 
program (with the section to  parallelize/optimize marked) and is what a 
user should use on input. Output generated is OpenMP parallel C code that 
can be readily compiled and run on shared-memory parallel machines like 
general-purpose multicores. libpluto.{so,a} is also built and can be found 
in src/.libs/. 'make install' will install it.


TRYING A NEW CODE

- Use '#pragma scop' and '#pragma endscop' around the section of code 
  you want to parallelize/optimize.

- Then, just run 
    
    ./polycc <C source file> --parallel --tile

  The transformation is also printed out, and test.par.c will have the 
  parallelized code. If you want to see intermediate files, like the 
  .cloog file generated (.opt.cloog, .tiled.cloog, or .par.cloog 
  depending on command-line options provided), use --debug on command 
  line.

- Tile sizes can be specified in a file 'tile.sizes', otherwise default 
  sizes will be set. See doc/DOC.txt on how to specify the sizes.

To run a good number of experiments on a code, it is best to use the setup 
created for example codes in the examples/ directory.  If you do not have 
ICC (Intel C compiler), uncomment line 7 and comment line 
8 of examples/common.mk to use GCC.

- Just copy one of the sample directories in examples/, edit Makefile (SRC = 
  )

- do a make (this will build all executables; 'orig' is the original code 
  compiled with the native compiler, 'tiled' is the tiled code, 'par' is 
  the OpenMP parallelized + locality optimized code. One could do 'make 
  <target>' where target can be orig, orig_par, opt, tiled, par, 
  pipepar, etc.  (see examples/common.mk for full list)

- 'make test' to test for correctness, 'make perf' to compare 
  performance


COMMAND-LINE OPTIONS

Run

./polycc -h 

or see documentation (doc/DOC.txt) for details


TRYING ANY INCLUDED EXAMPLE CODE

Lets say we are trying the 2-d gauss seidel kernel. In examples/seidel, do 
'make par'; this will generate seidel.par.c from seidel.c and also compile 
it to generate 'par'.  Likewise, 'make tiled' for 'tiled' and 'make orig' 
for 'orig'.

$ cd examples/seidel

seidel.c: This is the original code (the kernel in this code is extracted).  
'orig' is the corresponding executable when compiled with the native 
compiler (gcc or icc for eg.) with optimization flags, 'orig_par' with the 
native compiler's auto-parallelization enabled.

seidel.opt.c: This is the transformed code without tiling (this is of not 
much use, except for seeing benefits of fusion in some cases). 'opt' is the 
corresponding executable.

seidel.tiled.c: This is Pluto generated code optimized for locality with 
tiling and other transformations, but not not parallelized - this should be 
used for sequential execution. 'tiled' is the corresponding executable.

seidel.par.c: This is Pluto parallelized code optimized for locality and 
parallelism  with tiling and other transformations. This code has OpenMP 
pragmas. 'par' is the corresponding executable.

- To change any of the flags used for an example, edit the top section of 
  examples/common.mk or the Makefile in the example directory

- To manually specify tile sizes, create tile.sizes; see examples/matmul/ 
   for example or doc/DOC.txt for more information on setting tile sizes. 

The executables already have timers; you just have to run them and that will 
print execution time for the core part of the computation as well.

To run the Pluto parallelized version:

$ OMP_NUM_THREADS=4; ./par

To run native compiler optimized/auto-parallelized version:

$ OMP_NUM_THREADS=4; ./orig_par

To run the original unparallelized code:

$ ./orig

To run the locality optimized version generated by Pluto:

$ ./tiled

- 'make clean' in the particular example's directory removes all executables 
    as well as generated codes

To launch a complete verification that compares output of tiled, par
with orig for all examples, in examples/, run 'make test'.

[examples/ ]$ make test


MORE INFO

* See doc/DOC.txt for an overview of the system and details on all 
command-line options.

* For specifying custom tile sizes through 'tile.sizes' file, see 
doc/DOC.txt

* For specifying custom fusion structure through '.fst' file, see 
doc/DOC.txt


CONTACT

Please send all bugs reports and comments to Uday Bondhugula 
<uday@csa.iisc.ernet.in> or post of pluto-development@googlegroups.com.<|MERGE_RESOLUTION|>--- conflicted
+++ resolved
@@ -15,26 +15,14 @@
 
 A Linux distribution. Pluto has been tested on x86 and x86-64 machines 
 running Fedora, Ubuntu, and RedHat Enterprise Server.  Solaris should also 
-be fine if you have GNU utilities. In order to use the development version 
-<<<<<<< HEAD
-from Pluto's git repository, automatic build system tools including 
-autoconf, automake, and libtool are needed. LLVM/Clang 3.4 is needed for 
-the pet submodule. GMP (GNU multi precision arithmetic library) is 
-needed by ISL (one of the included libraries). If it's not already on 
-autoconf, automake, and libtool are needed. GMP (GNU multi precision 
-arithmetic library) is needed by ISL (one of the included libraries). If 
-it's not already on your system, it can be installed easily with, for  
-eg., 'sudo yum -y install gmp gmp-devel' on a Fedora. It is also 
-recommended astyle and indent be installed if a user wishes to browse 
-=======
-from Pluto's git repository, automatic build system tools including autoconf, 
+be fine if you have GNU utilities. In order to use the development version from 
+Pluto's git repository, automatic build system tools including autoconf, 
 automake, and libtool are needed. LLVM/Clang (2.9 or higher) is needed for the 
 pet submodule. GMP (GNU multi precision arithmetic library) is needed by ISL 
 (one of the included libraries). If it's not already on your system, it can be 
 installed easily with, for eg., 'sudo yum -y install gmp gmp-devel' on a Fedora 
 ('sudo apt-get install libgmp3-dev' or something similar on an Ubuntu).  It is 
 also recommended astyle and indent be installed if a user wishes to browse 
->>>>>>> a266c3e1
 through generated code.
 
 Pluto includes all polyhedral libraries that it depends on. See pet/README for 
@@ -60,7 +48,6 @@
 $ cd pluto/
 $ git submodule init 
 $ git submodule update
-$ ./apply_patches.sh
 $ ./autogen.sh
 $ ./configure [--enable-debug] [--with-isl-prefix=<isl install location>]
 $ make

--- conflicted
+++ resolved
@@ -36,14 +36,10 @@
 
 Pluto includes remaining libraries that it depends on.  autoconf/automake 
 system will take care of automatically building everything. Nothing else 
-<<<<<<< HEAD
-needs to be downloaded and installed separately.  
-=======
-needs to be downloaded and installed separately.  The pet library has its 
-own pre-requisites (please see pet/README); its best to have LLVM/Clang 
-3.4. The pet submodule that Pluto git points to has been verified to 
-work with clang-3.4.
->>>>>>> f42f6528
+needs to be downloaded and installed separately.  The pet library has 
+its own pre-requisites (please see pet/README); its best to have 
+LLVM/Clang 3.4. The pet submodule that Pluto git points to has been 
+verified to work with clang-3.4.
 
 
 BUILDING PLUTO+

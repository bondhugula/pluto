#
# Pluto README
#
# Uday Bondhugula
# uday@csa.iisc.ernet.in
#

LICENSE

Pluto is available under GPL v3, and libpluto is available under LGPL v2.1.

INSTALLING PLUTO

PREREQUISITES
A Linux distribution. Pluto has been tested on x86 and x86-64 machines 
running Fedora, Ubuntu, and RedHat Enterprise Server.  Solaris should also 
be fine if you have GNU utilities. In order to use the development version 
from Pluto's git repository, automatic build system tools including 
autoconf, automake, and libtool are needed. GMP (GNU multi precision 
arithmetic library) is needed by ISL (one of the included libraries). If 
it's not already on your system, it can be installed easily with, for eg., 
<<<<<<< HEAD
'sudo yum -y install gmp gmp-devel' on a Fedora, or 'sudo apt-get install 
libgmp3-dev' on an Ubuntu. 
=======
eg., 'sudo yum -y install gmp gmp-devel' on a Fedora. 
>>>>>>> 4134e4bd

Pluto includes all libraries that it depends on.  autoconf/automake 
system will take care of automatically building everything. Nothing else 
needs to be downloaded and installed separately.  The pet library has its 
own pre-requisites (please see pet/README); its best to have LLVM/Clang 3.4 
or higher. The pet submodule that Pluto git points to has been verified to 
work with clang-3.4.


BUILDING PLUTO

Stable release

$ tar zxvf pluto-0.11.3.tar.gz
$ cd pluto-0.11.3/
$ ./configure
$ make
$ make test

configure can be provided --with-isl-prefix=<isl install location> to 
build with another isl, otherwise the bundled isl is used.

Development version from Git

$ git clone git://repo.or.cz/pluto.git
$ cd pluto/
$ git submodule init 
$ git submodule update
$ ./apply_patches.sh
$ ./autogen.sh
$ ./configure [--enable-debug] [--with-isl-prefix=<isl install location>]
$ make
$ make test

* --with-isl-prefix=<location> to compile and link with an already installed 
isl. By default, the version of isl bundled with Pluto will be used.

'polycc' is the wrapper script around src/pluto (core transformer) and all 
other components. 'polycc' runs all of these in sequence on an input C 
program (with the section to  parallelize/optimize marked) and is what a 
user should use on input. Output generated is OpenMP parallel C code that 
can be readily compiled and run on shared-memory parallel machines like 
general-purpose multicores. libpluto.{so,a} is also built and can be found 
in src/.libs/. 'make install' will install it.


TRYING A NEW CODE

- Use '#pragma scop' and '#pragma endscop' around the section of code 
  you want to parallelize/optimize.

- Then, just run 
    
    ./polycc <C source file> --parallel --tile

  The transformation is also printed out, and test.par.c will have the 
  parallelized code. If you want to see intermediate files, like the 
  .cloog file generated (.opt.cloog, .tiled.cloog, or .par.cloog 
  depending on command-line options provided), use --debug on command 
  line.

- Tile sizes can be specified in a file 'tile.sizes', otherwise default 
  sizes will be set. See doc/DOC.txt on how to specify the sizes.

To run a good number of experiments on a code, it is best to use the setup 
created for example codes in the examples/ directory.  If you do not have 
ICC (Intel C compiler), uncomment line 7 and comment line 
8 of examples/common.mk to use GCC.

- Just copy one of the sample directories in examples/, edit Makefile (SRC = 
  )

- do a make (this will build all executables; 'orig' is the original code 
  compiled with the native compiler, 'tiled' is the tiled code, 'par' is the 
  OpenMP parallelized+locality optimized code, 'lbpar' with diamond tiling 
  when possible. One could do 'make <target>' where target can be orig, 
  orig_par, opt, tiled, par, lbpar, etc. (see examples/common.mk for full 
  list)

- 'make test' to test for correctness, 'make perf', 'make lbperf' to compare 
performance


COMMAND-LINE OPTIONS

Run

./polycc -h 

or see documentation (doc/DOC.txt) for details


TRYING ANY INCLUDED EXAMPLE CODE

Lets say we are trying the 2-d gauss seidel kernel. In examples/seidel, do 
'make par'; this will generate seidel.par.c from seidel.c and also compile 
it to generate 'par'.  Likewise, 'make tiled' for 'tiled' and 'make orig' 
for 'orig'.

$ cd examples/seidel

seidel.c: This is the original code (the kernel in this code is extracted).  
'orig' is the corresponding executable when compiled with the native 
compiler (gcc or icc for eg.) with optimization flags, 'orig_par' with the 
native compiler's auto-parallelization enabled.

seidel.opt.c: This is the transformed code without tiling (this is of not 
much use, except for seeing benefits of fusion in some cases). 'opt' is the 
corresponding executable.

seidel.tiled.c: This is Pluto generated code optimized for locality with 
tiling and other transformations, but not not parallelized - this should be 
used for sequential execution. 'tiled' is the corresponding executable.

seidel.par.c: This is Pluto parallelized code optimized for locality and 
parallelism  with tiling and other transformations. This code has OpenMP 
pragmas. 'par' is the corresponding executable.

- To change any of the flags used for an example, edit the top section of 
  examples/common.mk or the Makefile in the example directory

- To manually specify tile sizes, create tile.sizes; see examples/matmul/ 
   for example or doc/DOC.txt for more information on setting tile sizes. 

The executables already have timers; you just have to run them and that will 
print execution time for the core part of the computation as well.

To run the Pluto parallelized version:

$ OMP_NUM_THREADS=4; ./par

To run native compiler optimized/auto-parallelized version:

$ OMP_NUM_THREADS=4; ./orig_par

To run the original unparallelized code:

$ ./orig

To run the locality optimized version generated by Pluto:

$ ./tiled

- 'make clean' in the particular example's directory removes all executables 
    as well as generated codes

To launch a complete verification that compares output of tiled, par
with orig for all examples, in examples/, run 'make test'.

[examples/ ]$ make test


MORE INFO

* See doc/DOC.txt for an overview of the system and details on all 
command-line options.

* For specifying custom tile sizes through 'tile.sizes' file, see 
doc/DOC.txt

* For specifying custom fusion structure through '.fst' file, see 
doc/DOC.txt


CONTACT

Please send all bugs reports and comments to Uday Bondhugula 
<uday@csa.iisc.ernet.in> or post of pluto-development@googlegroups.com.<|MERGE_RESOLUTION|>--- conflicted
+++ resolved
@@ -18,13 +18,8 @@
 from Pluto's git repository, automatic build system tools including 
 autoconf, automake, and libtool are needed. GMP (GNU multi precision 
 arithmetic library) is needed by ISL (one of the included libraries). If 
-it's not already on your system, it can be installed easily with, for eg., 
-<<<<<<< HEAD
-'sudo yum -y install gmp gmp-devel' on a Fedora, or 'sudo apt-get install 
-libgmp3-dev' on an Ubuntu. 
-=======
-eg., 'sudo yum -y install gmp gmp-devel' on a Fedora. 
->>>>>>> 4134e4bd
+it's not already on your system, it can be installed easily with, for 
+eg., 'sudo yum -y install gmp gmp-devel' on a Fedora.  >>>>>>> 
 
 Pluto includes all libraries that it depends on.  autoconf/automake 
 system will take care of automatically building everything. Nothing else 

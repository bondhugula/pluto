#
# Makefile.am
#
# Copyright (C) 2007 Uday Bondhugula 
# 
#

RM = rm -f
LN = ln -s

if EXTERNAL_ISL
MAY_ISL =
# ISL_INCLUDE and ISL_LIBADD were already defined
else
MAY_ISL = isl
ISL_INCLUDE += -I$(top_srcdir)/isl/include
ISL_LIBADD += $(top_srcdir)/isl/libisl.la
endif


SUBDIRS = piplib polylib $(MAY_ISL) openscop cloog-isl clan candl pet src

ACLOCAL_AMFLAGS = -I m4

dist-hook:
	rm -rf `find $(distdir)/doc -name CVS`


bin_SCRIPTS = polycc vloog ploog plorc plutune getversion.sh
CLEANFILES: $(bin_SCRIPTS) parsetab.py
EXTRA_DIST = polycc.sh.in  examples test

pkginclude_HEADERS = include/pluto/pluto.h include/pluto/matrix.h

polycc: polycc.sh
	rm -f polycc
	echo "#! " $(BASH) > polycc
	cat $(srcdir)/polycc.sh >> polycc
	chmod ugo+x polycc

.PHONY: bin binit

bindir:
	@if [ ! -d bin ];then \
		echo mkdir bin; \
		mkdir bin; \
		fi

binit:
	cp -f src/pluto bin/
	cp -r polycc bin/

pclean:
	$(MAKE) -C src clean

<<<<<<< HEAD
test_libpluto: src/test_libpluto.c
	libtool --mode=link gcc -g src/test_libpluto.c -Lsrc/.libs/ $(ISL_INCLUDE) $(ISL_LIBADD) -I include -I openscop/include -lpluto -lgomp -o test_libpluto

test: .PHO

.PHO: 
	./test.sh --silent
	./test.sh --silent --tile --parallel --cloogsh --nocloogbacktrack
	./test.sh --silent --lastwriter --tile --parallel --cloogsh --nocloogbacktrack
	./test.sh --silent --partlbtile --cloogsh --nocloogbacktrack
	./test.sh --silent --lastwriter
	./test.sh --silent --nofuse --tile --parallel --cloogsh --nocloogbacktrack
	./test.sh --silent --lastwriter --partlbtile --cloogsh --nocloogbacktrack
	./test.sh --silent --lastwriter --nofuse --tile --parallel --cloogsh --nocloogbacktrack
	./test.sh --silent --lastwriter --maxfuse --tile --parallel --cloogsh --nocloogbacktrack
	./test.sh --silent --maxfuse --tile --parallel --cloogsh --nocloogbacktrack
	./test.sh --silent --nofuse
	./test.sh --silent --iss
	./test.sh --silent --lastwriter --iss --tile --parallel
=======
test_libpluto: test/test_libpluto.c
	libtool --mode=link $(CC) $(CLFAGS) $< -Lsrc/.libs/ -I include $(ISL_INCLUDE) $(ISL_LIBADD) -I openscop/include -lpluto -lgomp -o test_libpluto

unit_tests: test/unit_tests.c
	libtool --mode=link $(CC) $(CLFAGS) $< -Lsrc/.libs/ -I include -I src -lpluto -o unit_tests

src/pluto: force
	$(MAKE) $(MFLAGS) -C src pluto

force:
	true

test: PHONY
	
PHONY: polycc src/pluto test_libpluto unit_tests
	./test.sh

test-alt: polycc src/pluto
	./test-alt.sh --silent --notile --noparallel
	./test-alt.sh --silent --cloogsh --nocloogbacktrack
	./test-alt.sh --silent --nodiamond-tile --cloogsh --nocloogbacktrack
	./test-alt.sh --silent --lastwriter --cloogsh --nocloogbacktrack
	./test-alt.sh --silent --lastwriter --nodiamond-tile --cloogsh --nocloogbacktrack
	./test-alt.sh --silent --lastwriter
	./test-alt.sh --silent --nofuse --cloogsh --nocloogbacktrack
	./test-alt.sh --silent --maxfuse --cloogsh --nocloogbacktrack
	./test-alt.sh --silent --nofuse
	./test-alt.sh --silent --iss
>>>>>>> c87e3623
<|MERGE_RESOLUTION|>--- conflicted
+++ resolved
@@ -53,27 +53,6 @@
 pclean:
 	$(MAKE) -C src clean
 
-<<<<<<< HEAD
-test_libpluto: src/test_libpluto.c
-	libtool --mode=link gcc -g src/test_libpluto.c -Lsrc/.libs/ $(ISL_INCLUDE) $(ISL_LIBADD) -I include -I openscop/include -lpluto -lgomp -o test_libpluto
-
-test: .PHO
-
-.PHO: 
-	./test.sh --silent
-	./test.sh --silent --tile --parallel --cloogsh --nocloogbacktrack
-	./test.sh --silent --lastwriter --tile --parallel --cloogsh --nocloogbacktrack
-	./test.sh --silent --partlbtile --cloogsh --nocloogbacktrack
-	./test.sh --silent --lastwriter
-	./test.sh --silent --nofuse --tile --parallel --cloogsh --nocloogbacktrack
-	./test.sh --silent --lastwriter --partlbtile --cloogsh --nocloogbacktrack
-	./test.sh --silent --lastwriter --nofuse --tile --parallel --cloogsh --nocloogbacktrack
-	./test.sh --silent --lastwriter --maxfuse --tile --parallel --cloogsh --nocloogbacktrack
-	./test.sh --silent --maxfuse --tile --parallel --cloogsh --nocloogbacktrack
-	./test.sh --silent --nofuse
-	./test.sh --silent --iss
-	./test.sh --silent --lastwriter --iss --tile --parallel
-=======
 test_libpluto: test/test_libpluto.c
 	libtool --mode=link $(CC) $(CLFAGS) $< -Lsrc/.libs/ -I include $(ISL_INCLUDE) $(ISL_LIBADD) -I openscop/include -lpluto -lgomp -o test_libpluto
 
@@ -101,5 +80,4 @@
 	./test-alt.sh --silent --nofuse --cloogsh --nocloogbacktrack
 	./test-alt.sh --silent --maxfuse --cloogsh --nocloogbacktrack
 	./test-alt.sh --silent --nofuse
-	./test-alt.sh --silent --iss
->>>>>>> c87e3623
+	./test-alt.sh --silent --iss